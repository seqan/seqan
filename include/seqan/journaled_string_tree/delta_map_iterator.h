--- conflicted
+++ resolved
@@ -133,32 +133,6 @@
 // Functions
 // ============================================================================
 
-<<<<<<< HEAD
-namespace impl
-{
-
-template <typename TIterator>
-inline typename DeltaPosition<typename Value<TIterator>::Type>::Type
-getDelSize(TIterator const & /*it*/, TagSelector<> const & /*deltaTypeSelector*/)
-{
-    return 0;
-}
-
-template <typename TIterator, typename TTagList>
-inline typename DeltaPosition<typename Value<TIterator>::Type>::Type
-getDelSize(TIterator const & it, TagSelector<TTagList> const & deltaType)
-{
-    typedef typename TTagList::Type TDeltaType;
-
-    if (isEqual(deltaType, TDeltaType()))
-        return delSize(container(it)._deltaStore, getDeltaRecord(*it).i2, TDeltaType());
-    return getDelSize(it, static_cast<typename TagSelector<TTagList>::Base const &>(deltaType));
-}
-
-}
-
-=======
->>>>>>> c73d1925
 // ----------------------------------------------------------------------------
 // Function container()
 // ----------------------------------------------------------------------------
