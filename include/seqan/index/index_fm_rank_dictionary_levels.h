--- conflicted
+++ resolved
@@ -1088,38 +1088,6 @@
     }
 }
 
-<<<<<<< HEAD
-template <typename TValue, typename TSpec, typename TSize, typename TFibre, typename TPos>
-inline typename Size<RankDictionary<TValue, Levels<TSpec, LevelsPrefixRDConfig<TSize, TFibre> > > >::Type
-getCumulativeRank(RankDictionary<TValue, Levels<TSpec, LevelsPrefixRDConfig<TSize, TFibre> > > const & dict, TPos pos, TValue c, TPos & smaller)
-{
-    smaller = 0;
-    if (ordValue(c) == 0)
-        return getRank(dict, pos, c);
-    return getRank(dict, pos, c, smaller);
-}
-
-template <typename TValue, typename TSpec, typename TSize, typename TFibre, typename TPos>
-inline typename Size<RankDictionary<TValue, Levels<TSpec, LevelsPrefixRDConfig<TSize, TFibre> > > >::Type
-getCumulativeRank(RankDictionary<TValue, Levels<TSpec, LevelsPrefixRDConfig<TSize, TFibre> > > const & dict, TPos pos, TValue c)
-{
-    TPos smaller;
-    if (ordValue(c) == 0)
-        return getRank(dict, pos, c);
-    return getRank(dict, pos, c, smaller);
-}
-
-// TODO: what is this for? wrapper?
-template <typename TValue, typename TSpec, typename TConfig, typename TPos>
-inline typename Size<RankDictionary<TValue, Levels<TSpec, TConfig> > >::Type
-getCumulativeRank(RankDictionary<TValue, Levels<TSpec, TConfig> > const & dict, TPos pos, TValue c, TPos & /*smaller*/)
-{
-    // not cumulative!!!!
-    return getRank(dict, pos, c);
-}
-
-=======
->>>>>>> 17ef2e97
 // ----------------------------------------------------------------------------
 // Function length()
 // ----------------------------------------------------------------------------
