--- conflicted
+++ resolved
@@ -638,11 +638,7 @@
             }
         }
         //use lambda function to determine if In Text Search should be used
-<<<<<<< HEAD
         if (itvCondition(iter, needleLeftPos, needleRightPos, errors, s, blockIndex))
-=======
-        if(itvCondition(iter, needleLeftPos, needleRightPos, errors, s, blockIndex) && !std::is_same<TDistanceTag, EditDistance>::value) //TODO remove
->>>>>>> 4a1d4547
         {
             inTextVerification(delegateDirect, iter, needle, needleLeftPos, needleRightPos, errors, s, blockIndex, TDir());
             return;
