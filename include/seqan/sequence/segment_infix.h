// ==========================================================================
//                 SeqAn - The Library for Sequence Analysis
// ==========================================================================
// Copyright (c) 2006-2015, Knut Reinert, FU Berlin
// All rights reserved.
//
// Redistribution and use in source and binary forms, with or without
// modification, are permitted provided that the following conditions are met:
//
//     * Redistributions of source code must retain the above copyright
//       notice, this list of conditions and the following disclaimer.
//     * Redistributions in binary form must reproduce the above copyright
//       notice, this list of conditions and the following disclaimer in the
//       documentation and/or other materials provided with the distribution.
//     * Neither the name of Knut Reinert or the FU Berlin nor the names of
//       its contributors may be used to endorse or promote products derived
//       from this software without specific prior written permission.
//
// THIS SOFTWARE IS PROVIDED BY THE COPYRIGHT HOLDERS AND CONTRIBUTORS "AS IS"
// AND ANY EXPRESS OR IMPLIED WARRANTIES, INCLUDING, BUT NOT LIMITED TO, THE
// IMPLIED WARRANTIES OF MERCHANTABILITY AND FITNESS FOR A PARTICULAR PURPOSE
// ARE DISCLAIMED. IN NO EVENT SHALL KNUT REINERT OR THE FU BERLIN BE LIABLE
// FOR ANY DIRECT, INDIRECT, INCIDENTAL, SPECIAL, EXEMPLARY, OR CONSEQUENTIAL
// DAMAGES (INCLUDING, BUT NOT LIMITED TO, PROCUREMENT OF SUBSTITUTE GOODS OR
// SERVICES; LOSS OF USE, DATA, OR PROFITS; OR BUSINESS INTERRUPTION) HOWEVER
// CAUSED AND ON ANY THEORY OF LIABILITY, WHETHER IN CONTRACT, STRICT
// LIABILITY, OR TORT (INCLUDING NEGLIGENCE OR OTHERWISE) ARISING IN ANY WAY
// OUT OF THE USE OF THIS SOFTWARE, EVEN IF ADVISED OF THE POSSIBILITY OF SUCH
// DAMAGE.
//
// ==========================================================================
// Author: Andreas Gogol-Doering <andreas.doering@mdc-berlin.de>
// ==========================================================================
// Implementation of the Infix Segment specialization.
// ==========================================================================

#ifndef SEQAN_HEADER_SEGMENT_INFIX_H
#define SEQAN_HEADER_SEGMENT_INFIX_H

namespace SEQAN_NAMESPACE_MAIN
{

//////////////////////////////////////////////////////////////////////////////
// InfixSegment
//////////////////////////////////////////////////////////////////////////////

/*!
 * @class InfixSegment Infix Segment
 * @extends Segment
 * @headerfile <seqan/sequence.h>
 * @brief An infix of a sequence.
 *
 * @signature template <typename THost>
 *            class Segment<THost, InfixSegment>;
 *
 * @tparam THost The underlying @link ContainerConcept sequence @endlink type.
 *
 * @see SuffixSegment
 * @see PrefixSegment
 * @aka substring
 */

template <typename THost_>
class Segment<THost_, InfixSegment>
{
public:
    typedef typename Host<Segment>::Type THost;

    typename Pointer_<THost>::Type data_host;
    typename Position<THost>::Type data_begin_position;
    typename Position<THost>::Type data_end_position;


//____________________________________________________________________________

public:
    // Check member variables with assertions.  This is called in the
    // constructors.
    SEQAN_HOST_DEVICE inline void _checkMemberVariables() const {
        SEQAN_ASSERT_LEQ(data_begin_position, data_end_position);
    }

    SEQAN_HOST_DEVICE
    Segment():
        data_host(),
        data_begin_position(0),
        data_end_position(0)
    {
SEQAN_CHECKPOINT
        _checkMemberVariables();
    }

    SEQAN_HOST_DEVICE
    Segment(typename Parameter_<THost>::Type _host):
        data_host(_toPointer(_host)),
        data_begin_position(0),
        data_end_position(length(value(data_host)))
    {
SEQAN_CHECKPOINT
        _checkMemberVariables();
    }

    SEQAN_HOST_DEVICE
    Segment(typename Parameter_<THost>::Type _host, typename Position<THost>::Type _begin_index, typename Position<THost>::Type _end_index):
        data_host(_toPointer(_host)),
        data_begin_position(_begin_index),
        data_end_position(_end_index)
    {
SEQAN_CHECKPOINT
        _checkMemberVariables();
    }
/*
    Segment(typename Parameter_<THost>::Type _host, typename Iterator<THost, Rooted>::Type _begin, typename Iterator<THost, Rooted>::Type _end):
        data_host(_toPointer(_host)),
        data_begin_position(position(_begin)),
        data_end_position(position(_end))
    {
SEQAN_CHECKPOINT
    }
*/

    SEQAN_HOST_DEVICE
    Segment(typename Parameter_<THost>::Type _host, typename Iterator<THost, Standard>::Type _begin, typename Iterator<THost, Standard>::Type _end):
        data_host(_toPointer(_host)),
        data_begin_position(position(_begin, _host)),
        data_end_position(position(_end, _host))
    {
SEQAN_CHECKPOINT
        _checkMemberVariables();
    }

    template <typename THost2, typename TSpec2>
    SEQAN_HOST_DEVICE
    Segment(Segment<THost2, TSpec2> const & _other):
        data_host(_toPointer(host(_other))),
        data_begin_position(beginPosition(_other)),
        data_end_position(endPosition(_other))
    {
SEQAN_CHECKPOINT
        _checkMemberVariables();
    }

    SEQAN_HOST_DEVICE
    ~ Segment()
    {
SEQAN_CHECKPOINT
    }

    SEQAN_HOST_DEVICE inline Segment &
    operator = (Segment const & source)
    {
        assign(*this, source);
        return *this;
    }
<<<<<<< HEAD

=======
#if defined(SEQAN_CXX11_STANDARD) && (!defined(_MSC_VER) || _MSC_VER >= 1800)
>>>>>>> 42183758
    template<typename T> explicit operator T () const
    {
        T temp_copy;
        assign(temp_copy, *this);
        return temp_copy;
    }
<<<<<<< HEAD
=======
#endif
>>>>>>> 42183758
//____________________________________________________________________________

public:


//____________________________________________________________________________

    template <typename TPos>
    inline typename Reference<Segment>::Type
    operator [] (TPos pos)
    {
SEQAN_CHECKPOINT
        return value(*this, pos);
    }

    template <typename TPos>
    inline typename Reference<Segment const>::Type
    operator [] (TPos pos) const
    {
SEQAN_CHECKPOINT
        return value(*this, pos);
    }

};
//////////////////////////////////////////////////////////////////////////////


// template <typename THost>
// inline void
// clear(Segment<THost, InfixSegment> & target)
// {
//     replace(host(target), beginPosition(target), endPosition(target), "");
//     setEndPosition(target, beginPosition(target));
// }

///Function.host.param.object.type:Class.Segment

template <typename THost_>
SEQAN_HOST_DEVICE inline typename Parameter_<THost_>::Type
host(Segment<THost_, InfixSegment> & me)
{
SEQAN_CHECKPOINT
    return _toParameter<THost_>(me.data_host);
}

template <typename THost_>
SEQAN_HOST_DEVICE inline typename Parameter_<THost_>::Type
host(Segment<THost_, InfixSegment> const & me)
{
SEQAN_CHECKPOINT
    return _toParameter<THost_>(me.data_host);
}


//____________________________________________________________________________

template <typename THost_>
SEQAN_HOST_DEVICE inline typename Iterator<Segment<THost_, InfixSegment>, Standard>::Type
begin(Segment<THost_, InfixSegment> & me,
    Standard)
{
SEQAN_CHECKPOINT
    return begin(host(me), Standard()) + me.data_begin_position;
}
template <typename THost_>
SEQAN_HOST_DEVICE inline typename Iterator<Segment<THost_, InfixSegment> const, Standard>::Type
begin(Segment<THost_, InfixSegment> const & me,
    Standard)
{
SEQAN_CHECKPOINT
    return begin(host(me), Standard()) + me.data_begin_position;
}

//____________________________________________________________________________

template <typename THost_>
SEQAN_HOST_DEVICE inline typename Position<Segment<THost_, InfixSegment> >::Type
beginPosition(Segment<THost_, InfixSegment> & me)
{
SEQAN_CHECKPOINT
    return me.data_begin_position;
}
template <typename THost_>
SEQAN_HOST_DEVICE inline typename Position<Segment<THost_, InfixSegment> const>::Type
beginPosition(Segment<THost_, InfixSegment> const & me)
{
SEQAN_CHECKPOINT
    return me.data_begin_position;
}

//____________________________________________________________________________

template <typename THost_, typename TIterator>
inline void
setBegin(Segment<THost_, InfixSegment> & me, TIterator new_begin)
{
SEQAN_CHECKPOINT
    me.data_begin_position = new_begin - begin(host(me));//, Standard());
}


//____________________________________________________________________________

template <typename THost_, typename TPosition>
inline void
setBeginPosition(Segment<THost_, InfixSegment> & me, TPosition new_begin)
{
SEQAN_CHECKPOINT
    me.data_begin_position = new_begin;
}

//____________________________________________________________________________

template <typename THost_>
SEQAN_HOST_DEVICE inline typename Iterator<Segment<THost_, InfixSegment>, Standard>::Type
end(Segment<THost_, InfixSegment> & me,
    Standard)
{
SEQAN_CHECKPOINT
    return begin(host(me), Standard()) + me.data_end_position;
}
template <typename THost_>
SEQAN_HOST_DEVICE inline typename Iterator<Segment<THost_, InfixSegment> const, Standard>::Type
end(Segment<THost_, InfixSegment> const & me,
    Standard)
{
SEQAN_CHECKPOINT
    return begin(host(me), Standard()) + me.data_end_position;
}

//____________________________________________________________________________

template <typename THost_>
SEQAN_HOST_DEVICE inline typename Position<Segment<THost_, InfixSegment> >::Type
endPosition(Segment<THost_, InfixSegment> & me)
{
SEQAN_CHECKPOINT
    return me.data_end_position;
}
template <typename THost_>
SEQAN_HOST_DEVICE inline typename Position<Segment<THost_, InfixSegment> >::Type
endPosition(Segment<THost_, InfixSegment> const & me)
{
SEQAN_CHECKPOINT
    return me.data_end_position;
}

//____________________________________________________________________________

template <typename THost_, typename TIterator>
inline void
setEnd(Segment<THost_, InfixSegment> & me, TIterator new_end)
{
    SEQAN_CHECKPOINT;
    // me.data_end_position = new_end - begin(host(me)); //, Standard());
    me.data_end_position = new_end - TIterator(begin(host(me)));
}

//____________________________________________________________________________


template <typename THost_, typename TPosition>
inline void
setEndPosition(Segment<THost_, InfixSegment> & me, TPosition new_end)
{
SEQAN_CHECKPOINT
    me.data_end_position = new_end;
}

//____________________________________________________________________________

template <typename THost_>
inline void
_setLength(
    Segment<THost_, InfixSegment> & me,
    typename Size<THost_>::Type new_length)
{
SEQAN_CHECKPOINT
    me.data_end_position = me.data_begin_position + new_length;
}


//____________________________________________________________________________

template <typename THost_>
inline void
setHost(Segment<THost_, InfixSegment> & me, typename Parameter_<THost_>::Type _host)
{
SEQAN_CHECKPOINT
    me.data_host = _toPointer(_host);
}

template <typename THost_>
inline void
setHost(Segment<THost_ const, InfixSegment> & me, typename Parameter_<THost_>::Type _host)
{
SEQAN_CHECKPOINT
    me.data_host = _toPointer(_host);
}

//////////////////////////////////////////////////////////////////////////////

template <typename THost>
struct Infix
{
    typedef Segment<THost, InfixSegment> Type;
};

template <typename THost, typename TSpec>
struct Infix< Segment<THost, TSpec> >
{
    typedef Segment<THost, InfixSegment> Type;
};

template <typename THost, typename TSpec>
struct Infix< Segment<THost, TSpec> const >:
    Infix< Segment<THost, TSpec> > {};

template <typename THost>
struct Infix<THost &>:
    Infix<THost> {};

//////////////////////////////////////////////////////////////////////////////

template <typename THost, typename TPosition1, typename TPosition2>
inline void
set(Segment<THost, InfixSegment> & me,
    THost & host_,
    TPosition1 begin_,
    TPosition2 end_)
{
SEQAN_CHECKPOINT
    setHost(me, host_);
    setBeginPosition(me, begin_);
    setEndPosition(me, end_);
}
//____________________________________________________________________________

template <typename THost>
inline void
set(Segment<THost, InfixSegment> & me,
    THost & host_)
{
SEQAN_CHECKPOINT
    setHost(me, host_);
    setBegin(me, begin(host_, Standard()));
    setEnd(me, end(host_, Standard()));
}
template <typename THost>
inline void
set(Segment<THost, InfixSegment> & me,
    THost const & host_)
{
SEQAN_CHECKPOINT
    setHost(me, host_);
    setBegin(me, begin(host_, Standard()));
    setEnd(me, end(host_, Standard()));
}

//____________________________________________________________________________

template <typename THost, typename TSpec>
inline void
set(Segment<THost, InfixSegment> & me,
    Segment<THost, TSpec> & source)
{
SEQAN_CHECKPOINT
    setHost(me, host(source));
    setBeginPosition(me, beginPosition(source));
    setEndPosition(me, endPosition(source));
}
template <typename THost, typename TSpec>
inline void
set(Segment<THost const, InfixSegment> & me,
    Segment<THost, TSpec> & source)
{
SEQAN_CHECKPOINT
    setHost(me, host(source));
    setBeginPosition(me, beginPosition(source));
    setEndPosition(me, endPosition(source));
}
template <typename THost, typename TSpec>
inline void
set(Segment<THost, InfixSegment> & me,
    Segment<THost, TSpec> const & source)
{
SEQAN_CHECKPOINT
    setHost(me, host(source));
    setBeginPosition(me, beginPosition(source));
    setEndPosition(me, endPosition(source));
}
template <typename THost, typename TSpec>
inline void
set(Segment<THost const, InfixSegment> & me,
    Segment<THost, TSpec> const & source)
{
SEQAN_CHECKPOINT
    setHost(me, host(source));
    setBeginPosition(me, beginPosition(source));
    setEndPosition(me, endPosition(source));
}

//////////////////////////////////////////////////////////////////////////////

template <typename THost>
inline bool
atBegin(Segment<THost, InfixSegment> & segment)
{
SEQAN_CHECKPOINT
    return (beginPosition(segment) == endPosition(segment));
}
template <typename THost>
inline bool
atBegin(Segment<THost, InfixSegment> const & segment)
{
SEQAN_CHECKPOINT
    return (beginPosition(segment) == endPosition(segment));
}

//////////////////////////////////////////////////////////////////////////////

template <typename THost>
inline bool
atEnd(Segment<THost, InfixSegment> & segment)
{
SEQAN_CHECKPOINT
    return (endPosition(segment) - beginPosition(segment)) > length(host(segment));
}
template <typename THost>
inline bool
atEnd(Segment<THost, InfixSegment> const & segment)
{
SEQAN_CHECKPOINT
    return (endPosition(segment) - beginPosition(segment)) > length(host(segment));
}


//////////////////////////////////////////////////////////////////////////////

template <typename THost>
inline void
goBegin(Segment<THost, InfixSegment> & segment)
{
SEQAN_CHECKPOINT
    setBeginPosition(segment, 0);
    setEndPosition(segment, 1);
}
template <typename THost, typename THost2>
inline void
goBegin(Segment<THost, InfixSegment> & segment,
        THost2 &)
{
    goBegin(segment);
}
template <typename THost, typename THost2>
inline void
goBegin(Segment<THost, InfixSegment> & segment,
        THost2 const &)
{
    goBegin(segment);
}

//////////////////////////////////////////////////////////////////////////////


template <typename THost>
inline void
goEnd(Segment<THost, InfixSegment> & segment)
{
SEQAN_CHECKPOINT
    setBeginPosition(segment, 0);
    setEndPosition(segment, length(host(segment)));
}
template <typename THost, typename THost2>
inline void
goEnd(Segment<THost, InfixSegment> & segment,
      THost2 &)
{
    goEnd(segment);
}
template <typename THost, typename THost2>
inline void
goEnd(Segment<THost, InfixSegment> & segment,
      THost2 const &)
{
    goEnd(segment);
}

//////////////////////////////////////////////////////////////////////////////

template <typename THost>
inline Segment<THost, InfixSegment> &
operator ++(Segment<THost, InfixSegment> & segment)
{
SEQAN_CHECKPOINT
    if (endPosition(segment) == length(host(segment)))
    {
        setEndPosition(segment, endPosition(segment) - beginPosition(segment) + 1);
        setBeginPosition(segment, 0);
    }
    else
    {
        setBeginPosition(segment, beginPosition(segment) + 1);
        setEndPosition(segment, endPosition(segment) + 1);
    }
    return segment;
}

//////////////////////////////////////////////////////////////////////////////

template <typename THost>
inline Segment<THost, InfixSegment> &
operator --(Segment<THost, InfixSegment> & segment)
{
SEQAN_CHECKPOINT
    if (!beginPosition(segment))
    {
        typename Size<THost>::Type host_length = length(host(segment));

        setBeginPosition(segment, host_length - endPosition(segment) + beginPosition(segment) + 1);
        setEndPosition(segment, host_length);
    }
    else
    {
        setBeginPosition(segment, beginPosition(segment) - 1);
        setEndPosition(segment, endPosition(segment) - 1);
    }
    return segment;
}

//////////////////////////////////////////////////////////////////////////////

template <typename THost, typename TSpec, typename TPos>
SEQAN_HOST_DEVICE inline typename Reference< Segment<THost, TSpec> >::Type
value(Segment<THost, TSpec> & me,
      TPos pos)
{
    SEQAN_CHECKPOINT;
    SEQAN_ASSERT_LT_MSG(pos, static_cast<TPos>(length(me)), "Trying to acces an element behind the last one!");
    return *(begin(me, Standard()) + pos);
}

template <typename THost, typename TSpec, typename TPos>
SEQAN_HOST_DEVICE inline typename Reference< Segment<THost, TSpec> const >::Type
value(Segment<THost, TSpec> const & me,
      TPos pos)
{
    SEQAN_CHECKPOINT;
    SEQAN_ASSERT_LT_MSG(pos, static_cast<TPos>(length(me)), "Trying to acces an element behind the last one!");
    return *(begin(me, Standard()) + pos);
}

//////////////////////////////////////////////////////////////////////////////

template <typename T, typename TPosBegin, typename TPosEnd>
SEQAN_HOST_DEVICE inline typename Infix<T>::Type
infix(T & t, TPosBegin pos_begin, TPosEnd pos_end)
{
SEQAN_CHECKPOINT
    return typename Infix<T>::Type(t, pos_begin, pos_end);
}

template <typename T, typename TPosBegin, typename TPosEnd>
inline typename Infix<T *>::Type
infix(T * t, TPosBegin pos_begin, TPosEnd pos_end)
{
SEQAN_CHECKPOINT
    return typename Infix<T *>::Type (t, pos_begin, pos_end);
}

template <typename T, typename TSpec, typename TPosBegin, typename TPosEnd>
inline typename Infix<Segment<T, TSpec> >::Type
infix(Segment<T, TSpec> & t, TPosBegin pos_begin, TPosEnd pos_end)
{
SEQAN_CHECKPOINT
    return typename Infix<Segment<T, TSpec> >::Type (
        host(t),
        beginPosition(t) + pos_begin,
        beginPosition(t) + pos_end);
}

template <typename T, typename TSpec, typename TPosBegin, typename TPosEnd>
inline typename Infix<Segment<T, TSpec> const>::Type
infix(Segment<T, TSpec> const & t, TPosBegin pos_begin, TPosEnd pos_end)
{
SEQAN_CHECKPOINT
    return typename Infix<Segment<T, TSpec> const>::Type (
        host(t),
        beginPosition(t) + pos_begin,
        beginPosition(t) + pos_end);
}

// infix() with iterators

template <typename T, typename TSpec, typename TIterSpec>
inline typename Infix<Segment<T, TSpec> >::Type
infix(Segment<T, TSpec> & t,
      Iter<Segment<T, TSpec>, TIterSpec> const & iterBegin,
      Iter<Segment<T, TSpec>, TIterSpec> const & iterEnd)
{
SEQAN_CHECKPOINT
    return typename Infix<Segment<T, TSpec> >::Type (
        host(t),
        iterBegin,
        iterEnd);
}

template <typename T, typename TSpec, typename TIterSpec>
inline typename Infix<Segment<T, TSpec> const>::Type
infix(Segment<T, TSpec> const & t,
      Iter<Segment<T, TSpec> const, TIterSpec> const & iterBegin,
      Iter<Segment<T, TSpec> const, TIterSpec> const & iterEnd)
{
SEQAN_CHECKPOINT
    return typename Infix<Segment<T, TSpec> >::Type (
        host(t),
        iterBegin,
        iterEnd);
}

//////////////////////////////////////////////////////////////////////////////

template <typename T, typename TPosBegin, typename TSize>
SEQAN_HOST_DEVICE inline typename Infix<T>::Type
infixWithLength(T & t, TPosBegin pos_begin, TSize length)
{
SEQAN_CHECKPOINT
    return infix(t, pos_begin, pos_begin + length);
}

template <typename T, typename TPosBegin, typename TSize>
SEQAN_HOST_DEVICE inline typename Infix<T *>::Type
infixWithLength(T * t, TPosBegin pos_begin, TSize length)
{
SEQAN_CHECKPOINT
    return infix(*t, pos_begin, pos_begin + length);
}

template <typename T, typename TSpec, typename TPosBegin, typename TSize>
SEQAN_HOST_DEVICE inline typename Infix<Segment<T, TSpec> >::Type
infixWithLength(Segment<T, TSpec> & t, TPosBegin pos_begin, TSize length)
{
SEQAN_CHECKPOINT
    return infix(host(t), beginPosition(t) + pos_begin, beginPosition(t) + pos_begin + length);
}

template <typename T, typename TSpec, typename TPosBegin, typename TSize>
SEQAN_HOST_DEVICE inline typename Infix<Segment<T, TSpec> const>::Type
infixWithLength(Segment<T, TSpec> const & t, TPosBegin pos_begin, TSize length)
{
SEQAN_CHECKPOINT
    return infix(host(t), beginPosition(t) + pos_begin, beginPosition(t) + pos_begin + length);
}

//////////////////////////////////////////////////////////////////////////////
//setBegin


template <typename TIterator>
inline void
setBegin(TIterator new_begin)
{
SEQAN_CHECKPOINT
    setBegin(container(new_begin), hostIterator(new_begin));
}


//////////////////////////////////////////////////////////////////////////////
//setEnd

template <typename TIterator>
inline void
setEnd(TIterator new_end)
{
SEQAN_CHECKPOINT
    setEnd(container(new_end), new_end);
}

//////////////////////////////////////////////////////////////////////////////

} //namespace SEQAN_NAMESPACE_MAIN

#endif //#ifndef SEQAN_HEADER_...<|MERGE_RESOLUTION|>--- conflicted
+++ resolved
@@ -152,21 +152,14 @@
         assign(*this, source);
         return *this;
     }
-<<<<<<< HEAD
-
-=======
 #if defined(SEQAN_CXX11_STANDARD) && (!defined(_MSC_VER) || _MSC_VER >= 1800)
->>>>>>> 42183758
     template<typename T> explicit operator T () const
     {
         T temp_copy;
         assign(temp_copy, *this);
         return temp_copy;
     }
-<<<<<<< HEAD
-=======
 #endif
->>>>>>> 42183758
 //____________________________________________________________________________
 
 public:
