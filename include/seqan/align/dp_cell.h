--- conflicted
+++ resolved
@@ -299,13 +299,13 @@
     // no-op
 }
 
-<<<<<<< HEAD
 template <typename TTarget, typename TScoreValue, typename TGapSpec>
 inline void
 write(TTarget & target, DPCell_<TScoreValue, TGapSpec> const & cell)
 {
     write(target, _scoreOfCell(cell));
-=======
+}
+
 // ----------------------------------------------------------------------------
 // Function isGapExtension()
 // ----------------------------------------------------------------------------
@@ -363,7 +363,6 @@
                   " V: " << isGapExtension(cell, DynamicGapExtensionVertical{}) << ">";
     }
     return stream;
->>>>>>> 56df56b7
 }
 
 }  // namespace seqan
