// ==========================================================================
//                 SeqAn - The Library for Sequence Analysis
// ==========================================================================
// Copyright (c) 2006-2016, Knut Reinert, FU Berlin
// All rights reserved.
//
// Redistribution and use in source and binary forms, with or without
// modification, are permitted provided that the following conditions are met:
//
//     * Redistributions of source code must retain the above copyright
//       notice, this list of conditions and the following disclaimer.
//     * Redistributions in binary form must reproduce the above copyright
//       notice, this list of conditions and the following disclaimer in the
//       documentation and/or other materials provided with the distribution.
//     * Neither the name of Knut Reinert or the FU Berlin nor the names of
//       its contributors may be used to endorse or promote products derived
//       from this software without specific prior written permission.
//
// THIS SOFTWARE IS PROVIDED BY THE COPYRIGHT HOLDERS AND CONTRIBUTORS "AS IS"
// AND ANY EXPRESS OR IMPLIED WARRANTIES, INCLUDING, BUT NOT LIMITED TO, THE
// IMPLIED WARRANTIES OF MERCHANTABILITY AND FITNESS FOR A PARTICULAR PURPOSE
// ARE DISCLAIMED. IN NO EVENT SHALL KNUT REINERT OR THE FU BERLIN BE LIABLE
// FOR ANY DIRECT, INDIRECT, INCIDENTAL, SPECIAL, EXEMPLARY, OR CONSEQUENTIAL
// DAMAGES (INCLUDING, BUT NOT LIMITED TO, PROCUREMENT OF SUBSTITUTE GOODS OR
// SERVICES; LOSS OF USE, DATA, OR PROFITS; OR BUSINESS INTERRUPTION) HOWEVER
// CAUSED AND ON ANY THEORY OF LIABILITY, WHETHER IN CONTRACT, STRICT
// LIABILITY, OR TORT (INCLUDING NEGLIGENCE OR OTHERWISE) ARISING IN ANY WAY
// OUT OF THE USE OF THIS SOFTWARE, EVEN IF ADVISED OF THE POSSIBILITY OF SUCH
// DAMAGE.
//
// ==========================================================================
// Author: Rene Rahn <rene.rahn@fu-berlin.de>
// ==========================================================================
// This header contains all tags, structures and meta-functions that are
// used to define the meta-profile of an alignment algorithm.
// With the meta-profile the sort of alignment can be selected such as
// a global or a local alignment. It further structures the different
// specializations of global and local alignments or selects the gap cost
// function, or enables or disables the trace-back function.
// ==========================================================================

// TODO(holtgrew): Documentation in this header necessary or internal only?

#ifndef SEQAN_INCLUDE_SEQAN_ALIGN_DP_PROFILE_H_
#define SEQAN_INCLUDE_SEQAN_ALIGN_DP_PROFILE_H_

namespace seqan {

// ============================================================================
// Forwards
// ============================================================================

// ============================================================================
// Tags, Classes, Enums
// ============================================================================

// ----------------------------------------------------------------------------
// Class FreeEndGaps_
// ----------------------------------------------------------------------------

// Used to determine which end-gaps are free.
template <typename TInitGapsHorizontal = False, typename TInitGapsVertical = False, typename TEndGapsHorizontal = False,
          typename TEndGapsVertical = False>
struct FreeEndGaps_ {};

// ----------------------------------------------------------------------------
// Class SplitBreakpointAlignment
// ----------------------------------------------------------------------------
// TODO(rmaerker): maybe in a different header
// Used to specify the global alignment for split breakpoint computation.
struct AlignmentSplitBreakpoint_;
typedef Tag<AlignmentSplitBreakpoint_> SplitBreakpointAlignment;

// ----------------------------------------------------------------------------
// Class GlobalAlignment_
// ----------------------------------------------------------------------------

// This is used to select global alignments. The default is the standard global
// dp-algorithm.
//
// Note, all global alignments have to be specialized versions of GlobalAlignment_<>
template <typename TSpec = FreeEndGaps_<> >
struct GlobalAlignment_{};

typedef GlobalAlignment_<> DPGlobal;

// ----------------------------------------------------------------------------
// Class SuboptimalAlignment
// ----------------------------------------------------------------------------

// TODO(rmaerker): maybe in a different header
// Used to specify the WatermanEggert algorithm.
struct AlignmentSuboptimal_;
typedef Tag<AlignmentSuboptimal_> SuboptimalAlignment;

// ----------------------------------------------------------------------------
// Class LocalAlignment_
// ----------------------------------------------------------------------------

// This is used to select local alignments. The default is the standard local
// dp-algorithm.
//
// Note, all local alignments have to be specialized versions of LocalAlignment_<>

template <typename TSpec = Default>
struct LocalAlignment_{};

typedef LocalAlignment_<> DPLocal;
typedef LocalAlignment_<SuboptimalAlignment> DPLocalEnumerate;

<<<<<<< HEAD
// ----------------------------------------------------------------------------
// Class TraceBitMap_
// ----------------------------------------------------------------------------

// Defines static const/constexpr tables for the traceback directions.
// We use TraceValue_ as a helper to distinguish between vector and
// scalar version.
// For the vector version we use some compile time hackery to initialize the
// const vector values with the corresponding values generically for
// seqan simd vector types and UME::SIMD vector types.
=======
// Use macro expansion to define all possible SIMD initialization types.

template <typename TVector, uint8_t FILL_VALUE, unsigned SIZE>
struct InitSimdTrace_;

#define SEQAN_SIMD_INIT_FILL_VALUE_2_ FILL_VALUE, FILL_VALUE
#define SEQAN_SIMD_INIT_FILL_VALUE_4_ SEQAN_SIMD_INIT_FILL_VALUE_2_, SEQAN_SIMD_INIT_FILL_VALUE_2_
#define SEQAN_SIMD_INIT_FILL_VALUE_8_ SEQAN_SIMD_INIT_FILL_VALUE_4_, SEQAN_SIMD_INIT_FILL_VALUE_4_
#define SEQAN_SIMD_INIT_FILL_VALUE_16_ SEQAN_SIMD_INIT_FILL_VALUE_8_, SEQAN_SIMD_INIT_FILL_VALUE_8_
#define SEQAN_SIMD_INIT_FILL_VALUE_32_ SEQAN_SIMD_INIT_FILL_VALUE_16_, SEQAN_SIMD_INIT_FILL_VALUE_16_

#ifdef COMPILER_MSVC
#define SEQAN_SIMD_TRACE_SETUP_2_(SIZE, ...)                                                        \
template <typename TVector, uint8_t FILL_VALUE>                                                     \
struct InitSimdTrace_<TVector, FILL_VALUE, SIZE>                                                    \
{                                                                                                   \
    static const TVector VALUE;                                                                     \
};                                                                                                  \
                                                                                                    \
template <typename TVector, uint8_t FILL_VALUE>                                                     \
const TVector InitSimdTrace_<TVector, FILL_VALUE, SIZE>::VALUE = TVector{__VA_ARGS__};
#else // COMPILER_MSVC
#define SEQAN_SIMD_TRACE_SETUP_2_(SIZE, ...)                                                        \
template <typename TVector, uint8_t FILL_VALUE>                                                     \
struct InitSimdTrace_<TVector, FILL_VALUE, SIZE>                                                    \
{                                                                                                   \
    static const TVector VALUE;                                                                     \
};                                                                                                  \
                                                                                                    \
template <typename TVector, uint8_t FILL_VALUE>                                                     \
const TVector InitSimdTrace_<TVector, FILL_VALUE, SIZE>::VALUE{__VA_ARGS__};
#endif // COMPILER_MSVC

#define SEQAN_SIMD_TRACE_SETUP_1_(SIZE, MACRO) SEQAN_SIMD_TRACE_SETUP_2_(SIZE, MACRO)
#define SEQAN_SIMD_TRACE_SETUP_(SIZE) SEQAN_SIMD_TRACE_SETUP_1_(SIZE, SEQAN_SIMD_INIT_FILL_VALUE_ ## SIZE ## _)

SEQAN_SIMD_TRACE_SETUP_(2)
SEQAN_SIMD_TRACE_SETUP_(4)
SEQAN_SIMD_TRACE_SETUP_(8)
SEQAN_SIMD_TRACE_SETUP_(16)
SEQAN_SIMD_TRACE_SETUP_(32)

// Scalar version.
>>>>>>> 43f8af35
template <typename TValue, typename TIsSimdVector>
struct TraceValue_
{
    typedef uint8_t Type;
    static constexpr Type NONE = 0u;                         //0000000
    static constexpr Type DIAGONAL = 1u;                     //0000001
    static constexpr Type HORIZONTAL = 2u;                   //0000010
    static constexpr Type VERTICAL = 4u;                     //0000100
    static constexpr Type HORIZONTAL_OPEN = 8u;              //0001000
    static constexpr Type VERTICAL_OPEN = 16u;               //0010000
    static constexpr Type MAX_FROM_HORIZONTAL_MATRIX = 32u;  //0100000
    static constexpr Type MAX_FROM_VERTICAL_MATRIX = 64u;    //1000000
    static constexpr Type NO_VERTICAL_TRACEBACK = ~(VERTICAL | VERTICAL_OPEN);
    static constexpr Type NO_HORIZONTAL_TRACEBACK = ~(HORIZONTAL | HORIZONTAL_OPEN);
};

template <typename TValue, typename TIsSimdVector>
constexpr typename TraceValue_<TValue, TIsSimdVector>::Type TraceValue_<TValue, TIsSimdVector>::NONE;
template <typename TValue, typename TIsSimdVector>
constexpr typename TraceValue_<TValue, TIsSimdVector>::Type TraceValue_<TValue, TIsSimdVector>::DIAGONAL;
template <typename TValue, typename TIsSimdVector>
constexpr typename TraceValue_<TValue, TIsSimdVector>::Type TraceValue_<TValue, TIsSimdVector>::HORIZONTAL;
template <typename TValue, typename TIsSimdVector>
constexpr typename TraceValue_<TValue, TIsSimdVector>::Type TraceValue_<TValue, TIsSimdVector>::VERTICAL;
template <typename TValue, typename TIsSimdVector>
constexpr typename TraceValue_<TValue, TIsSimdVector>::Type TraceValue_<TValue, TIsSimdVector>::HORIZONTAL_OPEN;
template <typename TValue, typename TIsSimdVector>
constexpr typename TraceValue_<TValue, TIsSimdVector>::Type TraceValue_<TValue, TIsSimdVector>::VERTICAL_OPEN;
template <typename TValue, typename TIsSimdVector>
constexpr typename TraceValue_<TValue, TIsSimdVector>::Type TraceValue_<TValue, TIsSimdVector>::MAX_FROM_HORIZONTAL_MATRIX;
template <typename TValue, typename TIsSimdVector>
constexpr typename TraceValue_<TValue, TIsSimdVector>::Type TraceValue_<TValue, TIsSimdVector>::MAX_FROM_VERTICAL_MATRIX;
template <typename TValue, typename TIsSimdVector>
constexpr typename TraceValue_<TValue, TIsSimdVector>::Type TraceValue_<TValue, TIsSimdVector>::NO_VERTICAL_TRACEBACK;
template <typename TValue, typename TIsSimdVector>
constexpr typename TraceValue_<TValue, TIsSimdVector>::Type TraceValue_<TValue, TIsSimdVector>::NO_HORIZONTAL_TRACEBACK;

// Recursion anchor to return the generated tuple with all fill values.
template <typename ...TValues>
constexpr auto _fillTraceValueVector(std::index_sequence<0> const &, std::tuple<TValues...> const & t)
{
    return t;
}

// Helper function to fill the vector with the correct number of values.
// We use the std::tuple (which supports constexpr functions) to make it evaluate at compile time.
template <size_t ...I, typename ...TValues>
constexpr auto _fillTraceValueVector(std::index_sequence<I...> const &, std::tuple<TValues...> const & t)
{
    // Expand the tuple by one and return the next tuple while reducing the number of elements to add.
    return _fillTraceValueVector(std::make_index_sequence<sizeof...(I) - 1>{},
                                 std::tuple_cat(std::make_tuple(std::get<0>(t)), t));
}

// Helper class to used to expand the elements from the returned tuple with the fill values.
// NOTE(rrahn): Might be easier to solve with fold expressions in SeqAn3.
template <typename TVector, typename TIndexSequence>
struct TraceValueVectorBase_;

template <typename TVector, size_t ...I>
struct TraceValueVectorBase_<TVector, std::index_sequence<I...>>
{
    typedef TVector Type;
    static const Type NONE;
    static const Type DIAGONAL;
    static const Type HORIZONTAL;
    static const Type VERTICAL;
    static const Type HORIZONTAL_OPEN;
    static const Type VERTICAL_OPEN;
    static const Type MAX_FROM_HORIZONTAL_MATRIX;
    static const Type MAX_FROM_VERTICAL_MATRIX;
    static const Type NO_HORIZONTAL_TRACEBACK;
    static const Type NO_VERTICAL_TRACEBACK;
};

template <typename TVector, size_t ...I>
const typename TraceValueVectorBase_<TVector, std::index_sequence<I...>>::Type TraceValueVectorBase_<TVector, std::index_sequence<I...>>::NONE =
    {std::get<I>(_fillTraceValueVector(std::make_index_sequence<LENGTH<TVector>::VALUE>{}, std::make_tuple(TraceValue_<__uint8, False>::NONE)))...};
template <typename TVector, size_t ...I>
const typename TraceValueVectorBase_<TVector, std::index_sequence<I...>>::Type TraceValueVectorBase_<TVector, std::index_sequence<I...>>::DIAGONAL =
    {std::get<I>(_fillTraceValueVector(std::make_index_sequence<LENGTH<TVector>::VALUE>{}, std::make_tuple(TraceValue_<__uint8, False>::DIAGONAL)))...};
template <typename TVector, size_t ...I>
const typename TraceValueVectorBase_<TVector, std::index_sequence<I...>>::Type TraceValueVectorBase_<TVector, std::index_sequence<I...>>::HORIZONTAL =
    {std::get<I>(_fillTraceValueVector(std::make_index_sequence<LENGTH<TVector>::VALUE>{}, std::make_tuple(TraceValue_<__uint8, False>::HORIZONTAL)))...};
template <typename TVector, size_t ...I>
const typename TraceValueVectorBase_<TVector, std::index_sequence<I...>>::Type TraceValueVectorBase_<TVector, std::index_sequence<I...>>::VERTICAL =
    {std::get<I>(_fillTraceValueVector(std::make_index_sequence<LENGTH<TVector>::VALUE>{}, std::make_tuple(TraceValue_<__uint8, False>::VERTICAL)))...};
template <typename TVector, size_t ...I>
const typename TraceValueVectorBase_<TVector, std::index_sequence<I...>>::Type TraceValueVectorBase_<TVector, std::index_sequence<I...>>::HORIZONTAL_OPEN =
    {std::get<I>(_fillTraceValueVector(std::make_index_sequence<LENGTH<TVector>::VALUE>{}, std::make_tuple(TraceValue_<__uint8, False>::HORIZONTAL_OPEN)))...};
template <typename TVector, size_t ...I>
const typename TraceValueVectorBase_<TVector, std::index_sequence<I...>>::Type TraceValueVectorBase_<TVector, std::index_sequence<I...>>::VERTICAL_OPEN =
    {std::get<I>(_fillTraceValueVector(std::make_index_sequence<LENGTH<TVector>::VALUE>{}, std::make_tuple(TraceValue_<__uint8, False>::VERTICAL_OPEN)))...};
template <typename TVector, size_t ...I>
const typename TraceValueVectorBase_<TVector, std::index_sequence<I...>>::Type TraceValueVectorBase_<TVector, std::index_sequence<I...>>::MAX_FROM_HORIZONTAL_MATRIX =
    {std::get<I>(_fillTraceValueVector(std::make_index_sequence<LENGTH<TVector>::VALUE>{}, std::make_tuple(TraceValue_<__uint8, False>::MAX_FROM_HORIZONTAL_MATRIX)))...};
template <typename TVector, size_t ...I>
const typename TraceValueVectorBase_<TVector, std::index_sequence<I...>>::Type TraceValueVectorBase_<TVector, std::index_sequence<I...>>::MAX_FROM_VERTICAL_MATRIX =
    {std::get<I>(_fillTraceValueVector(std::make_index_sequence<LENGTH<TVector>::VALUE>{}, std::make_tuple(TraceValue_<__uint8, False>::MAX_FROM_VERTICAL_MATRIX)))...};
template <typename TVector, size_t ...I>
const typename TraceValueVectorBase_<TVector, std::index_sequence<I...>>::Type TraceValueVectorBase_<TVector, std::index_sequence<I...>>::NO_VERTICAL_TRACEBACK =
    {std::get<I>(_fillTraceValueVector(std::make_index_sequence<LENGTH<TVector>::VALUE>{}, std::make_tuple(TraceValue_<__uint8, False>::NO_HORIZONTAL_TRACEBACK)))...};
template <typename TVector, size_t ...I>
const typename TraceValueVectorBase_<TVector, std::index_sequence<I...>>::Type TraceValueVectorBase_<TVector, std::index_sequence<I...>>::NO_HORIZONTAL_TRACEBACK =
    {std::get<I>(_fillTraceValueVector(std::make_index_sequence<LENGTH<TVector>::VALUE>{}, std::make_tuple(TraceValue_<__uint8, False>::NO_VERTICAL_TRACEBACK)))...};

<<<<<<< HEAD
// SIMD Vector version.
// Simply delegates to the base class by passing the index_sequence with the corresponding length of the vector.
template <typename TVector>
struct TraceValue_<TVector, True> : public TraceValueVectorBase_<TVector, std::make_index_sequence<LENGTH<TVector>::VALUE>>
{};

// Type alias to choose between scalar and simd version of trace value.
template <typename TValue = __uint8>
using TraceBitMap_ = TraceValue_<TValue, typename Is<SimdVectorConcept<TValue> >::Type>;
=======
#define SEQAN_SIMD_TRACE_OUT_OF_CLASS_INIT_(TRACE_VALUE)                             \
    template <typename TVector>                                                      \
    const TVector TraceValue_<TVector, True>::TRACE_VALUE = InitSimdTrace_<TVector, TraceValue_<uint8_t, False>::TRACE_VALUE, LENGTH<TVector>::VALUE>::VALUE;

SEQAN_SIMD_TRACE_OUT_OF_CLASS_INIT_(NONE)
SEQAN_SIMD_TRACE_OUT_OF_CLASS_INIT_(DIAGONAL)
SEQAN_SIMD_TRACE_OUT_OF_CLASS_INIT_(HORIZONTAL)
SEQAN_SIMD_TRACE_OUT_OF_CLASS_INIT_(VERTICAL)
SEQAN_SIMD_TRACE_OUT_OF_CLASS_INIT_(HORIZONTAL_OPEN)
SEQAN_SIMD_TRACE_OUT_OF_CLASS_INIT_(VERTICAL_OPEN)
SEQAN_SIMD_TRACE_OUT_OF_CLASS_INIT_(MAX_FROM_HORIZONTAL_MATRIX)
SEQAN_SIMD_TRACE_OUT_OF_CLASS_INIT_(MAX_FROM_VERTICAL_MATRIX)
SEQAN_SIMD_TRACE_OUT_OF_CLASS_INIT_(NO_HORIZONTAL_TRACEBACK)
SEQAN_SIMD_TRACE_OUT_OF_CLASS_INIT_(NO_VERTICAL_TRACEBACK)

// Type alias to choose between scalar and simd version of trace value.
template <typename TValue = uint8_t>
using TraceBitMap_ = TraceValue_<TValue, typename Is<SimdVectorConcept<TValue> >::Type >;
>>>>>>> 43f8af35

// ----------------------------------------------------------------------------
// Tag GapsLeft
// ----------------------------------------------------------------------------

struct GapsLeft_;
typedef Tag<GapsLeft_> GapsLeft;

// ----------------------------------------------------------------------------
// Tag GapsRight
// ----------------------------------------------------------------------------

struct GapsRight_;
typedef Tag<GapsRight_> GapsRight;


// ----------------------------------------------------------------------------
// Tag SingleTrace
// ----------------------------------------------------------------------------

struct SingleTrace_;
typedef Tag<SingleTrace_> SingleTrace;

// ----------------------------------------------------------------------------
// Tag CompleteTrace
// ----------------------------------------------------------------------------

struct CompleteTrace_;
typedef Tag<CompleteTrace_> CompleteTrace;

// ----------------------------------------------------------------------------
// Tag TracebackConfig_
// ----------------------------------------------------------------------------

template <typename TTracesSpec, typename TGapsPlacement>
struct TracebackConfig_ {};

// ----------------------------------------------------------------------------
// Tag TracebackOn
// ----------------------------------------------------------------------------

template <typename TSpec = TracebackConfig_<CompleteTrace, GapsLeft> >
struct TracebackOn {};

// ----------------------------------------------------------------------------
// Tag TracebackOff
// ----------------------------------------------------------------------------

struct TracebackOff_ {};
typedef Tag<TracebackOff_> TracebackOff;

// ----------------------------------------------------------------------------
// Tag LinearGaps
// ----------------------------------------------------------------------------

/*!
 * @tag AlignmentAlgorithmTags#LinearGaps
 * @headerfile <seqan/align.h>
 * @brief Tag for selecting linear gap cost model. This tag can be used for all standard DP algorithms.
 *
 * @signature struct LinearGaps_;
 * @signature typedef Tag<LinearGaps_> LinearGaps;
 */
struct LinearGaps_;
typedef Tag<LinearGaps_> LinearGaps;

// ----------------------------------------------------------------------------
// Tag AffineGaps
// ----------------------------------------------------------------------------

/*!
 * @tag AlignmentAlgorithmTags#AffineGaps
 * @headerfile <seqan/align.h>
 * @brief Tag for selecting affine gap cost model. This tag can be used for all standard DP algorithms.
 *
 * @signature struct AffineGaps_;
 * @signature typedef Tag<AffineGaps_> AffineGaps;
 */
struct AffineGaps_;
typedef Tag<AffineGaps_> AffineGaps;

// ----------------------------------------------------------------------------
// Tag DynamicGaps
// ----------------------------------------------------------------------------

/*!
 * @tag AlignmentAlgorithmTags#DynamicGaps
 * @headerfile <seqan/align.h>
 * @brief Tag for selecting dynamic gap cost model. This tag can be used for all standard DP algorithms.
 *
 * @signature struct DynamicGaps_;
 * @signature typedef Tag<DynamicGaps_> DynamicGaps;
 */

struct DynamicGaps_;
typedef Tag<DynamicGaps_> DynamicGaps;

// ----------------------------------------------------------------------------
// Class DPProfile
// ----------------------------------------------------------------------------

// This meta-object takes three types to be specialized.
//
// TAlignment: The type to select the pairwise alignment algorithm.
// TGapCosts:  The gap cost function (LinearGaps or AffineGaps).
// TTraceback: The traceback switch (TracebackOn or TracebackOff).
template <typename TAlignment, typename TGapCosts, typename TTraceback, typename TExecPolicy = Serial>
struct DPProfile_ {};

// ----------------------------------------------------------------------------
// Tag DPFirstRow
// ----------------------------------------------------------------------------

// These tags are used to specify the four locations of a dp-matrix where
// free gaps can occur.
struct DPFirstRow_;
typedef Tag<DPFirstRow_> DPFirstRow;

// ----------------------------------------------------------------------------
// Tag DPFirstColumn
// ----------------------------------------------------------------------------

struct DPFirstColumn_;
typedef Tag<DPFirstColumn_> DPFirstColumn;

// ----------------------------------------------------------------------------
// Tag DPLastRow
// ----------------------------------------------------------------------------

struct DPLastRow_;
typedef Tag<DPLastRow_> DPLastRow;

// ----------------------------------------------------------------------------
// Tag DPLastColumn
// ----------------------------------------------------------------------------

struct DPLastColumn_;
typedef Tag<DPLastColumn_> DPLastColumn;

template <typename TDPType, typename TBand, typename TFreeEndGaps = FreeEndGaps_<False, False, False, False>,
          typename TTraceConfig = TracebackOn<TracebackConfig_<SingleTrace, GapsLeft> > >
class AlignConfig2
{
public:
    TBand _band;

    AlignConfig2() : _band()
    {}

    template <typename TPosition>
    AlignConfig2(TPosition const & lDiag, TPosition const & uDiag) : _band(lDiag, uDiag)
    {}
};

// ============================================================================
// Metafunctions
// ============================================================================

enum class DPProfileTypeId : uint8_t
{
    ALGORITHM = 0,
    GAP_MODEL = 1,
    TRACE_CONFIG = 2,
    EXEC_POLICY = 3
};

// ----------------------------------------------------------------------------
// Metafunction DPContextSpec
// ----------------------------------------------------------------------------

template <typename TDPProfile, DPProfileTypeId ID>
struct DPProfileType;

template <typename TAlignment, typename TGapCosts, typename TTraceback, typename TExecPolicy>
struct DPProfileType<DPProfile_<TAlignment, TGapCosts, TTraceback, TExecPolicy>, DPProfileTypeId::ALGORITHM>
{
    using Type = TAlignment;
};

template <typename TAlignment, typename TGapCosts, typename TTraceback, typename TExecPolicy>
struct DPProfileType<DPProfile_<TAlignment, TGapCosts, TTraceback, TExecPolicy>, DPProfileTypeId::GAP_MODEL>
{
    using Type = TGapCosts;
};

template <typename TAlignment, typename TGapCosts, typename TTraceback, typename TExecPolicy>
struct DPProfileType<DPProfile_<TAlignment, TGapCosts, TTraceback, TExecPolicy>, DPProfileTypeId::TRACE_CONFIG>
{
    using Type = TTraceback;
};

template <typename TAlignment, typename TGapCosts, typename TTraceback, typename TExecPolicy>
struct DPProfileType<DPProfile_<TAlignment, TGapCosts, TTraceback, TExecPolicy>, DPProfileTypeId::EXEC_POLICY>
{
    using Type = TExecPolicy;
};

// ----------------------------------------------------------------------------
// Metafunction GapTraits
// ----------------------------------------------------------------------------

template <typename T>
struct GapTraits;

template <typename T>
struct GapTraits<T const> :
    GapTraits<T>
{};

template <typename TAlgoSpec, typename TGapCosts, typename TTraceFlag, typename TExecPolicy>
struct GapTraits<DPProfile_<TAlgoSpec, TGapCosts, TTraceFlag, TExecPolicy> >
{
    typedef TGapCosts Type;
};

// ----------------------------------------------------------------------------
// Metafunction IsGlobalAlignment
// ----------------------------------------------------------------------------

// Checks if the dp profile is a global alignment.
template <typename T>
struct IsGlobalAlignment_ :
    False {};

template <typename TSpec>
struct IsGlobalAlignment_<GlobalAlignment_<TSpec> >:
    True {};

template <typename TSpec>
struct IsGlobalAlignment_<GlobalAlignment_<TSpec> const>:
    True {};

template <typename TAlgoSpec, typename TGapCosts, typename TTraceFlag, typename TExecPolicy>
struct IsGlobalAlignment_<DPProfile_<TAlgoSpec, TGapCosts, TTraceFlag, TExecPolicy> >:
    IsGlobalAlignment_<TAlgoSpec>{};

template <typename TAlgoSpec, typename TGapCosts, typename TTraceFlag, typename TExecPolicy>
struct IsGlobalAlignment_<DPProfile_<TAlgoSpec, TGapCosts, TTraceFlag, TExecPolicy> const>:
    IsGlobalAlignment_<TAlgoSpec>{};

// ----------------------------------------------------------------------------
// Metafunction TraceTail_
// ----------------------------------------------------------------------------

// define whether to include the 'tail' of an alignment in the trace
template <typename TSpec>
struct TraceTail_ :
    IsGlobalAlignment_<TSpec>{};

// ----------------------------------------------------------------------------
// Metafunction TraceHead_
// ----------------------------------------------------------------------------

// define whether to include the 'head' of an alignment in the trace
template <typename TSpec>
struct TraceHead_ :
    IsGlobalAlignment_<TSpec>{};

// ----------------------------------------------------------------------------
// Metafunction HasTerminationCriterium_
// ----------------------------------------------------------------------------

// check whether an algorithm has an early termination criterium
// if an algorithm has this, it will get a DPscout that can be terminated
// see dp_scout.h for more info
template <typename TSpec>
struct HasTerminationCriterium_ :
    False {};

// ----------------------------------------------------------------------------
// Metafunction IsLocalAlignment_
// ----------------------------------------------------------------------------

// Checks if the dp profile is a local alignment.
template <typename T>
struct IsLocalAlignment_ :
    False {};

template <typename TSpec>
struct IsLocalAlignment_<LocalAlignment_<TSpec> >:
    True {};

template <typename TSpec>
struct IsLocalAlignment_<LocalAlignment_<TSpec> const>:
    True {};

template <typename TAlgoSpec, typename TGapCosts, typename TTraceFlag, typename TExecPolicy>
struct IsLocalAlignment_<DPProfile_<TAlgoSpec, TGapCosts, TTraceFlag, TExecPolicy> >:
    IsLocalAlignment_<TAlgoSpec>{};

template <typename TAlgoSpec, typename TGapCosts, typename TTraceFlag, typename TExecPolicy>
struct IsLocalAlignment_<DPProfile_<TAlgoSpec, TGapCosts, TTraceFlag, TExecPolicy> const>:
    IsLocalAlignment_<TAlgoSpec>{};

// ----------------------------------------------------------------------------
// Metafunction IsTracebackEnabled_
// ----------------------------------------------------------------------------

// Checks if the trace-back for the current dp profile is enabled.
template <typename T>
struct IsTracebackEnabled_ :
    False {};

template <typename TTracebackConfig>
struct IsTracebackEnabled_<TracebackOn<TTracebackConfig> >:
    True {};

template <typename TTracebackConfig>
struct IsTracebackEnabled_<TracebackOn<TTracebackConfig> const>:
    True {};

template <typename TAlgoSpec, typename TGapCosts, typename TTraceFlag, typename TExecPolicy>
struct IsTracebackEnabled_<DPProfile_<TAlgoSpec, TGapCosts, TTraceFlag, TExecPolicy> >:
    IsTracebackEnabled_<TTraceFlag>{};

template <typename TAlgoSpec, typename TGapCosts, typename TTraceFlag, typename TExecPolicy>
struct IsTracebackEnabled_<DPProfile_<TAlgoSpec, TGapCosts, TTraceFlag, TExecPolicy> const>:
    IsTracebackEnabled_<TTraceFlag>{};

// ----------------------------------------------------------------------------
// Metafunction IsGapsLeft_
// ----------------------------------------------------------------------------

template <typename TTraceConfig>
struct IsGapsLeft_ : False{};

template <typename TTraceSpec>
struct IsGapsLeft_<TracebackOn<TracebackConfig_<TTraceSpec, GapsLeft > > >
        : True{};

template <typename TAlgorithm, typename TGapSpec, typename TTraceConfig, typename TExecPolicy>
struct IsGapsLeft_<DPProfile_<TAlgorithm, TGapSpec, TTraceConfig, TExecPolicy> >
        : IsGapsLeft_<TTraceConfig>{};

// ----------------------------------------------------------------------------
// Metafunction IsSingleTrace_
// ----------------------------------------------------------------------------

template <typename TTraceConfig>
struct IsSingleTrace_ : False
{};

template <typename TGapsPlacement>
struct IsSingleTrace_<TracebackOn<TracebackConfig_<SingleTrace, TGapsPlacement> > > : True
{};

template <typename TAlgorithm, typename TGapSpec, typename TTraceConfig, typename TExecPolicy>
struct IsSingleTrace_<DPProfile_<TAlgorithm, TGapSpec, TTraceConfig, TExecPolicy> > : IsSingleTrace_<TTraceConfig>
{};

// ----------------------------------------------------------------------------
// Metafunction IsFreeEndGap_
// ----------------------------------------------------------------------------

// Checks if for the current dp profile and a given gap location the algorithm uses free gaps.
template <typename TAlignmentSpec, typename TDPSide>
struct IsFreeEndGap_ :
    False {};

template <typename TAlignmentSpec, typename TGapSpec, typename TTracebackSpec, typename TExecPolicy, typename TDPSide>
struct IsFreeEndGap_<DPProfile_<TAlignmentSpec, TGapSpec, TTracebackSpec, TExecPolicy> const, TDPSide>:
    IsFreeEndGap_<TAlignmentSpec, TDPSide>{};

template <typename TAlignmentSpec, typename TGapSpec, typename TTracebackSpec, typename TExecPolicy, typename TDPSide>
struct IsFreeEndGap_<DPProfile_<TAlignmentSpec, TGapSpec, TTracebackSpec, TExecPolicy>, TDPSide>:
    IsFreeEndGap_<TAlignmentSpec, TDPSide>{};

template <typename TLocalSpec, typename TDPSide>
struct IsFreeEndGap_<LocalAlignment_<TLocalSpec> const, TDPSide>:
    True
{};

template <typename TLocalSpec, typename TDPSide>
struct IsFreeEndGap_<LocalAlignment_<TLocalSpec>, TDPSide>:
    True
{};

template <typename TFreeEndGaps, typename TDPSide>
struct IsFreeEndGap_<GlobalAlignment_<TFreeEndGaps> const, TDPSide>:
    IsFreeEndGap_<TFreeEndGaps, TDPSide>
{};

template <typename TFreeEndGaps, typename TDPSide>
struct IsFreeEndGap_<GlobalAlignment_<TFreeEndGaps>, TDPSide>:
    IsFreeEndGap_<TFreeEndGaps const, TDPSide>
{};

template <typename TFirstColumn, typename TLastRow, typename TLastColumn>
struct IsFreeEndGap_<FreeEndGaps_<True, TFirstColumn, TLastRow, TLastColumn>, DPFirstRow>:
    True
{};

template <typename TFirstColumn, typename TLastRow, typename TLastColumn>
struct IsFreeEndGap_<FreeEndGaps_<True, TFirstColumn, TLastRow, TLastColumn> const, DPFirstRow>:
    True
{};

template <typename TFirstRow, typename TLastRow, typename TLastColumn>
struct IsFreeEndGap_<FreeEndGaps_<TFirstRow, True, TLastRow, TLastColumn>, DPFirstColumn>:
    True
{};

template <typename TFirstRow, typename TLastRow, typename TLastColumn>
struct IsFreeEndGap_<FreeEndGaps_<TFirstRow, True, TLastRow, TLastColumn> const, DPFirstColumn>:
    True
{};

template <typename TFirstRow, typename TFirstColumn, typename TLastColumn>
struct IsFreeEndGap_<FreeEndGaps_<TFirstRow, TFirstColumn, True, TLastColumn>, DPLastRow>:
    True
{};

template <typename TFirstRow, typename TFirstColumn, typename TLastColumn>
struct IsFreeEndGap_<FreeEndGaps_<TFirstRow, TFirstColumn, True, TLastColumn> const, DPLastRow>:
    True
{};

template <typename TFirstRow, typename TFirstColumn, typename TLastRow>
struct IsFreeEndGap_<FreeEndGaps_<TFirstRow, TFirstColumn, TLastRow, True>, DPLastColumn>:
    True
{};

template <typename TFirstRow, typename TFirstColumn, typename TLastRow>
struct IsFreeEndGap_<FreeEndGaps_<TFirstRow, TFirstColumn, TLastRow, True> const, DPLastColumn>:
    True
{};

// ============================================================================
// Functions
// ============================================================================

namespace impl
{
    template <typename TStream>
    inline TStream &
    printTraceValue(TStream & stream, char traceValue)
    {
        if (traceValue & (TraceBitMap_<char>::MAX_FROM_VERTICAL_MATRIX | TraceBitMap_<char>::VERTICAL))
        {
            stream << "|";
        }
        if (traceValue & (TraceBitMap_<char>::MAX_FROM_HORIZONTAL_MATRIX | TraceBitMap_<char>::HORIZONTAL))
        {
            stream << "-";
        }
        if (traceValue & TraceBitMap_<char>::DIAGONAL)
        {
            stream << "\\";
        }
        return stream;
    }
}  // namespace impl
}  // namespace seqan

#endif  // #ifndef SEQAN_INCLUDE_SEQAN_ALIGN_DP_PROFILE_H_<|MERGE_RESOLUTION|>--- conflicted
+++ resolved
@@ -108,7 +108,6 @@
 typedef LocalAlignment_<> DPLocal;
 typedef LocalAlignment_<SuboptimalAlignment> DPLocalEnumerate;
 
-<<<<<<< HEAD
 // ----------------------------------------------------------------------------
 // Class TraceBitMap_
 // ----------------------------------------------------------------------------
@@ -119,51 +118,6 @@
 // For the vector version we use some compile time hackery to initialize the
 // const vector values with the corresponding values generically for
 // seqan simd vector types and UME::SIMD vector types.
-=======
-// Use macro expansion to define all possible SIMD initialization types.
-
-template <typename TVector, uint8_t FILL_VALUE, unsigned SIZE>
-struct InitSimdTrace_;
-
-#define SEQAN_SIMD_INIT_FILL_VALUE_2_ FILL_VALUE, FILL_VALUE
-#define SEQAN_SIMD_INIT_FILL_VALUE_4_ SEQAN_SIMD_INIT_FILL_VALUE_2_, SEQAN_SIMD_INIT_FILL_VALUE_2_
-#define SEQAN_SIMD_INIT_FILL_VALUE_8_ SEQAN_SIMD_INIT_FILL_VALUE_4_, SEQAN_SIMD_INIT_FILL_VALUE_4_
-#define SEQAN_SIMD_INIT_FILL_VALUE_16_ SEQAN_SIMD_INIT_FILL_VALUE_8_, SEQAN_SIMD_INIT_FILL_VALUE_8_
-#define SEQAN_SIMD_INIT_FILL_VALUE_32_ SEQAN_SIMD_INIT_FILL_VALUE_16_, SEQAN_SIMD_INIT_FILL_VALUE_16_
-
-#ifdef COMPILER_MSVC
-#define SEQAN_SIMD_TRACE_SETUP_2_(SIZE, ...)                                                        \
-template <typename TVector, uint8_t FILL_VALUE>                                                     \
-struct InitSimdTrace_<TVector, FILL_VALUE, SIZE>                                                    \
-{                                                                                                   \
-    static const TVector VALUE;                                                                     \
-};                                                                                                  \
-                                                                                                    \
-template <typename TVector, uint8_t FILL_VALUE>                                                     \
-const TVector InitSimdTrace_<TVector, FILL_VALUE, SIZE>::VALUE = TVector{__VA_ARGS__};
-#else // COMPILER_MSVC
-#define SEQAN_SIMD_TRACE_SETUP_2_(SIZE, ...)                                                        \
-template <typename TVector, uint8_t FILL_VALUE>                                                     \
-struct InitSimdTrace_<TVector, FILL_VALUE, SIZE>                                                    \
-{                                                                                                   \
-    static const TVector VALUE;                                                                     \
-};                                                                                                  \
-                                                                                                    \
-template <typename TVector, uint8_t FILL_VALUE>                                                     \
-const TVector InitSimdTrace_<TVector, FILL_VALUE, SIZE>::VALUE{__VA_ARGS__};
-#endif // COMPILER_MSVC
-
-#define SEQAN_SIMD_TRACE_SETUP_1_(SIZE, MACRO) SEQAN_SIMD_TRACE_SETUP_2_(SIZE, MACRO)
-#define SEQAN_SIMD_TRACE_SETUP_(SIZE) SEQAN_SIMD_TRACE_SETUP_1_(SIZE, SEQAN_SIMD_INIT_FILL_VALUE_ ## SIZE ## _)
-
-SEQAN_SIMD_TRACE_SETUP_(2)
-SEQAN_SIMD_TRACE_SETUP_(4)
-SEQAN_SIMD_TRACE_SETUP_(8)
-SEQAN_SIMD_TRACE_SETUP_(16)
-SEQAN_SIMD_TRACE_SETUP_(32)
-
-// Scalar version.
->>>>>>> 43f8af35
 template <typename TValue, typename TIsSimdVector>
 struct TraceValue_
 {
@@ -241,36 +195,35 @@
 
 template <typename TVector, size_t ...I>
 const typename TraceValueVectorBase_<TVector, std::index_sequence<I...>>::Type TraceValueVectorBase_<TVector, std::index_sequence<I...>>::NONE =
-    {std::get<I>(_fillTraceValueVector(std::make_index_sequence<LENGTH<TVector>::VALUE>{}, std::make_tuple(TraceValue_<__uint8, False>::NONE)))...};
+    {std::get<I>(_fillTraceValueVector(std::make_index_sequence<LENGTH<TVector>::VALUE>{}, std::make_tuple(TraceValue_<uint8_t, False>::NONE)))...};
 template <typename TVector, size_t ...I>
 const typename TraceValueVectorBase_<TVector, std::index_sequence<I...>>::Type TraceValueVectorBase_<TVector, std::index_sequence<I...>>::DIAGONAL =
-    {std::get<I>(_fillTraceValueVector(std::make_index_sequence<LENGTH<TVector>::VALUE>{}, std::make_tuple(TraceValue_<__uint8, False>::DIAGONAL)))...};
+    {std::get<I>(_fillTraceValueVector(std::make_index_sequence<LENGTH<TVector>::VALUE>{}, std::make_tuple(TraceValue_<uint8_t, False>::DIAGONAL)))...};
 template <typename TVector, size_t ...I>
 const typename TraceValueVectorBase_<TVector, std::index_sequence<I...>>::Type TraceValueVectorBase_<TVector, std::index_sequence<I...>>::HORIZONTAL =
-    {std::get<I>(_fillTraceValueVector(std::make_index_sequence<LENGTH<TVector>::VALUE>{}, std::make_tuple(TraceValue_<__uint8, False>::HORIZONTAL)))...};
+    {std::get<I>(_fillTraceValueVector(std::make_index_sequence<LENGTH<TVector>::VALUE>{}, std::make_tuple(TraceValue_<uint8_t, False>::HORIZONTAL)))...};
 template <typename TVector, size_t ...I>
 const typename TraceValueVectorBase_<TVector, std::index_sequence<I...>>::Type TraceValueVectorBase_<TVector, std::index_sequence<I...>>::VERTICAL =
-    {std::get<I>(_fillTraceValueVector(std::make_index_sequence<LENGTH<TVector>::VALUE>{}, std::make_tuple(TraceValue_<__uint8, False>::VERTICAL)))...};
+    {std::get<I>(_fillTraceValueVector(std::make_index_sequence<LENGTH<TVector>::VALUE>{}, std::make_tuple(TraceValue_<uint8_t, False>::VERTICAL)))...};
 template <typename TVector, size_t ...I>
 const typename TraceValueVectorBase_<TVector, std::index_sequence<I...>>::Type TraceValueVectorBase_<TVector, std::index_sequence<I...>>::HORIZONTAL_OPEN =
-    {std::get<I>(_fillTraceValueVector(std::make_index_sequence<LENGTH<TVector>::VALUE>{}, std::make_tuple(TraceValue_<__uint8, False>::HORIZONTAL_OPEN)))...};
+    {std::get<I>(_fillTraceValueVector(std::make_index_sequence<LENGTH<TVector>::VALUE>{}, std::make_tuple(TraceValue_<uint8_t, False>::HORIZONTAL_OPEN)))...};
 template <typename TVector, size_t ...I>
 const typename TraceValueVectorBase_<TVector, std::index_sequence<I...>>::Type TraceValueVectorBase_<TVector, std::index_sequence<I...>>::VERTICAL_OPEN =
-    {std::get<I>(_fillTraceValueVector(std::make_index_sequence<LENGTH<TVector>::VALUE>{}, std::make_tuple(TraceValue_<__uint8, False>::VERTICAL_OPEN)))...};
+    {std::get<I>(_fillTraceValueVector(std::make_index_sequence<LENGTH<TVector>::VALUE>{}, std::make_tuple(TraceValue_<uint8_t, False>::VERTICAL_OPEN)))...};
 template <typename TVector, size_t ...I>
 const typename TraceValueVectorBase_<TVector, std::index_sequence<I...>>::Type TraceValueVectorBase_<TVector, std::index_sequence<I...>>::MAX_FROM_HORIZONTAL_MATRIX =
-    {std::get<I>(_fillTraceValueVector(std::make_index_sequence<LENGTH<TVector>::VALUE>{}, std::make_tuple(TraceValue_<__uint8, False>::MAX_FROM_HORIZONTAL_MATRIX)))...};
+    {std::get<I>(_fillTraceValueVector(std::make_index_sequence<LENGTH<TVector>::VALUE>{}, std::make_tuple(TraceValue_<uint8_t, False>::MAX_FROM_HORIZONTAL_MATRIX)))...};
 template <typename TVector, size_t ...I>
 const typename TraceValueVectorBase_<TVector, std::index_sequence<I...>>::Type TraceValueVectorBase_<TVector, std::index_sequence<I...>>::MAX_FROM_VERTICAL_MATRIX =
-    {std::get<I>(_fillTraceValueVector(std::make_index_sequence<LENGTH<TVector>::VALUE>{}, std::make_tuple(TraceValue_<__uint8, False>::MAX_FROM_VERTICAL_MATRIX)))...};
+    {std::get<I>(_fillTraceValueVector(std::make_index_sequence<LENGTH<TVector>::VALUE>{}, std::make_tuple(TraceValue_<uint8_t, False>::MAX_FROM_VERTICAL_MATRIX)))...};
 template <typename TVector, size_t ...I>
 const typename TraceValueVectorBase_<TVector, std::index_sequence<I...>>::Type TraceValueVectorBase_<TVector, std::index_sequence<I...>>::NO_VERTICAL_TRACEBACK =
-    {std::get<I>(_fillTraceValueVector(std::make_index_sequence<LENGTH<TVector>::VALUE>{}, std::make_tuple(TraceValue_<__uint8, False>::NO_HORIZONTAL_TRACEBACK)))...};
+    {std::get<I>(_fillTraceValueVector(std::make_index_sequence<LENGTH<TVector>::VALUE>{}, std::make_tuple(TraceValue_<uint8_t, False>::NO_HORIZONTAL_TRACEBACK)))...};
 template <typename TVector, size_t ...I>
 const typename TraceValueVectorBase_<TVector, std::index_sequence<I...>>::Type TraceValueVectorBase_<TVector, std::index_sequence<I...>>::NO_HORIZONTAL_TRACEBACK =
-    {std::get<I>(_fillTraceValueVector(std::make_index_sequence<LENGTH<TVector>::VALUE>{}, std::make_tuple(TraceValue_<__uint8, False>::NO_VERTICAL_TRACEBACK)))...};
-
-<<<<<<< HEAD
+    {std::get<I>(_fillTraceValueVector(std::make_index_sequence<LENGTH<TVector>::VALUE>{}, std::make_tuple(TraceValue_<uint8_t, False>::NO_VERTICAL_TRACEBACK)))...};
+
 // SIMD Vector version.
 // Simply delegates to the base class by passing the index_sequence with the corresponding length of the vector.
 template <typename TVector>
@@ -278,28 +231,8 @@
 {};
 
 // Type alias to choose between scalar and simd version of trace value.
-template <typename TValue = __uint8>
+template <typename TValue = uint8_t>
 using TraceBitMap_ = TraceValue_<TValue, typename Is<SimdVectorConcept<TValue> >::Type>;
-=======
-#define SEQAN_SIMD_TRACE_OUT_OF_CLASS_INIT_(TRACE_VALUE)                             \
-    template <typename TVector>                                                      \
-    const TVector TraceValue_<TVector, True>::TRACE_VALUE = InitSimdTrace_<TVector, TraceValue_<uint8_t, False>::TRACE_VALUE, LENGTH<TVector>::VALUE>::VALUE;
-
-SEQAN_SIMD_TRACE_OUT_OF_CLASS_INIT_(NONE)
-SEQAN_SIMD_TRACE_OUT_OF_CLASS_INIT_(DIAGONAL)
-SEQAN_SIMD_TRACE_OUT_OF_CLASS_INIT_(HORIZONTAL)
-SEQAN_SIMD_TRACE_OUT_OF_CLASS_INIT_(VERTICAL)
-SEQAN_SIMD_TRACE_OUT_OF_CLASS_INIT_(HORIZONTAL_OPEN)
-SEQAN_SIMD_TRACE_OUT_OF_CLASS_INIT_(VERTICAL_OPEN)
-SEQAN_SIMD_TRACE_OUT_OF_CLASS_INIT_(MAX_FROM_HORIZONTAL_MATRIX)
-SEQAN_SIMD_TRACE_OUT_OF_CLASS_INIT_(MAX_FROM_VERTICAL_MATRIX)
-SEQAN_SIMD_TRACE_OUT_OF_CLASS_INIT_(NO_HORIZONTAL_TRACEBACK)
-SEQAN_SIMD_TRACE_OUT_OF_CLASS_INIT_(NO_VERTICAL_TRACEBACK)
-
-// Type alias to choose between scalar and simd version of trace value.
-template <typename TValue = uint8_t>
-using TraceBitMap_ = TraceValue_<TValue, typename Is<SimdVectorConcept<TValue> >::Type >;
->>>>>>> 43f8af35
 
 // ----------------------------------------------------------------------------
 // Tag GapsLeft
