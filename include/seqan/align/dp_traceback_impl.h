// ==========================================================================
//                 SeqAn - The Library for Sequence Analysis
// ==========================================================================
// Copyright (c) 2006-2016, Knut Reinert, FU Berlin
// All rights reserved.
//
// Redistribution and use in source and binary forms, with or without
// modification, are permitted provided that the following conditions are met:
//
//     * Redistributions of source code must retain the above copyright
//       notice, this list of conditions and the following disclaimer.
//     * Redistributions in binary form must reproduce the above copyright
//       notice, this list of conditions and the following disclaimer in the
//       documentation and/or other materials provided with the distribution.
//     * Neither the name of Knut Reinert or the FU Berlin nor the names of
//       its contributors may be used to endorse or promote products derived
//       from this software without specific prior written permission.
//
// THIS SOFTWARE IS PROVIDED BY THE COPYRIGHT HOLDERS AND CONTRIBUTORS "AS IS"
// AND ANY EXPRESS OR IMPLIED WARRANTIES, INCLUDING, BUT NOT LIMITED TO, THE
// IMPLIED WARRANTIES OF MERCHANTABILITY AND FITNESS FOR A PARTICULAR PURPOSE
// ARE DISCLAIMED. IN NO EVENT SHALL KNUT REINERT OR THE FU BERLIN BE LIABLE
// FOR ANY DIRECT, INDIRECT, INCIDENTAL, SPECIAL, EXEMPLARY, OR CONSEQUENTIAL
// DAMAGES (INCLUDING, BUT NOT LIMITED TO, PROCUREMENT OF SUBSTITUTE GOODS OR
// SERVICES; LOSS OF USE, DATA, OR PROFITS; OR BUSINESS INTERRUPTION) HOWEVER
// CAUSED AND ON ANY THEORY OF LIABILITY, WHETHER IN CONTRACT, STRICT
// LIABILITY, OR TORT (INCLUDING NEGLIGENCE OR OTHERWISE) ARISING IN ANY WAY
// OUT OF THE USE OF THIS SOFTWARE, EVEN IF ADVISED OF THE POSSIBILITY OF SUCH
// DAMAGE.
//
// ==========================================================================
// Author: Rene Rahn <rene.rahn@fu-berlin.de>
// ==========================================================================
// Implements the traceback algorithm.
// ==========================================================================

#ifndef SEQAN_INCLUDE_SEQAN_ALIGN_DP_TRACEBACK_IMPL_H_
#define SEQAN_INCLUDE_SEQAN_ALIGN_DP_TRACEBACK_IMPL_H_

// TODO(holtgrew): GapsRight traceback is currently untested.
// TODO(rmaerker): Change Tracback to TraceConfig<TGapsPlacement, TPathSpec> | TraceBackOff

namespace seqan {

// ============================================================================
// Forwards
// ============================================================================

// ============================================================================
// Tags, Classes, Enums
// ============================================================================

// ----------------------------------------------------------------------------
// Class TracebackCoordinator_
// ----------------------------------------------------------------------------

template <typename TPosition>
class TracebackCoordinator_
{
public:
    TPosition _currColumn;
    TPosition _currRow;
    TPosition _endColumn;
    TPosition _endRow;
    TPosition _breakpoint1;      // First breakpoint where banded trace switches to unbanded trace.
    TPosition _breakpoint2;      // Second breakpoint where unbanded trace switches back to banded trace. Only if begin of upper diagonal is bigger than end of lower diagonal.
    bool _isInBand;

    template <typename TBandFlag, typename TSizeH, typename TSizeV>
    TracebackCoordinator_(TPosition currColumn,
                          TPosition currRow,
                          DPBandConfig<TBandFlag> const & band,
                          TSizeH seqHSize,
                          TSizeV seqVSize)
        : _currColumn(currColumn),
          _currRow(currRow),
          _endColumn(0u),
          _endRow(0u),
          _breakpoint1(0u),
          _breakpoint2(0u),
          _isInBand(false)
    {
        _initTracebackCoordinator(*this, band, seqHSize, seqVSize);
    }

    template <typename TBandFlag, typename TSizeH, typename TSizeV>
    TracebackCoordinator_(TPosition currColumn,
                          TPosition currRow,
                          TPosition endColumn,
                          TPosition endRow,
                          DPBandConfig<TBandFlag> const & band,
                          TSizeH seqHSize,
                          TSizeV seqVSize)
        : _currColumn(currColumn),
          _currRow(currRow),
          _endColumn(endColumn),
          _endRow(endRow),
          _breakpoint1(0u),
          _breakpoint2(0u),
          _isInBand(false)
    {
        _initTracebackCoordinator(*this, band, seqHSize, seqVSize);
    }
};

// ============================================================================
// Metafunctions
// ============================================================================

// ----------------------------------------------------------------------------
// Metafunction PreferGapsAtEnd_
// ----------------------------------------------------------------------------

// Checks whether the gaps at the end should be preferred over a matching area.
template <typename TDPProfile>
struct PreferGapsAtEnd_ : False{};

template <typename TAlgorithm, typename TTracebackSpec, typename TExecSpec>
struct PreferGapsAtEnd_<DPProfile_<TAlgorithm, AffineGaps, TTracebackSpec, TExecSpec> > : True{};

template <typename TAlgorithm, typename TTraceSpec, typename TExecSpec>
struct PreferGapsAtEnd_<DPProfile_<TAlgorithm, LinearGaps, TracebackOn<TracebackConfig_<TTraceSpec, GapsRight> >, TExecSpec> > : True{};

// ============================================================================
// Functions
// ============================================================================

// ----------------------------------------------------------------------------
// Function _hasReachedEnd()
// ----------------------------------------------------------------------------

template <typename TPosition>
inline bool
_hasReachedEnd(TracebackCoordinator_<TPosition> const & coordinator)
{
    return coordinator._currColumn <= coordinator._endColumn || coordinator._currRow <= coordinator._endRow;
}

// ----------------------------------------------------------------------------
// Function _initTracebackCoordinator()
// ----------------------------------------------------------------------------

template <typename TPosition, typename TBandFlag, typename TSizeH, typename TSizeV>
inline void
_initTracebackCoordinator(TracebackCoordinator_<TPosition> & coordinator,
                          DPBandConfig<TBandFlag> const & band,
                          TSizeH seqHSize,
                          TSizeV seqVSize)
{
    typedef typename Position<DPBandConfig<TBandFlag> >::Type TBandPosition;
    if (IsSameType<TBandFlag, BandOn>::VALUE)
    {
        // Adapt the current column value when the lower diagonal is positive (shift right in horizontal direction).
        if (lowerDiagonal(band) >= 0)
            coordinator._currColumn += static_cast<TPosition>(lowerDiagonal(band));
        // Adapt the current row value when the current column comes after the upper diagonal (shift down in vertical direction).
        if (static_cast<TBandPosition>(coordinator._currColumn) > upperDiagonal(band))
            coordinator._currRow += coordinator._currColumn - upperDiagonal(band);
        // Adapt the end row value when the end column comes after the upper diagonal (shift down in vertical direction).
        if (static_cast<TBandPosition>(coordinator._endColumn) > upperDiagonal(band))
            coordinator._endRow += coordinator._endColumn - upperDiagonal(band);

        coordinator._breakpoint1 = _min(seqHSize, static_cast<TSizeH>(_max(0, upperDiagonal(band))));
        coordinator._breakpoint2 = _min(seqHSize, static_cast<TSizeH>(_max(0, static_cast<TBandPosition>(seqVSize) +
                                                                           lowerDiagonal(band))));
        // Update the current row if the current column is before the upper diagoal or the first column where the maximal band size is reached.
        if (coordinator._currColumn < _min(coordinator._breakpoint1, coordinator._breakpoint2))
            coordinator._currRow -= _min(coordinator._breakpoint1, coordinator._breakpoint2) - coordinator._currColumn;
        coordinator._isInBand = true;
    }
}

// ----------------------------------------------------------------------------
// Function _isInBand()
// ----------------------------------------------------------------------------

template <typename TPosition>
inline bool
_isInBand(TracebackCoordinator_<TPosition> const & coordinator)
{
    if (!coordinator._isInBand)
        return coordinator._isInBand;
    return (coordinator._currColumn > coordinator._breakpoint1 || coordinator._currColumn <= coordinator._breakpoint2);
}

// ----------------------------------------------------------------------------
// Function _doTracebackGoDiagonal()
// ----------------------------------------------------------------------------

template <typename TTarget, typename TDPTraceMatrixNavigator, typename TTraceValue, typename TSize, typename TPosition,
          typename TGapCosts>
inline void
_doTracebackGoDiagonal(TTarget & target,
                       TDPTraceMatrixNavigator & matrixNavigator,
                       TTraceValue & traceValue,
                       TTraceValue & lastTraceValue,
                       TSize & fragmentLength,
                       TracebackCoordinator_<TPosition> & tracebackCoordinator,
                       TGapCosts const &)
{
    if (!(lastTraceValue & TraceBitMap_<>::DIAGONAL)) // the old trace value was not diagonal
    {
        _recordSegment(target, tracebackCoordinator._currColumn, tracebackCoordinator._currRow, fragmentLength,
                       lastTraceValue);

        lastTraceValue = TraceBitMap_<>::DIAGONAL;
        fragmentLength = 0;
    }
    _traceDiagonal(matrixNavigator, _isInBand(tracebackCoordinator));
    traceValue = scalarValue(matrixNavigator);
    --tracebackCoordinator._currColumn;
    --tracebackCoordinator._currRow;
    ++fragmentLength;
}

// ----------------------------------------------------------------------------
// Function _doTracebackGoVertical()
// ----------------------------------------------------------------------------

template <typename TTarget, typename TDPTraceMatrixNavigator, typename TTraceValue, typename TSize, typename TPosition,
          typename TGapCosts>
inline void
_doTracebackGoVertical(TTarget & target,
                       TDPTraceMatrixNavigator & matrixNavigator,
                       TTraceValue & traceValue,
                       TTraceValue & lastTraceValue,
                       TSize & fragmentLength,
                       TracebackCoordinator_<TPosition> & tracebackCoordinator,
                       TGapCosts const &)
{
    if (!(lastTraceValue & TraceBitMap_<>::VERTICAL)) // the old trace value was not diagonal
    {
        _recordSegment(target, tracebackCoordinator._currColumn, tracebackCoordinator._currRow, fragmentLength,
                       lastTraceValue);

        lastTraceValue = TraceBitMap_<>::VERTICAL;
        fragmentLength = 0;
    }
    // We are in a vertical gap. So continue after we reach the end of the vertical gap.
    if (IsSameType<TGapCosts, AffineGaps>::VALUE)
    {
        while ((!(traceValue & TraceBitMap_<>::VERTICAL_OPEN) || (traceValue & TraceBitMap_<>::VERTICAL)) &&
               tracebackCoordinator._currRow != 1)
        {
            _traceVertical(matrixNavigator, _isInBand(tracebackCoordinator));
            traceValue = scalarValue(matrixNavigator);
            --tracebackCoordinator._currRow;
            ++fragmentLength;
        }
        // We have to ensure, that we do not continue in vertical direction if we reached a vertical_open sign.
        _traceVertical(matrixNavigator, _isInBand(tracebackCoordinator));
        // Forbid continuing in vertical direction.
        traceValue = scalarValue(matrixNavigator); // & (TraceBitMap_<>::NO_VERTICAL_TRACEBACK | TraceBitMap_<>::MAX_FROM_HORIZONTAL_MATRIX);
        --tracebackCoordinator._currRow;
        ++fragmentLength;
    }
    else
    {
        _traceVertical(matrixNavigator, _isInBand(tracebackCoordinator));
        traceValue = scalarValue(matrixNavigator);
        --tracebackCoordinator._currRow;
        ++fragmentLength;
    }
}

// ----------------------------------------------------------------------------
// Function _doTracebackMaxFromVertical()
// ----------------------------------------------------------------------------

template <typename TTarget, typename TDPTraceMatrixNavigator, typename TTraceValue, typename TSize, typename TPosition,
          typename TGapCosts>
inline void
_doTracebackMaxFromVertical(TTarget & target,
                            TDPTraceMatrixNavigator & matrixNavigator,
                            TTraceValue & traceValue,
                            TTraceValue & lastTraceValue,
                            TSize & fragmentLength,
                            TracebackCoordinator_<TPosition> & tracebackCoordinator,
                            TGapCosts const &)
{
    if (!(lastTraceValue & TraceBitMap_<>::VERTICAL)) // the old trace value was not diagonal
    {
        _recordSegment(target, tracebackCoordinator._currColumn, tracebackCoordinator._currRow, fragmentLength,
                       lastTraceValue);
        lastTraceValue = TraceBitMap_<>::VERTICAL;
        fragmentLength = 0;
    }
    _traceVertical(matrixNavigator, _isInBand(tracebackCoordinator));
    // Forbid continuing in vertical direction.
    traceValue = scalarValue(matrixNavigator); // & (TraceBitMap_<>::NO_VERTICAL_TRACEBACK | TraceBitMap_<>::MAX_FROM_HORIZONTAL_MATRIX);
    --tracebackCoordinator._currRow;
    ++fragmentLength;
}

// ----------------------------------------------------------------------------
// Function _doTracebackGoHorizontal()
// ----------------------------------------------------------------------------

template <typename TTarget, typename TDPTraceMatrixNavigator, typename TTraceValue, typename TSize, typename TPosition,
          typename TGapCosts>
inline void
_doTracebackGoHorizontal(TTarget & target,
                         TDPTraceMatrixNavigator & matrixNavigator,
                         TTraceValue & traceValue,
                         TTraceValue & lastTraceValue,
                         TSize & fragmentLength,
                         TracebackCoordinator_<TPosition> & tracebackCoordinator,
                         TGapCosts const &)
{
    if (!(lastTraceValue & TraceBitMap_<>::HORIZONTAL)) // the old trace value was not diagonal
    {
        _recordSegment(target, tracebackCoordinator._currColumn, tracebackCoordinator._currRow, fragmentLength,
                       lastTraceValue);

        lastTraceValue = TraceBitMap_<>::HORIZONTAL;
        fragmentLength = 0;
    }
    if (IsSameType<TGapCosts, AffineGaps>::VALUE)
    {
        while ((!(traceValue & TraceBitMap_<>::HORIZONTAL_OPEN) || (traceValue & TraceBitMap_<>::HORIZONTAL)) &&
               tracebackCoordinator._currColumn != 1)
        {
            _traceHorizontal(matrixNavigator, _isInBand(tracebackCoordinator));
            traceValue = scalarValue(matrixNavigator);
            --tracebackCoordinator._currColumn;
            ++fragmentLength;
        }
        _traceHorizontal(matrixNavigator, _isInBand(tracebackCoordinator));
        // Forbid continuing in horizontal direction.
        traceValue = scalarValue(matrixNavigator);  // & (TraceBitMap_<>::NO_HORIZONTAL_TRACEBACK | TraceBitMap_<>::MAX_FROM_VERTICAL_MATRIX);
        --tracebackCoordinator._currColumn;
        ++fragmentLength;
    }
    else
    {
        _traceHorizontal(matrixNavigator, _isInBand(tracebackCoordinator));
        traceValue = scalarValue(matrixNavigator);
        --tracebackCoordinator._currColumn;
        ++fragmentLength;
    }
}

// ----------------------------------------------------------------------------
// Function _doTracebackMaxFromHorizontal()
// ----------------------------------------------------------------------------

template <typename TTarget, typename TDPTraceMatrixNavigator, typename TTraceValue, typename TSize, typename TPosition,
          typename TGapCosts>
inline void
_doTracebackMaxFromHorizontal(TTarget & target,
                              TDPTraceMatrixNavigator & matrixNavigator,
                              TTraceValue & traceValue,
                              TTraceValue & lastTraceValue,
                              TSize & fragmentLength,
                              TracebackCoordinator_<TPosition> & tracebackCoordinator,
                              TGapCosts const &)
{
    if (!(lastTraceValue & TraceBitMap_<>::HORIZONTAL)) // the old trace value was not diagonal
    {
        _recordSegment(target, tracebackCoordinator._currColumn, tracebackCoordinator._currRow, fragmentLength,
                       lastTraceValue);
        lastTraceValue = TraceBitMap_<>::HORIZONTAL;
        fragmentLength = 0;
    }
    _traceHorizontal(matrixNavigator, _isInBand(tracebackCoordinator));
    // Forbid continuing in horizontal direction.
    traceValue = scalarValue(matrixNavigator); // & (TraceBitMap_<>::NO_HORIZONTAL_TRACEBACK | TraceBitMap_<>::MAX_FROM_VERTICAL_MATRIX);
    --tracebackCoordinator._currColumn;
    ++fragmentLength;
}

// ----------------------------------------------------------------------------
// Function _doTraceback()
// ----------------------------------------------------------------------------

template <typename TTarget, typename TDPTraceMatrixNavigator, typename TTraceValue, typename TSize, typename TPosition,
          typename TGapCosts, typename TIsGapsLeft>
inline void
_doTraceback(TTarget & target,
             TDPTraceMatrixNavigator & matrixNavigator,
             TTraceValue & traceValue,
             TTraceValue & lastTraceValue,
             TSize & fragmentLength,
             TracebackCoordinator_<TPosition> & tracebackCoordinator,
             TGapCosts const & gapsCost,
             TIsGapsLeft const & /*isGapsLeft*/)
{
    if (TIsGapsLeft::VALUE)  // Gaps should be placed on the left.
    {
        if (traceValue & TraceBitMap_<>::DIAGONAL)
        {
            _doTracebackGoDiagonal(target, matrixNavigator, traceValue, lastTraceValue, fragmentLength, tracebackCoordinator, gapsCost);
        }  // In case of Gotoh we prefer the longest possible way in this direction.
        else if (traceValue & TraceBitMap_<>::MAX_FROM_VERTICAL_MATRIX && traceValue & TraceBitMap_<>::VERTICAL)
        {
            _doTracebackGoVertical(target, matrixNavigator, traceValue, lastTraceValue, fragmentLength, tracebackCoordinator, gapsCost);
        }
        else if (traceValue & TraceBitMap_<>::MAX_FROM_VERTICAL_MATRIX && traceValue & TraceBitMap_<>::VERTICAL_OPEN)
        {
            _doTracebackMaxFromVertical(target, matrixNavigator, traceValue, lastTraceValue, fragmentLength, tracebackCoordinator, gapsCost);
        }
        else if (traceValue & TraceBitMap_<>::MAX_FROM_HORIZONTAL_MATRIX && traceValue & TraceBitMap_<>::HORIZONTAL)
        {
            _doTracebackGoHorizontal(target, matrixNavigator, traceValue, lastTraceValue, fragmentLength, tracebackCoordinator, gapsCost);
        }
        else if (traceValue & TraceBitMap_<>::MAX_FROM_HORIZONTAL_MATRIX && traceValue & TraceBitMap_<>::HORIZONTAL_OPEN)
        {
            _doTracebackMaxFromHorizontal(target, matrixNavigator, traceValue, lastTraceValue, fragmentLength, tracebackCoordinator, gapsCost);
        }  // In case of Gotoh we prefer the longest possible way in this direction.
        else // the trace back is either NONE or something else
        {
            if (traceValue == TraceBitMap_<>::NONE)
            {
                return;
            }
            SEQAN_ASSERT_FAIL("Reached undefined traceback value!");
        }
    }
    else  // Gaps should be placed on the right.
    {
        if (traceValue & TraceBitMap_<>::MAX_FROM_VERTICAL_MATRIX && traceValue & TraceBitMap_<>::VERTICAL)
        {
            _doTracebackGoVertical(target, matrixNavigator, traceValue, lastTraceValue, fragmentLength, tracebackCoordinator, gapsCost);
        }
        else if (traceValue & TraceBitMap_<>::MAX_FROM_VERTICAL_MATRIX && traceValue & TraceBitMap_<>::VERTICAL_OPEN)
        {
            _doTracebackMaxFromVertical(target, matrixNavigator, traceValue, lastTraceValue, fragmentLength, tracebackCoordinator, gapsCost);
        }
        else if (traceValue & TraceBitMap_<>::MAX_FROM_HORIZONTAL_MATRIX && traceValue & TraceBitMap_<>::HORIZONTAL)
        {
            _doTracebackGoHorizontal(target, matrixNavigator, traceValue, lastTraceValue, fragmentLength, tracebackCoordinator, gapsCost);
        }
        else if (traceValue & TraceBitMap_<>::MAX_FROM_HORIZONTAL_MATRIX && traceValue & TraceBitMap_<>::HORIZONTAL_OPEN)
        {
            _doTracebackMaxFromHorizontal(target, matrixNavigator, traceValue, lastTraceValue, fragmentLength, tracebackCoordinator, gapsCost);
        }  // In case of Gotoh we prefer the longest possible way in this direction.
        else if (traceValue & TraceBitMap_<>::DIAGONAL)
        {
            _doTracebackGoDiagonal(target, matrixNavigator, traceValue, lastTraceValue, fragmentLength, tracebackCoordinator, gapsCost);
        }  // In case of Gotoh we prefer the longest possible way in this direction.
        else // the trace back is either NONE or something else
        {
            if (traceValue == TraceBitMap_<>::NONE)
            {
                return;
            }
            SEQAN_ASSERT_FAIL("Reached undefined traceback value!");
        }
    }
}

// ----------------------------------------------------------------------------
// Function _retrieveInitialTraceDirection()
// ----------------------------------------------------------------------------

template <typename TTraceValue, typename TDPProfile>
inline TTraceValue
_retrieveInitialTraceDirection(TTraceValue & traceValue, TDPProfile const & /*dpProfile*/)
{
    if (PreferGapsAtEnd_<TDPProfile>::VALUE)
    {
        if (traceValue & TraceBitMap_<>::MAX_FROM_VERTICAL_MATRIX)
        {
            traceValue &= (TraceBitMap_<>::VERTICAL | TraceBitMap_<>::VERTICAL_OPEN | TraceBitMap_<>::MAX_FROM_VERTICAL_MATRIX);
            return TraceBitMap_<>::VERTICAL;
        }
        else if (traceValue & TraceBitMap_<>::MAX_FROM_HORIZONTAL_MATRIX)
        {
            traceValue &= (TraceBitMap_<>::HORIZONTAL | TraceBitMap_<>::HORIZONTAL_OPEN | TraceBitMap_<>::MAX_FROM_HORIZONTAL_MATRIX);
            return TraceBitMap_<>::HORIZONTAL;
        }
        return TraceBitMap_<>::DIAGONAL;  // We set the last value to the
    }

    if (traceValue & TraceBitMap_<>::DIAGONAL)
            return TraceBitMap_<>::DIAGONAL;
    if (traceValue & (TraceBitMap_<>::VERTICAL | TraceBitMap_<>::MAX_FROM_VERTICAL_MATRIX))
        return  TraceBitMap_<>::VERTICAL;
    if (traceValue & (TraceBitMap_<>::HORIZONTAL | TraceBitMap_<>::MAX_FROM_HORIZONTAL_MATRIX))
        return TraceBitMap_<>::HORIZONTAL;

    return TraceBitMap_<>::NONE;
}

// ----------------------------------------------------------------------------
// Function _computeTraceback()
// ----------------------------------------------------------------------------

template <typename TTarget,
          typename TTraceValue,
          typename TDPTraceMatrixNavigator,
          typename TSizeH,
          typename TSizeV,
          typename TBandFlag,
          typename TAlgorithm, typename TGapCosts, typename TTracebackSpec, typename TExecPolicy,
          typename TTraceHead,
          typename TTraceTail>
void _computeTraceback(TTarget & target,
                       TTraceValue & traceValue,
                       TTraceValue & lastTraceValue,
                       TDPTraceMatrixNavigator & matrixNavigator,
                       TSizeH const & seqHSize,
                       TSizeV const & seqVSize,
                       DPBandConfig<TBandFlag> const & band,
                       DPProfile_<TAlgorithm, TGapCosts, TTracebackSpec, TExecPolicy> const & /*dpProfile*/,
                       TTraceHead const &,
                       TTraceTail const &)
{
    typedef typename Size<TTarget>::Type TSize;
    typedef typename Position<TDPTraceMatrixNavigator>::Type TPosition;

    if (IsSameType<TTracebackSpec, TracebackOff>::VALUE)
        return;

    // Determine whether or not we place gaps to the left.
    typedef typename IsGapsLeft_<TTracebackSpec>::Type TIsGapsLeft;

<<<<<<< HEAD
=======
    // Set the navigator to the position where the maximum was found.
    _setToPosition(matrixNavigator, maxHostPosition);

    SEQAN_ASSERT_LEQ(coordinate(matrixNavigator, +DPMatrixDimension_::HORIZONTAL), static_cast<TSize>(seqHSize));
    SEQAN_ASSERT_LEQ(coordinate(matrixNavigator, +DPMatrixDimension_::VERTICAL), static_cast<TSize>(seqVSize));

    TTraceValue traceValue = scalarValue(matrixNavigator);
    TTraceValue lastTraceValue = _retrieveInitialTraceDirection(traceValue, dpProfile);

>>>>>>> 56df56b7
    TracebackCoordinator_<TPosition> tracebackCoordinator(coordinate(matrixNavigator, +DPMatrixDimension_::HORIZONTAL),
                                                          coordinate(matrixNavigator, +DPMatrixDimension_::VERTICAL),
                                                          band, seqHSize, seqVSize);

    if (TTraceTail::VALUE)
    {
        if (tracebackCoordinator._currRow != static_cast<TSize>(seqVSize))
            _recordSegment(target, seqHSize, tracebackCoordinator._currRow, seqVSize - tracebackCoordinator._currRow,
                           +TraceBitMap_<>::VERTICAL);
        if (tracebackCoordinator._currColumn != static_cast<TSize>(seqHSize))
            _recordSegment(target, tracebackCoordinator._currColumn, tracebackCoordinator._currRow, seqHSize -
                           tracebackCoordinator._currColumn, +TraceBitMap_<>::HORIZONTAL);
    }

    TSize fragmentLength = 0;
    while (!_hasReachedEnd(tracebackCoordinator) && traceValue != TraceBitMap_<>::NONE)
        _doTraceback(target, matrixNavigator, traceValue, lastTraceValue, fragmentLength, tracebackCoordinator, TGapCosts(), TIsGapsLeft());

    // Record last detected fragment.
    _recordSegment(target, tracebackCoordinator._currColumn, tracebackCoordinator._currRow, fragmentLength, lastTraceValue);
    if (TTraceHead::VALUE)
    {
        // Record leading gaps if any.
        if (tracebackCoordinator._currRow != 0u)
            _recordSegment(target, 0, 0, tracebackCoordinator._currRow, +TraceBitMap_<>::VERTICAL);
        if (tracebackCoordinator._currColumn != 0u)
            _recordSegment(target, 0, 0, tracebackCoordinator._currColumn, +TraceBitMap_<>::HORIZONTAL);
    }
}

// Needed as a delegation method to allow invocation of both methods with host position and dpScout.
// With sizes and maxHostPosition.
template <typename TTarget,
          typename TDPTraceMatrixNavigator,
          typename TSeqHSize,
          typename TSeqVSize,
          typename TBandFlag,
          typename TAlgorithm, typename TGapCosts, typename TTracebackSpec, typename TExecPolicy>
inline SEQAN_FUNC_DISABLE_IF(Is<ContainerConcept<TSeqHSize> >, void)
_computeTraceback(TTarget & target,
                  TDPTraceMatrixNavigator & matrixNavigator,
                  unsigned  maxHostPosition,
                  TSeqHSize const & seqHSize,
                  TSeqVSize const & seqVSize,
                  DPBandConfig<TBandFlag> const & band,
                  DPProfile_<TAlgorithm, TGapCosts, TTracebackSpec, TExecPolicy> const & dpProfile)
{

    // Set the navigator to the position where the maximum was found.
    _setToPosition(matrixNavigator, maxHostPosition);

    SEQAN_ASSERT_LEQ(coordinate(matrixNavigator, +DPMatrixDimension_::HORIZONTAL), seqHSize);
    SEQAN_ASSERT_LEQ(coordinate(matrixNavigator, +DPMatrixDimension_::VERTICAL), seqVSize);
    typename TraceBitMap_<>::Type traceValue = scalarValue(matrixNavigator);
    typename TraceBitMap_<>::Type lastTraceValue = _retrieveInitialTraceDirection(traceValue, dpProfile);
    _computeTraceback(target, traceValue, lastTraceValue, matrixNavigator, seqHSize, seqVSize, band, dpProfile,
                      TraceHead_<TAlgorithm>(), TraceTail_<TAlgorithm>());
}

// With sizes and dpScout.
template <typename TTarget,
          typename TDPTraceMatrixNavigator,
          typename TDPCell, typename TScoutSpec,
          typename TSeqHSize,
          typename TSeqVSize,
          typename TBandFlag,
          typename TAlgorithm, typename TGapCosts, typename TTracebackSpec, typename TExecPolicy>
inline SEQAN_FUNC_DISABLE_IF(Is<ContainerConcept<TSeqHSize> >, void)
_computeTraceback(TTarget & target,
                  TDPTraceMatrixNavigator & matrixNavigator,
                  DPScout_<TDPCell, TScoutSpec> const & dpScout,
                  TSeqHSize const & seqHSize,
                  TSeqVSize const & seqVSize,
                  DPBandConfig<TBandFlag> const & band,
                  DPProfile_<TAlgorithm, TGapCosts, TTracebackSpec, TExecPolicy> const & dpProfile)
{
    _computeTraceback(target, matrixNavigator, maxHostPosition(dpScout), seqHSize, seqVSize, band, dpProfile);
}

// With sequences and maxHostPosition.
template <typename TTarget,
          typename TDPTraceMatrixNavigator,
          typename TSequenceH,
          typename TSequenceV,
          typename TBandFlag,
          typename TAlgorithm, typename TGapCosts, typename TTracebackSpec, typename TExecPolicy>
inline SEQAN_FUNC_ENABLE_IF(Is<ContainerConcept<TSequenceH> >, void)
_computeTraceback(TTarget & target,
                  TDPTraceMatrixNavigator & matrixNavigator,
                  unsigned  maxHostPosition,
                  TSequenceH const & seqH,
                  TSequenceV const & seqV,
                  DPBandConfig<TBandFlag> const & band,
                  DPProfile_<TAlgorithm, TGapCosts, TTracebackSpec, TExecPolicy> const & dpProfile)
{
    _computeTraceback(target, matrixNavigator, maxHostPosition, length(seqH), length(seqV), band, dpProfile);
}

// With sequences and dpScout.
template <typename TTarget,
          typename TDPTraceMatrixNavigator,
          typename TDPCell, typename TScoutSpec,
          typename TSequenceH,
          typename TSequenceV,
          typename TBandFlag,
          typename TAlgorithm, typename TGapCosts, typename TTracebackSpec, typename TExecPolicy>
inline SEQAN_FUNC_ENABLE_IF(Is<ContainerConcept<TSequenceH> >, void)
_computeTraceback(TTarget & target,
                  TDPTraceMatrixNavigator & matrixNavigator,
                  DPScout_<TDPCell, TScoutSpec> const & dpScout,
                  TSequenceH const & seqH,
                  TSequenceV const & seqV,
                  DPBandConfig<TBandFlag> const & band,
                  DPProfile_<TAlgorithm, TGapCosts, TTracebackSpec, TExecPolicy> const & dpProfile)
{
    _computeTraceback(target, matrixNavigator, maxHostPosition(dpScout), seqH, seqV, band, dpProfile);
}

}  // namespace seqan

#endif  // #ifndef SEQAN_INCLUDE_SEQAN_ALIGN_DP_TRACEBACK_IMPL_H_<|MERGE_RESOLUTION|>--- conflicted
+++ resolved
@@ -515,18 +515,6 @@
     // Determine whether or not we place gaps to the left.
     typedef typename IsGapsLeft_<TTracebackSpec>::Type TIsGapsLeft;
 
-<<<<<<< HEAD
-=======
-    // Set the navigator to the position where the maximum was found.
-    _setToPosition(matrixNavigator, maxHostPosition);
-
-    SEQAN_ASSERT_LEQ(coordinate(matrixNavigator, +DPMatrixDimension_::HORIZONTAL), static_cast<TSize>(seqHSize));
-    SEQAN_ASSERT_LEQ(coordinate(matrixNavigator, +DPMatrixDimension_::VERTICAL), static_cast<TSize>(seqVSize));
-
-    TTraceValue traceValue = scalarValue(matrixNavigator);
-    TTraceValue lastTraceValue = _retrieveInitialTraceDirection(traceValue, dpProfile);
-
->>>>>>> 56df56b7
     TracebackCoordinator_<TPosition> tracebackCoordinator(coordinate(matrixNavigator, +DPMatrixDimension_::HORIZONTAL),
                                                           coordinate(matrixNavigator, +DPMatrixDimension_::VERTICAL),
                                                           band, seqHSize, seqVSize);
@@ -574,12 +562,12 @@
                   DPBandConfig<TBandFlag> const & band,
                   DPProfile_<TAlgorithm, TGapCosts, TTracebackSpec, TExecPolicy> const & dpProfile)
 {
-
+    using TSize = typename Size<TTarget>::Type;
     // Set the navigator to the position where the maximum was found.
     _setToPosition(matrixNavigator, maxHostPosition);
 
-    SEQAN_ASSERT_LEQ(coordinate(matrixNavigator, +DPMatrixDimension_::HORIZONTAL), seqHSize);
-    SEQAN_ASSERT_LEQ(coordinate(matrixNavigator, +DPMatrixDimension_::VERTICAL), seqVSize);
+    SEQAN_ASSERT_LEQ(coordinate(matrixNavigator, +DPMatrixDimension_::HORIZONTAL), static_cast<TSize>(seqHSize));
+    SEQAN_ASSERT_LEQ(coordinate(matrixNavigator, +DPMatrixDimension_::VERTICAL), static_cast<TSize>(seqVSize));
     typename TraceBitMap_<>::Type traceValue = scalarValue(matrixNavigator);
     typename TraceBitMap_<>::Type lastTraceValue = _retrieveInitialTraceDirection(traceValue, dpProfile);
     _computeTraceback(target, traceValue, lastTraceValue, matrixNavigator, seqHSize, seqVSize, band, dpProfile,
