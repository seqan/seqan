--- conflicted
+++ resolved
@@ -451,21 +451,10 @@
         me.errorStream << VersionControlTags_<>::MESSAGE_UNREGISTERED_APP;
 #endif
 
-<<<<<<< HEAD
-#if defined(NDEBUG) || defined(SEQAN_TEST_VERSION_CHECK_) // only check app version in release or testing mode
-=======
->>>>>>> d80e19a2
     if (!str_server_versions[0].empty() & !(str_server_versions[0] == VersionControlTags_<>::UNREGISTERED_APP)) // app version
     {
         Lexical<> version_comp(_getNumbersFromString(me._version), _getNumbersFromString(str_server_versions[0]));
 
-<<<<<<< HEAD
-        if (isLess(version_comp))
-            me.errorStream << VersionControlTags_<>::MESSAGE_APP_UPDATE;
-
-        else if (isGreater(version_comp))
-            me.errorStream << VersionControlTags_<>::MESSAGE_REGISTERED_APP_UPDATE;
-=======
 #if defined(NDEBUG) || defined(SEQAN_TEST_VERSION_CHECK_) // only check app version in release or testing mode
         if (isLess(version_comp))
             me.errorStream << VersionControlTags_<>::MESSAGE_APP_UPDATE;
@@ -475,7 +464,6 @@
         if (isGreater(version_comp))
             me.errorStream << VersionControlTags_<>::MESSAGE_REGISTERED_APP_UPDATE;
 #endif // !defined(NDEBUG) || defined(SEQAN_TEST_VERSION_CHECK_)
->>>>>>> d80e19a2
     }
 #endif // defined(NDEBUG) || defined(SEQAN_TEST_VERSION_CHECK_)
 
