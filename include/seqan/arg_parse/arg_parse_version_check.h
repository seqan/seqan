// ==========================================================================
//                 SeqAn - The Library for Sequence Analysis
// ==========================================================================
// Copyright (c) 2006-2016, Knut Reinert, FU Berlin
// All rights reserved.
//
// Redistribution and use in source and binary forms, with or without
// modification, are permitted provided that the following conditions are met:
//
//     * Redistributions of source code must retain the above copyright
//       notice, this list of conditions and the following disclaimer.
//     * Redistributions in binary form must reproduce the above copyright
//       notice, this list of conditions and the following disclaimer in the
//       documentation and/or other materials provided with the distribution.
//     * Neither the name of Knut Reinert or the FU Berlin nor the names of
//       its contributors may be used to endorse or promote products derived
//       from this software without specific prior written permission.
//
// THIS SOFTWARE IS PROVIDED BY THE COPYRIGHT HOLDERS AND CONTRIBUTORS "AS IS"
// AND ANY EXPRESS OR IMPLIED WARRANTIES, INCLUDING, BUT NOT LIMITED TO, THE
// IMPLIED WARRANTIES OF MERCHANTABILITY AND FITNESS FOR A PARTICULAR PURPOSE
// ARE DISCLAIMED. IN NO EVENT SHALL KNUT REINERT OR THE FU BERLIN BE LIABLE
// FOR ANY DIRECT, INDIRECT, INCIDENTAL, SPECIAL, EXEMPLARY, OR CONSEQUENTIAL
// DAMAGES (INCLUDING, BUT NOT LIMITED TO, PROCUREMENT OF SUBSTITUTE GOODS OR
// SERVICES; LOSS OF USE, DATA, OR PROFITS; OR BUSINESS INTERRUPTION) HOWEVER
// CAUSED AND ON ANY THEORY OF LIABILITY, WHETHER IN CONTRACT, STRICT
// LIABILITY, OR TORT (INCLUDING NEGLIGENCE OR OTHERWISE) ARISING IN ANY WAY
// OUT OF THE USE OF THIS SOFTWARE, EVEN IF ADVISED OF THE POSSIBILITY OF SUCH
// DAMAGE.
//
// ==========================================================================
// Author: Svenja Mehringer <svenja.mehringer@fu-berlin.de>
// ==========================================================================

#ifndef SEQAN_INCLUDE_ARG_PARSE_VERSION_CHECK_H_
#define SEQAN_INCLUDE_ARG_PARSE_VERSION_CHECK_H_

#include <iostream>
#include <fstream>
#include <string>
#include <sys/stat.h>
#include <time.h>
#include <stdio.h>
#include <regex>
#include <future>
#include <sys/types.h> 
#include <utime.h>
<<<<<<< HEAD

// ==========================================================================
// Forwards
// ==========================================================================

// NOTE(rrahn): In-file forward for function call operator.
struct VersionCheck;
inline bool _checkForNewerVersion(VersionCheck &);
=======
#include <chrono>

namespace seqan
{
>>>>>>> 246686d6

// ==========================================================================
// Tags, Classes, Enums
// ==========================================================================

struct VersionCheck
{
    // ----------------------------------------------------------------------------
    // Member Variables
    // ----------------------------------------------------------------------------
    std::string _url = "http://www.seqan.de/version_check/SeqAn_";
    std::string _name;
    std::string _version = "0.0.0";
    std::string _program;
    std::string _command;
    std::string _website = "https://github.com/seqan/seqan/tree/master/apps";

#if defined(PLATFORM_WINDOWS)
    std::string _path = std::string(getenv("UserProfile")) + "/.config/seqan";
#else
    std::string _path = std::string(getenv("HOME")) + "/.config/seqan";
#endif
    
    //get system information
#ifdef __linux
    std::string _os = "Linux";
#elif __APPLE__
	std::string _os = "MacOS";
#elif defined(PLATFORM_WINDOWS)
	std::string _os = "Windows";
#elif __FreeBSD__
    std::string _os = "FreeBSD";
#elif __OpenBSD__
    std::string _os = "OpenBSD";
#else
    std::string _os = "unknown";
#endif

    // TODO:: is 64/32 bit system??

    // ----------------------------------------------------------------------------
    // Constructors
    // ----------------------------------------------------------------------------

    VersionCheck(std::string const & name,
                 std::string const & version,
                 std::string const & website)
    {
        _name = name;
        if (!version.empty() &&
            std::regex_match(version, std::regex("^[[:digit:]]\\.[[:digit:]]\\.[[:digit:]].*")))
            _version = version.substr(0,5); // in case the git revision number is given take only version number
        if(!website.empty())
            _website = website;
        _getProgram();
        _updateCommand();
    }

    // ----------------------------------------------------------------------------
    // Member Functions
    // ----------------------------------------------------------------------------

#if defined(PLATFORM_WINDOWS)
    void _getProgram()
    {
        _program = "powershell.exe -NoLogo -NonInteractive -Command \"& {Invoke-WebRequest -erroraction 'silentlycontinue' -OutFile";
    }
#else  // Unix based platforms.
    void _getProgram()
    {
        // ask if system call for version or help is successfull
        if (!system("wget --version > /dev/null 2>&1"))
            _program = "wget -q -O";
        else if (!system("curl --version > /dev/null 2>&1"))
            _program =  "curl -o";
#ifndef __linux  // ftp call does not work on linux
        else if (!system("which ftp > /dev/null 2>&1"))
            _program =  "ftp -Vo";
#endif
        else
            _program.clear();
    }
#endif  // defined(PLATFORM_WINDOWS)

    void _updateCommand()
    {
        if (!_program.empty())
        {
            _command = _program + " " + _path + "/" + _name + ".version " + _url + _os + "_64_"+ _name + "_" + _version;
#if defined(PLATFORM_WINDOWS)
            _command = _command + "; exit  [int] -not $?}\" > nul 2>&1";
#endif
        }
    }

    inline void operator()(std::promise<bool> versionCheckProm)
    {
        versionCheckProm.set_value(_checkForNewerVersion(*this));
    }
};

// ==========================================================================
// Metafunctions
// ==========================================================================

// ==========================================================================
// Functions
// ==========================================================================

// ----------------------------------------------------------------------------
// Function setURL()
// ----------------------------------------------------------------------------
inline void setURL(VersionCheck & me, std::string url)
{
    std::swap(me._url, url);
    me._updateCommand();
}

// ----------------------------------------------------------------------------
// Function _checkWritability()
// ----------------------------------------------------------------------------
#if defined(PLATFORM_WINDOWS)
inline bool _checkWritability(std::string path)
{
    DWORD ftyp = GetFileAttributesA(path.c_str());
    if (ftyp == INVALID_FILE_ATTRIBUTES || !(ftyp & FILE_ATTRIBUTE_DIRECTORY))
    {
        if (!CreateDirectory(path.c_str(), NULL))
            return false;
    }

    HANDLE dummyFile; // check writablity by trying to create a file in GENERIC_WRITE mode
    std::string fileName = path + "/dummy.txt";
    dummyFile = CreateFile(fileName.c_str(), GENERIC_WRITE, 0, NULL, CREATE_ALWAYS, FILE_ATTRIBUTE_NORMAL, NULL);

    if (dummyFile == INVALID_HANDLE_VALUE)
        return false;
    
    CloseHandle(dummyFile);
    DeleteFile(fileName.c_str());
    return true;
}
#else
inline bool _checkWritability(std::string path)
{
    struct stat d_stat;
    if (stat(path.c_str(), &d_stat) < 0)
    {
        // try to make dir
        std::string makeDir = "mkdir -p " + path;
        if (system(makeDir.c_str()))
            return false; // could not create home dir

        if (stat(path.c_str(), &d_stat) < 0) // repeat stat
            return false;
    }

    if (!(d_stat.st_mode & S_IWUSR))
        return false; // dir not writable

    return true;
}
#endif

// ----------------------------------------------------------------------------
// Function _getFileTimeDiff()
// ----------------------------------------------------------------------------
inline  double _getFileTimeDiff(std::string const & timestamp_filename)
{
    double curr = std::chrono::duration_cast<std::chrono::seconds>(std::chrono::system_clock::now().time_since_epoch()).count();
    std::ifstream timestamp_file;
    timestamp_file.open(timestamp_filename.c_str());

    if (timestamp_file.is_open())
    {
        std::string str_time;
        std::getline(timestamp_file, str_time);
        timestamp_file.close();
        double d_time;
        lexicalCast(d_time, str_time);
        return curr - d_time;
    }

    return curr;
}

// ----------------------------------------------------------------------------
// Function _getNumbersFromString()
// ----------------------------------------------------------------------------
inline void _getNumbersFromString(String<int> & numbers, std::string const & str)
{
    std::string number;
    std::istringstream iss(str);
    while (std::getline(iss, number, '.'))
    {
        if (!number.empty())
        {
            appendValue(numbers, atoi(toCString(number)));
        }
    }
}

// ----------------------------------------------------------------------------
// Function _getVersionNumbers()
// ----------------------------------------------------------------------------
inline bool _readVersionNumbers(String<int> & version_numbers, std::string const & version_file)
{
    std::ifstream myfile;
    myfile.open(version_file.c_str());
    std::string line;
    if (myfile.is_open())
    {
        std::getline(myfile,line); // get first line which should only contain the version number
        if (std::regex_match(line, std::regex("^[[:digit:]]\\.[[:digit:]]\\.[[:digit:]]$")))
        {
            _getNumbersFromString(version_numbers, line);
            myfile.close();
        }
        else if (line == "UNREGISTERED APP")
        {
            std::cerr << "[SEQAN INFO] :: Thank you for using SeqAn!\n"
                      << "[SEQAN INFO] :: You might want to regsiter you app for support and version check features?!\n"
                      << "[SEQAN INFO] :: Just send us an email to seqan@team.fu-berlin.de with your app name and version number.\n"
                      << "[SEQAN INFO] :: If you don't want to recieve this message anymore set --version_check OFF\n\n";
            myfile.close();
            return false;
        }
        else
        {
            myfile.close();
            return false;
        }
    }
    else
    {
        return false;
    }
    return true;
}

// ----------------------------------------------------------------------------
// Function _isSmaller()
// ----------------------------------------------------------------------------
inline bool _isSmaller(String<int> & left, String<int> & right)
{
    for (unsigned i = 0; i < length(left); ++i)
    {
        if (left[i] < right[i])
        {
            return true;
        }
    }
    return false;
}

// ----------------------------------------------------------------------------
// Function _callServer()
// ----------------------------------------------------------------------------
<<<<<<< HEAD
inline bool _callServer(VersionCheck const & me, bool version_file_exists)
=======
inline bool _callServer(VersionCheck me)
>>>>>>> 246686d6
{
    // system call
    // http response is stored in a file '.config/seqan/{app_name}_version'
    int res = system(me._command.c_str());

    // update timestamp
    std::string timestamp_filename = me._path + "/" + me._name + ".timestamp";
    std::ofstream timestamp_file(timestamp_filename.c_str());
    if (timestamp_file.is_open())
    {
        timestamp_file << std::chrono::duration_cast<std::chrono::seconds>(std::chrono::system_clock::now().time_since_epoch()).count();
        timestamp_file.close();
    }

    if (res == 0)
        return true;
    else
        return false;
}

// ----------------------------------------------------------------------------
// Function checkForNewerVersion()
// ----------------------------------------------------------------------------

inline bool _checkForNewerVersion(VersionCheck & me)
{
    if (!_checkWritability(me._path))
    {
#if defined(PLATFORM_WINDOWS)
        TCHAR tmp_path [MAX_PATH];
        if (GetTempPath (MAX_PATH, tmp_path) != 0)
            me._path = tmp_path;
        else //GetTempPath() returns 0 on failure
            return false;
# else // unix
        me._path = "/tmp";
#endif
        me._updateCommand();
    }

    std::string version_filename   = me._path + "/" + me._name + ".version";
    std::string timestamp_filename = me._path + "/" + me._name + ".timestamp";
    double min_time_diff = 86400;                                 // one day = 86400 seonds
    double file_time_diff = _getFileTimeDiff(timestamp_filename); // time difference in seconds

    if (file_time_diff < min_time_diff)
        return false; // only check for newer version once a day

<<<<<<< HEAD
    if (version_file_exists) // file exists. TODO:: ask if there should be a time limit here too
=======
    String<int> new_ver;
    if (_readVersionNumbers(new_ver, version_filename))
>>>>>>> 246686d6
    {
        String<int> old_ver;
        _getNumbersFromString(old_ver, me._version);

        if (_isSmaller(old_ver, new_ver))
        {
            if(me._name == "seqan")
            {
                std::cerr << "[SEQAN INFO] :: There is a newer SeqAn version available : SeqAn "
                          << new_ver[0] << "." << new_ver[1] << "." << new_ver[2] << " Go to "
                          << me._website << "\n"
                          << "[SEQAN INFO] :: If you don't want to recieve this message again set --version-check APP_ONLY" << "\n\n";
            }
            else
            {
                std::cerr << "[APP INFO] :: There is a newer version available: " << me._name << " " 
                          << new_ver[0] << "." << new_ver[1] << "." << new_ver[2] << "\n"
                          << "[APP INFO] :: Check out " << me._website << "\n"
                          << "[APP INFO] :: If you don't want to recieve this message again set --version_check OFF" << "\n\n";
            }
        }
        else if (_isSmaller(new_ver, old_ver))
        {
            std::cerr << "[APP INFO] :: We noticed your app version (" << me._version << ") is newer than the one registered.\n"
                      << "[APP INFO] :: If you are the developer of this app, please send us an email to update your version info (support@seqan.de)" 
                      << "[APP INFO] :: If not, you might want to contact the developer."
                      << "\n\n";
        }
    }

    if (me._program.empty())
        return false;

    // launch a seperate thread to not defer runtime
    // std::cout << me._command << std::endl;
<<<<<<< HEAD
    return _callServer(me, version_file_exists);
=======
    me._fut = std::async(std::launch::async, _callServer, me);

    return true;
>>>>>>> 246686d6
}

} // namespace seqan
#endif //SEQAN_INCLUDE_ARG_PARSE_VERSION_CHECK_H_<|MERGE_RESOLUTION|>--- conflicted
+++ resolved
@@ -45,7 +45,10 @@
 #include <future>
 #include <sys/types.h> 
 #include <utime.h>
-<<<<<<< HEAD
+#include <chrono>
+
+namespace seqan
+{
 
 // ==========================================================================
 // Forwards
@@ -54,12 +57,6 @@
 // NOTE(rrahn): In-file forward for function call operator.
 struct VersionCheck;
 inline bool _checkForNewerVersion(VersionCheck &);
-=======
-#include <chrono>
-
-namespace seqan
-{
->>>>>>> 246686d6
 
 // ==========================================================================
 // Tags, Classes, Enums
@@ -318,11 +315,8 @@
 // ----------------------------------------------------------------------------
 // Function _callServer()
 // ----------------------------------------------------------------------------
-<<<<<<< HEAD
-inline bool _callServer(VersionCheck const & me, bool version_file_exists)
-=======
-inline bool _callServer(VersionCheck me)
->>>>>>> 246686d6
+
+inline bool _callServer(VersionCheck const & me)
 {
     // system call
     // http response is stored in a file '.config/seqan/{app_name}_version'
@@ -371,12 +365,8 @@
     if (file_time_diff < min_time_diff)
         return false; // only check for newer version once a day
 
-<<<<<<< HEAD
-    if (version_file_exists) // file exists. TODO:: ask if there should be a time limit here too
-=======
     String<int> new_ver;
     if (_readVersionNumbers(new_ver, version_filename))
->>>>>>> 246686d6
     {
         String<int> old_ver;
         _getNumbersFromString(old_ver, me._version);
@@ -412,13 +402,7 @@
 
     // launch a seperate thread to not defer runtime
     // std::cout << me._command << std::endl;
-<<<<<<< HEAD
-    return _callServer(me, version_file_exists);
-=======
-    me._fut = std::async(std::launch::async, _callServer, me);
-
-    return true;
->>>>>>> 246686d6
+    return _callServer(me);
 }
 
 } // namespace seqan
