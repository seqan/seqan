// ==========================================================================
//                 SeqAn - The Library for Sequence Analysis
// ==========================================================================
// Copyright (c) 2006-2016, Knut Reinert, FU Berlin
// All rights reserved.
//
// Redistribution and use in source and binary forms, with or without
// modification, are permitted provided that the following conditions are met:
//
//     * Redistributions of source code must retain the above copyright
//       notice, this list of conditions and the following disclaimer.
//     * Redistributions in binary form must reproduce the above copyright
//       notice, this list of conditions and the following disclaimer in the
//       documentation and/or other materials provided with the distribution.
//     * Neither the name of Knut Reinert or the FU Berlin nor the names of
//       its contributors may be used to endorse or promote products derived
//       from this software without specific prior written permission.
//
// THIS SOFTWARE IS PROVIDED BY THE COPYRIGHT HOLDERS AND CONTRIBUTORS "AS IS"
// AND ANY EXPRESS OR IMPLIED WARRANTIES, INCLUDING, BUT NOT LIMITED TO, THE
// IMPLIED WARRANTIES OF MERCHANTABILITY AND FITNESS FOR A PARTICULAR PURPOSE
// ARE DISCLAIMED. IN NO EVENT SHALL KNUT REINERT OR THE FU BERLIN BE LIABLE
// FOR ANY DIRECT, INDIRECT, INCIDENTAL, SPECIAL, EXEMPLARY, OR CONSEQUENTIAL
// DAMAGES (INCLUDING, BUT NOT LIMITED TO, PROCUREMENT OF SUBSTITUTE GOODS OR
// SERVICES; LOSS OF USE, DATA, OR PROFITS; OR BUSINESS INTERRUPTION) HOWEVER
// CAUSED AND ON ANY THEORY OF LIABILITY, WHETHER IN CONTRACT, STRICT
// LIABILITY, OR TORT (INCLUDING NEGLIGENCE OR OTHERWISE) ARISING IN ANY WAY
// OUT OF THE USE OF THIS SOFTWARE, EVEN IF ADVISED OF THE POSSIBILITY OF SUCH
// DAMAGE.
//
// ==========================================================================
// Author: David Weese <david.weese@fu-berlin.de>
// ==========================================================================
// Bit-packed tuple specialization.
// ==========================================================================

#ifndef SEQAN_INCLUDE_SEQAN_BASIC_TUPLE_BIT_PACKED_H_
#define SEQAN_INCLUDE_SEQAN_BASIC_TUPLE_BIT_PACKED_H_

namespace seqan {

// ============================================================================
// Forwards
// ============================================================================

template <typename TValue>
inline bool testAllZeros(TValue const & val);

template <typename TValue>
inline bool testAllOnes(TValue const & val);

// ============================================================================
// Tags, Classes, Enums
// ============================================================================

/*!
 * @class BitPackedTuple
 * @extends Tuple
 * @headerfile <seqan/basic.h>
 * @brief A fixed-size tuple of values.  Memory is saved by packing bits.
 *
 * @signature template <typename TValue, unsigned SIZE>
 *            class Tuple<TValue, SIZE, BitPacked<> >;
 *
 * @tparam TValue The value type.
 * @tparam SIZE   The length of the tuple.
 *
 * The characters are stored as bit sequence in an ordinal type (char, ..., int64_t).
 *
 * @section Remarks
 *
 * Only useful for small alphabets as small tuple sizes (|Sigma|^size &lt;= 2^64 as for Dna or AminoAcid m-grams).
 */

template <unsigned char SIZE>
struct BitVector_
{
    typedef typename BitVector_<SIZE + 1>::Type Type;
};

template <> struct BitVector_<8> { typedef unsigned char Type; };
template <> struct BitVector_<16> { typedef unsigned short Type; };
template <> struct BitVector_<32> { typedef unsigned int Type; };
template <> struct BitVector_<64> { typedef uint64_t Type; };
template <> struct BitVector_<255>;

template <typename TValue, unsigned SIZE, unsigned BITSIZE1, unsigned BITSIZE2, typename TSpec>
struct Size<Tuple<TValue, SIZE, BitPacked<BITSIZE1, BITSIZE2, TSpec> > >
{
    static const unsigned VALUE = SIZE;
    typedef unsigned Type;
};

// TODO(holtgrew): There is a lot of stuff defined within the class itself. A lot of it could be moved into global functions.

// bit-packed storage (space efficient)
<<<<<<< HEAD
#ifdef PLATFORM_WINDOWS
    #pragma pack(push,1)
#endif
template <typename TValue, unsigned SIZE, unsigned BITSIZE1, unsigned BITSIZE2, typename TSpec>
struct Tuple<TValue, SIZE, BitPacked<BITSIZE1, BITSIZE2, TSpec> >
=======
#pragma pack(push,1)
template <typename TValue, unsigned SIZE>
struct Tuple<TValue, SIZE, BitPacked<> >
>>>>>>> 0f920c93
{
    static const unsigned BITS_PER_VALUE = BitsPerValue<TValue>::VALUE + (std::is_same<TSpec, PlusOne>::value ? 1 : 0);

    // TODO: do we really want to have BitsPerValue+1 here for prefixsum bitvectors?
    typedef typename BitVector_<SIZE * BITS_PER_VALUE>::Type TBitVector;

    static const uint64_t BIT_MASK = ((1ull << (BITS_PER_VALUE - 1)       ) - 1ull) << 1 | 1ull;
    static const uint64_t MASK     = ((1ull << (SIZE * BITS_PER_VALUE - 1)) - 1ull) << 1 | 1ull;

    // -----------------------------------------------------------------------
    // Members
    // -----------------------------------------------------------------------

    TBitVector i;

    // -----------------------------------------------------------------------
    // Constructors
    // -----------------------------------------------------------------------

    // TODO(holtgrew): There is the unresolved issue whether the initialize costs critical performance. Since Tuples are PODs, it should be able to initialize Strings/arrays of them with memset().
    // TODO(weese): Use static a assertion outside of the constructor here, see SEQAN_CONCEPT_ASSERT
//    Tuple() : i(0)
//    {
//        SEQAN_ASSERT_LEQ(static_cast<uint64_t>(BITS_PER_VALUE * SIZE), static_cast<uint64_t>(sizeof(TBitVector) * 8));
//    }

    // -----------------------------------------------------------------------
    // Subscription Operators;  Have to be declared in class.
    // -----------------------------------------------------------------------

    template <typename TPos>
    inline const TValue
    operator[](TPos k) const
    {
        SEQAN_ASSERT_GEQ(static_cast<int64_t>(k), 0);
        SEQAN_ASSERT_LT(static_cast<int64_t>(k), static_cast<int64_t>(SIZE));
        return (i >> (SIZE - 1 - k) * BITS_PER_VALUE) & BIT_MASK;
    }

    // -----------------------------------------------------------------------
    // Assignment Operators;  Have to be declared in class.
    // -----------------------------------------------------------------------

    template <unsigned size__>
    inline Tuple & operator=(Tuple<TValue, size__, BitPacked<> > const & right)
    {
        i = right.i;
        return *this;
    }

    // TODO(holtgrew): Move the following to global functions?

    template <typename TShiftSize>
    inline TBitVector operator<<=(TShiftSize shift)
    {
        return i = (i << (shift * BITS_PER_VALUE)) & MASK;
    }

    template <typename TShiftSize>
    inline TBitVector operator<<(TShiftSize shift) const
    {
        return (i << (shift * BITS_PER_VALUE)) & MASK;
    }

    template <typename TShiftSize>
    inline TBitVector operator>>=(TShiftSize shift)
    {
        return i = (i >> (shift * BITS_PER_VALUE));
    }

    template <typename TShiftSize>
    inline TBitVector operator>>(TShiftSize shift) const
    {
        return i >> (shift * BITS_PER_VALUE);
    }

    template <typename T>
    inline void operator|=(T const & t)
    {
        i |= ordValue(t);
    }

    inline TBitVector* operator&()
    {
        return &i;
    }

    inline const TBitVector* operator&() const
    {
        return &i;
    }

    // This to be inline because elements (like this tuple) of packed structs
    // can't be arguments.
    template <typename TPos, typename TValue2>
    inline TValue2
    assignValue(TPos k, TValue2 const source)
    {
        SEQAN_ASSERT_GEQ(static_cast<int64_t>(k), 0);
        SEQAN_ASSERT_LT(static_cast<int64_t>(k), static_cast<int64_t>(SIZE));

        unsigned shift = ((SIZE - 1 - k) * BITS_PER_VALUE);
        i = (i & ~(BIT_MASK << shift)) | (TBitVector)ordValue(source) << shift;
        return source;
    }
};
#pragma pack(pop)

// ============================================================================
// Metafunctions
// ============================================================================

// ============================================================================
// Functions
// ============================================================================

// -----------------------------------------------------------------------
// Function getValue()
// -----------------------------------------------------------------------

template <typename TValue, unsigned SIZE, typename TPos>
inline TValue
getValue(Tuple<TValue, SIZE, BitPacked<> > const & me,
         TPos k)
{
    SEQAN_ASSERT_GEQ(static_cast<int64_t>(k), 0);
    SEQAN_ASSERT_LT(static_cast<int64_t>(k), static_cast<int64_t>(SIZE));

    return (me.i >> (SIZE - 1 - k) * Tuple<TValue, SIZE, BitPacked<> >::BITS_PER_VALUE) & me.BIT_MASK;
}

template <typename TValue, unsigned SIZE, typename TPos>
TValue
getValue(Tuple<TValue, SIZE, BitPacked<> > & me,
         TPos k)
{
    SEQAN_ASSERT_GEQ(static_cast<int64_t>(k), 0);
    SEQAN_ASSERT_LT(static_cast<int64_t>(k), static_cast<int64_t>(SIZE));

    return (me.i >> (SIZE - 1 - k) * Tuple<TValue, SIZE, BitPacked<> >::BITS_PER_VALUE) & me.BIT_MASK;
}

// -----------------------------------------------------------------------
// Function assignValue()
// -----------------------------------------------------------------------

template <typename TValue, unsigned SIZE, unsigned BITSIZE1, unsigned BITSIZE2, typename TSpec, typename TValue2, typename TPos>
inline TValue2
assignValue(Tuple<TValue, SIZE, BitPacked<BITSIZE1, BITSIZE2, TSpec> > & me,
            TPos k,
            TValue2 const source)
{
    typedef typename Tuple<TValue, SIZE, BitPacked<BITSIZE1, BITSIZE2, TSpec> >::TBitVector TBitVector;

    SEQAN_ASSERT_GEQ(static_cast<int64_t>(k), 0);
    SEQAN_ASSERT_LT(static_cast<int64_t>(k), static_cast<int64_t>(SIZE));

    unsigned shift = ((SIZE - 1 - k) * Tuple<TValue, SIZE, BitPacked<BITSIZE1, BITSIZE2, TSpec> >::BITS_PER_VALUE);
    me.i = (me.i & ~(me.BIT_MASK << shift)) | (TBitVector)ordValue(source) << shift;
    return source;
}

// -----------------------------------------------------------------------
// Function setValue()
// -----------------------------------------------------------------------

template <typename TValue, unsigned SIZE, typename TValue2, typename TPos>
inline TValue2
setValue(Tuple<TValue, SIZE, BitPacked<> > & me,
         TPos k,
         TValue2 const source)
{
    return assignValue(me, k, source);
}

// -----------------------------------------------------------------------
// Function moveValue()
// -----------------------------------------------------------------------

template <typename TValue, unsigned SIZE, typename TValue2, typename TPos>
inline TValue2
moveValue(Tuple<TValue, SIZE, BitPacked<> > & me,
          TPos k,
          TValue2 const source)
{
    return assignValue(me, k, source);
}

// ----------------------------------------------------------------------------
// Function move(), set(), assign()
// ----------------------------------------------------------------------------

template <typename TValue, unsigned SIZE>
inline void
move(Tuple<TValue, SIZE, BitPacked<> > & t1, Tuple<TValue, SIZE, BitPacked<> > & t2)
{
    t1.i = t2.i;
}

template <typename TValue, unsigned SIZE>
inline void
set(Tuple<TValue, SIZE, BitPacked<> > & t1, Tuple<TValue, SIZE, BitPacked<> > const & t2)
{
    t1.i = t2.i;
}

template <typename TValue, unsigned SIZE>
inline void
assign(Tuple<TValue, SIZE, BitPacked<> > & t1, Tuple<TValue, SIZE, BitPacked<> > const & t2)
{
    t1.i = t2.i;
}

// -----------------------------------------------------------------------
// Function shiftLeft()
// -----------------------------------------------------------------------

// Optimized version for packed tuple using just one word.
template <typename TValue, unsigned SIZE>
inline void shiftLeft(Tuple<TValue, SIZE, BitPacked<> > & me)
{
    me <<= 1;
}

// -----------------------------------------------------------------------
// Function shiftRight()
// -----------------------------------------------------------------------

template <typename TValue, unsigned SIZE>
inline void shiftRight(Tuple<TValue, SIZE, BitPacked<> > & me)
{
    me >>= 1;
}

// ----------------------------------------------------------------------------
// Function testAllZeros()
// ----------------------------------------------------------------------------

template <typename TValue, unsigned SIZE>
inline bool testAllZeros(Tuple<TValue, SIZE, BitPacked<> > const & me)
{
    return testAllZeros(me.i);
}

// ----------------------------------------------------------------------------
// Function testAllOnes()
// ----------------------------------------------------------------------------

template <typename TValue, unsigned SIZE>
inline bool testAllOnes(Tuple<TValue, SIZE, BitPacked<> > const & me)
{
    return testAllOnes(me.i);
}

// -----------------------------------------------------------------------
// Function clear()
// -----------------------------------------------------------------------

template <typename TValue, unsigned SIZE>
inline void clear(Tuple<TValue, SIZE, BitPacked<> > & me)
{
    me.i = 0;
}

// ----------------------------------------------------------------------------
// Function operator&()
// ----------------------------------------------------------------------------

template <typename TValue, unsigned SIZE>
inline Tuple<TValue, SIZE, BitPacked<> >
operator&(Tuple<TValue, SIZE, BitPacked<> > const & left,
          Tuple<TValue, SIZE, BitPacked<> > const & right)
{
    Tuple<TValue, SIZE, BitPacked<> > tmp;
    tmp.i = left.i & right.i;
    return tmp;
}

template <typename TValue, unsigned SIZE, typename T>
inline typename Tuple<TValue, SIZE, BitPacked<> >::TBitVector
operator&(Tuple<TValue, SIZE, BitPacked<> > const & left,
          T const & right)
{
    return left.i & right;
}

// ----------------------------------------------------------------------------
// Function operator|()
// ----------------------------------------------------------------------------

template <typename TValue, unsigned SIZE>
inline Tuple<TValue, SIZE, BitPacked<> >
operator|(Tuple<TValue, SIZE, BitPacked<> > const & left,
          Tuple<TValue, SIZE, BitPacked<> > const & right)
{
    Tuple<TValue, SIZE, BitPacked<> > tmp;
    tmp.i = left.i | right.i;
    return tmp;
}

template <typename TValue, unsigned SIZE, typename T>
inline typename Tuple<TValue, SIZE, BitPacked<> >::TBitVector
operator|(Tuple<TValue, SIZE, BitPacked<> > const & left,
          T const & right)
{
    return left.i | right;
}

// ----------------------------------------------------------------------------
// Function operator^()
// ----------------------------------------------------------------------------

template <typename TValue, unsigned SIZE>
inline Tuple<TValue, SIZE, BitPacked<> >
operator^(Tuple<TValue, SIZE, BitPacked<> > const & left,
          Tuple<TValue, SIZE, BitPacked<> > const & right)
{
    Tuple<TValue, SIZE, BitPacked<> > tmp;
    tmp.i = left.i ^ right.i;
    return tmp;
}

template <typename TValue, unsigned SIZE, typename T>
inline typename Tuple<TValue, SIZE, BitPacked<> >::TBitVector
operator^(Tuple<TValue, SIZE, BitPacked<> > const & left,
          T const & right)
{
    return left.i ^ right;
}

// ----------------------------------------------------------------------------
// Function operator~()
// ----------------------------------------------------------------------------

template <typename TValue, unsigned SIZE>
inline Tuple<TValue, SIZE, BitPacked<> >
operator~(Tuple<TValue, SIZE, BitPacked<> > const & val)
{
    Tuple<TValue, SIZE, BitPacked<> > tmp;
    tmp.i = ~val.i;
    return tmp;
}

// -----------------------------------------------------------------------
// Function operator<()
// -----------------------------------------------------------------------

// Optimized version for packed tuple using just one word.
template <typename TValue, unsigned SIZE>
inline bool operator<(Tuple<TValue, SIZE, BitPacked<> > const & left,
                      Tuple<TValue, SIZE, BitPacked<> > const & right)
{
    return left.i < right.i;
}

template <typename TValue, unsigned SIZE>
inline bool operator<(Tuple<TValue, SIZE, BitPacked<> > & left,
                      Tuple<TValue, SIZE, BitPacked<> > & right)
{
    return left.i < right.i;
}

// -----------------------------------------------------------------------
// Function operator>()
// -----------------------------------------------------------------------

// Optimized version for packed tuple using just one word.
template <typename TValue, unsigned SIZE>
inline bool operator>(Tuple<TValue, SIZE, BitPacked<> > const & left,
                      Tuple<TValue, SIZE, BitPacked<> > const & right)
{
    return left.i > right.i;
}

template <typename TValue, unsigned SIZE>
inline bool operator>(Tuple<TValue, SIZE, BitPacked<> > & left,
                      Tuple<TValue, SIZE, BitPacked<> > & right)
{
    return left.i > right.i;
}

// -----------------------------------------------------------------------
// Function operator<=()
// -----------------------------------------------------------------------

// Optimized version for packed tuple using just one word.
template <typename TValue, unsigned SIZE>
inline bool operator<=(Tuple<TValue, SIZE, BitPacked<> > const & left,
                       Tuple<TValue, SIZE, BitPacked<> > const & right)
{
    return !operator>(left, right);
}

template <typename TValue, unsigned SIZE>
inline bool operator<=(Tuple<TValue, SIZE, BitPacked<> > & left,
                       Tuple<TValue, SIZE, BitPacked<> > & right)
{
    return !operator>(left, right);
}

// -----------------------------------------------------------------------
// Function operator>()
// -----------------------------------------------------------------------

// Optimized version for packed tuple using just one word.
template <typename TValue, unsigned SIZE>
inline bool operator>=(Tuple<TValue, SIZE, BitPacked<> > const & left,
                       Tuple<TValue, SIZE, BitPacked<> > const & right)
{
    return !operator<(left, right);
}

template <typename TValue, unsigned SIZE>
inline bool operator>=(Tuple<TValue, SIZE, BitPacked<> > & left,
                       Tuple<TValue, SIZE, BitPacked<> > & right)
{
    return !operator<(left, right);
}

// -----------------------------------------------------------------------
// Function operator==()
// -----------------------------------------------------------------------

// Optimized version for packed tuple using just one word.
template <typename TValue, unsigned SIZE>
inline bool operator==(Tuple<TValue, SIZE, BitPacked<> > const & left,
                       Tuple<TValue, SIZE, BitPacked<> > const & right)
{
    return left.i == right.i;
}

template <typename TValue, unsigned SIZE>
inline bool operator==(Tuple<TValue, SIZE, BitPacked<> > & left,
                       Tuple<TValue, SIZE, BitPacked<> > & right)
{
    return left.i == right.i;
}

// -----------------------------------------------------------------------
// Function operator!=()
// -----------------------------------------------------------------------

// Optimized version for packed tuple using just one word.
template <typename TValue, unsigned SIZE>
inline bool operator!=(Tuple<TValue, SIZE, BitPacked<> > const & left,
                       Tuple<TValue, SIZE, BitPacked<> > const & right)
{
    return !operator==(left, right);
}

template <typename TValue, unsigned SIZE>
inline bool operator!=(Tuple<TValue, SIZE, BitPacked<> > & left,
                       Tuple<TValue, SIZE, BitPacked<> > & right)
{
    return !operator==(left, right);
}

}  // namespace seqan

#endif  // #ifndef SEQAN_INCLUDE_SEQAN_BASIC_TUPLE_BIT_PACKED_H_<|MERGE_RESOLUTION|>--- conflicted
+++ resolved
@@ -94,17 +94,9 @@
 // TODO(holtgrew): There is a lot of stuff defined within the class itself. A lot of it could be moved into global functions.
 
 // bit-packed storage (space efficient)
-<<<<<<< HEAD
-#ifdef PLATFORM_WINDOWS
-    #pragma pack(push,1)
-#endif
+#pragma pack(push,1)
 template <typename TValue, unsigned SIZE, unsigned BITSIZE1, unsigned BITSIZE2, typename TSpec>
 struct Tuple<TValue, SIZE, BitPacked<BITSIZE1, BITSIZE2, TSpec> >
-=======
-#pragma pack(push,1)
-template <typename TValue, unsigned SIZE>
-struct Tuple<TValue, SIZE, BitPacked<> >
->>>>>>> 0f920c93
 {
     static const unsigned BITS_PER_VALUE = BitsPerValue<TValue>::VALUE + (std::is_same<TSpec, PlusOne>::value ? 1 : 0);
 
