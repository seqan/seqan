--- conflicted
+++ resolved
@@ -217,13 +217,8 @@
          Tag<TUsage> const &)
 {
 //  data = (TValue *) operator new(count * sizeof(TValue));
-<<<<<<< HEAD
-#ifdef PLATFORM_WINDOWS_VS
-  data = (TValue *) _aligned_malloc(count * sizeof(TValue), __alignof(TValue));
-=======
 #ifdef STDLIB_VS
     data = (TValue *) _aligned_malloc(count * sizeof(TValue), __alignof(TValue));
->>>>>>> 17e7cb8c
 #else
 /*#if _POSIX_C_SOURCE >= 200112L || _XOPEN_SOURCE >= 600
     const size_t align = (__alignof__(TValue) < sizeof(void*)) ? sizeof(void*) : __alignof__(TValue);
