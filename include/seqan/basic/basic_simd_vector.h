--- conflicted
+++ resolved
@@ -37,7 +37,6 @@
 #ifndef SEQAN_INCLUDE_SEQAN_BASIC_SIMD_VECTOR_H_
 #define SEQAN_INCLUDE_SEQAN_BASIC_SIMD_VECTOR_H_
 
-<<<<<<< HEAD
 #if defined(__SSE4_1__) || defined(__AVX__)
  #include <immintrin.h>
 #else
@@ -48,9 +47,9 @@
  #warning "SSE4.1 instruction set not enabled"
 #endif  // _MSC_VER
 #endif
-=======
-#include <x86intrin.h>
->>>>>>> 2892c05f
+//=======
+//#include <x86intrin.h>
+//>>>>>>> 2892c05f3f7ea7e73db1c42e34fc024593527ed9
 
 #ifndef __SSE3__
  #warning "At least SSE3 instruction set must be available"
@@ -71,10 +70,9 @@
 // Useful Macros
 // ============================================================================
 
-<<<<<<< HEAD
 #define SEQAN_DEFINE_SIMD_VECTOR_GETVALUE_(TSimdVector)                                                 \
 template <typename TPosition>                                                                           \
-inline typename Value<TSimdVector>::Type                                                                \
+inline typename InnerValue<TSimdVector>::Type                                                                \
 getValue(TSimdVector &vector, TPosition pos)                                                            \
 {                                                                                                       \
 /*                                                                                                      \
@@ -88,7 +86,7 @@
 
 #define SEQAN_DEFINE_SIMD_VECTOR_VALUE_(TSimdVector)                                                    \
 template <typename TPosition>                                                                           \
-inline typename Value<TSimdVector>::Type                                                                \
+inline typename InnerValue<TSimdVector>::Type                                                                \
 value(TSimdVector &vector, TPosition pos)                                                               \
 {                                                                                                       \
     return getValue(vector, pos);                                                                       \
@@ -104,23 +102,6 @@
     (SEQAN_VECTOR_CAST_(TValue*, &vector))[pos] = value;                                                \
 */                                                                                                      \
     vector[pos] = value;                                                                                \
-=======
-//this kind of access might not be supported by all compilers
-#define SEQAN_DEFINE_SIMD_VECTOR_VALUE_(TSimdVector)     \
-template <typename TPosition>                            \
-inline typename InnerValue<TSimdVector>::Type            \
-value(TSimdVector &vector, TPosition pos)                \
-{                                                        \
-    return vector[pos];                                  \
-}
-
-#define SEQAN_DEFINE_SIMD_VECTOR_ASSIGNVALUE_(TSimdVector)         \
-template <typename TPosition, typename TValue2>                    \
-inline void                                                        \
-assignValue(TSimdVector &vector, TPosition pos, TValue2 value)     \
-{                                                                  \
-    vector[pos] = value;                                           \
->>>>>>> 2892c05f
 }
 
 // ============================================================================
@@ -143,9 +124,9 @@
 struct SimdVector;
 
 // internal struct to specialize for vector parameters
-// TYPE = InnerValue<TVector>::Type
-// SIZEOF = sizeof(TVector)
-template <typename TYPE, int SIZEOF>
+// VEC_SIZE = Vector size := sizeof(vec)
+// LENGTH = number of elements := VEC_SIZE / sizeof(InnerValue<TVec>::Type)
+template <int VEC_SIZE, int LENGTH = 0>
 struct SimdParams_ {};
 
 // internal struct to specialize for matrix parameters
@@ -181,20 +162,22 @@
 SEQAN_DEFINE_SIMD_VECTOR_(SimdVector16UShort,   unsigned short, 32)
 SEQAN_DEFINE_SIMD_VECTOR_(SimdVector8Int,       int,            32)
 SEQAN_DEFINE_SIMD_VECTOR_(SimdVector8UInt,      unsigned int,   32)
-<<<<<<< HEAD
 SEQAN_DEFINE_SIMD_VECTOR_(SimdVector4Int64,     int64_t,        32)
 SEQAN_DEFINE_SIMD_VECTOR_(SimdVector4UInt64,    uint64_t,       32)
 SEQAN_DEFINE_SIMD_VECTOR_(SimdVector8Float,     float,          32)
 SEQAN_DEFINE_SIMD_VECTOR_(SimdVector4Double,    double,         32)
-=======
-SEQAN_DEFINE_SIMD_VECTOR_(SimdVector4Int64,     __int64,        32)
-SEQAN_DEFINE_SIMD_VECTOR_(SimdVector4UInt64,    __uint64,       32)
-SEQAN_DEFINE_SIMD_VECTOR_(SimdVector32Float,    float,          32)
-SEQAN_DEFINE_SIMD_VECTOR_(SimdVector32Double,   double,         32)
->>>>>>> 2892c05f
-#endif
+#endif  // _AVX2__
 
 #ifdef __SSE3__
+SEQAN_DEFINE_SIMD_VECTOR_(SimdVector8Char,      char,           8)
+SEQAN_DEFINE_SIMD_VECTOR_(SimdVector8SChar,     signed char,    8)
+SEQAN_DEFINE_SIMD_VECTOR_(SimdVector8UChar,     unsigned char,  8)
+SEQAN_DEFINE_SIMD_VECTOR_(SimdVector4Short,     short,          8)
+SEQAN_DEFINE_SIMD_VECTOR_(SimdVector4UShort,    unsigned short, 8)
+SEQAN_DEFINE_SIMD_VECTOR_(SimdVector2Int,       int,            8)
+SEQAN_DEFINE_SIMD_VECTOR_(SimdVector2UInt,      unsigned int,   8)
+SEQAN_DEFINE_SIMD_VECTOR_(SimdVector2Float,     float,          8)
+
 SEQAN_DEFINE_SIMD_VECTOR_(SimdVector16Char,     char,           16)
 SEQAN_DEFINE_SIMD_VECTOR_(SimdVector16SChar,    signed char,    16)
 SEQAN_DEFINE_SIMD_VECTOR_(SimdVector16UChar,    unsigned char,  16)
@@ -202,25 +185,18 @@
 SEQAN_DEFINE_SIMD_VECTOR_(SimdVector8UShort,    unsigned short, 16)
 SEQAN_DEFINE_SIMD_VECTOR_(SimdVector4Int,       int,            16)
 SEQAN_DEFINE_SIMD_VECTOR_(SimdVector4UInt,      unsigned int,   16)
-<<<<<<< HEAD
 SEQAN_DEFINE_SIMD_VECTOR_(SimdVector2Int64,     int64_t,        16)
 SEQAN_DEFINE_SIMD_VECTOR_(SimdVector2UInt64,    uint64_t,       16)
 SEQAN_DEFINE_SIMD_VECTOR_(SimdVector4Float,     float,          16)
 SEQAN_DEFINE_SIMD_VECTOR_(SimdVector2Double,    double,         16)
-=======
-SEQAN_DEFINE_SIMD_VECTOR_(SimdVector2Int64,     __int64,        16)
-SEQAN_DEFINE_SIMD_VECTOR_(SimdVector2UInt64,    __uint64,       16)
-SEQAN_DEFINE_SIMD_VECTOR_(SimdVector16Float,    float,          16)
-SEQAN_DEFINE_SIMD_VECTOR_(SimdVector16Double,   double,         16)
 #endif
 
-
+// TODO(rrahn): Check where we need this.
 // vector type for DP alignments
 #if defined(__AVX2__)
  typedef typename SimdVector<int16_t, 16>::Type TSimdAlign;
 #elif defined(__SSE3__)
  typedef typename SimdVector<int16_t, 8>::Type TSimdAlign;
->>>>>>> 2892c05f
 #endif
 
 // ============================================================================
@@ -228,7 +204,7 @@
 // ============================================================================
 
 // ============================================================================
-// AVX2 wrappers (256bit vectors)
+// AVX/AVX2 wrappers (256bit vectors)
 // ============================================================================
 
 #ifdef __AVX2__
@@ -237,34 +213,36 @@
 // _fillVector (256bit)
 // --------------------------------------------------------------------------
 
-template <typename TSimdVector, typename TValue>
-inline void _fillVector(TSimdVector &vector, TValue x, SimdParams_<int8_t, 32>) { reinterpret_cast<__m256i&>(vector) = _mm256_set1_epi8(x); }
-template <typename TSimdVector, typename TValue>
-inline void _fillVector(TSimdVector &vector, TValue x, SimdParams_<int16_t, 32>) { reinterpret_cast<__m256i&>(vector) = _mm256_set1_epi16(x); }
-template <typename TSimdVector, typename TValue>
-inline void _fillVector(TSimdVector &vector, TValue x, SimdParams_<int32_t, 32>)  { reinterpret_cast<__m256i&>(vector) = _mm256_set1_epi32(x); }
-template <typename TSimdVector, typename TValue>
-inline void _fillVector(TSimdVector &vector, TValue x, SimdParams_<int64_t, 32>)  { reinterpret_cast<__m256i&>(vector) = _mm256_set1_epi64x(x); }
-template <typename TSimdVector>
-inline void _fillVector(TSimdVector &vector, float x,  SimdParams_<float, 32>)  { reinterpret_cast<__m256&>(vector) = _mm256_set1_ps(x); }
-template <typename TSimdVector>
-inline void _fillVector(TSimdVector &vector, double x, SimdParams_<double, 32>)  { reinterpret_cast<__m256d&>(vector) = _mm256_set1_pd(x); }
+inline void _fillVector(TSimdVector &vector, TValue x, SimdParams_<32, 32>) { SEQAN_VECTOR_CAST_LVALUE_(__m256i&, vector) = _mm256_set1_epi8(x); }
+template <typename TSimdVector, typename TValue>
+inline void _fillVector(TSimdVector &vector, TValue x, SimdParams_<32, 16>) { SEQAN_VECTOR_CAST_LVALUE_(__m256i&, vector) = _mm256_set1_epi16(x); }
+template <typename TSimdVector, typename TValue>
+inline void _fillVector(TSimdVector &vector, TValue x, SimdParams_<32, 8>)  { SEQAN_VECTOR_CAST_LVALUE_(__m256i&, vector) = _mm256_set1_epi32(x); }
+template <typename TSimdVector, typename TValue>
+inline void _fillVector(TSimdVector &vector, TValue x, SimdParams_<32, 4>)  { SEQAN_VECTOR_CAST_LVALUE_(__m256i&, vector) = _mm256_set1_epi64x(x); }
+template <typename TSimdVector, typename TValue>
+inline void _fillVector(TSimdVector &vector, float x,  SimdParams_<32, 8>)  { SEQAN_VECTOR_CAST_LVALUE_(__m256i&, vector) = _mm256_set1_ps(x); }
+template <typename TSimdVector, typename TValue>
+inline void _fillVector(TSimdVector &vector, double x, SimdParams_<32, 4>)  { SEQAN_VECTOR_CAST_LVALUE_(__m256i&, vector) = _mm256_set1_pd(x); }
+
+// TODO(rrahn): Check convenience functions by Budach.
 template <typename TSimdVector, typename TValue>
 inline void _fillVector(TSimdVector &vector, TValue x1, TValue x2, TValue x3, TValue x4, TValue x5,
                         TValue x6, TValue x7, TValue x8, TValue x9, TValue x10, TValue x11, TValue x12,
-                        TValue x13, TValue x14, TValue x15, TValue x16, SimdParams_<int16_t, 32>)
+                        TValue x13, TValue x14, TValue x15, TValue x16, SimdParams_<32, 16>)
 {
     reinterpret_cast<__m256i&>(vector) = _mm256_set_epi16(x16,x15,x14,x13,x12,x11,x10,x9,x8,x7,x6,x5,x4,x3,x2,x1);
 }
 template <typename TSimdVector, typename TValue>
 inline void _fillVector(TSimdVector &vector, TValue x1, TValue x2, TValue x3, TValue x4,
-                        TValue x5, TValue x6, TValue x7, TValue x8, SimdParams_<int32_t, 32>)
+                        TValue x5, TValue x6, TValue x7, TValue x8, SimdParams_<32, 8>)
 {
     reinterpret_cast<__m256i&>(vector) = _mm256_set_epi32(x8,x7,x6,x5,x4,x3,x2,x1);
 }
+
 template <typename TSimdVector, typename TValue>
 inline void _fillVector(TSimdVector &vector, TValue x1, TValue x2, TValue x3, TValue x4,
-                        TValue x5, TValue x6, TValue x7, TValue x8, SimdParams_<int16_t, 32>)
+                        TValue x5, TValue x6, TValue x7, TValue x8, SimdParams_<32, 16>)
 {
     //no-op, but we get unused parameter compiler warnings without this line
     reinterpret_cast<__m256i&>(vector) = _mm256_set_epi32(x8,x7,x6,x5,x4,x3,x2,x1);
@@ -274,84 +252,60 @@
 // _clearVector (256bit)
 // --------------------------------------------------------------------------
 
-template <typename TSimdVector, typename TValue>
-inline void _clearVector(TSimdVector &vector, SimdParams_<TValue, 32>) { reinterpret_cast<__m256i&>(vector) = _mm256_setzero_si256(); }
-template <typename TSimdVector>
-inline void _clearVector(TSimdVector &vector, SimdParams_<float, 32>) { reinterpret_cast<__m256&>(vector) = _mm256_setzero_ps(); }
-template <typename TSimdVector>
-inline void _clearVector(TSimdVector &vector, SimdParams_<double, 32>) { reinterpret_cast<__m256d&>(vector) = _mm256_setzero_pd(); }
-
-// --------------------------------------------------------------------------
-// _createVector (256bit)
-// --------------------------------------------------------------------------
-
-template <typename TSimdVector, typename TValue>
-<<<<<<< HEAD
-inline void _fillVector(TSimdVector &vector, TValue x, SimdParams_<32, 32>) { SEQAN_VECTOR_CAST_LVALUE_(__m256i&, vector) = _mm256_set1_epi8(x); }
-template <typename TSimdVector, typename TValue>
-inline void _fillVector(TSimdVector &vector, TValue x, SimdParams_<32, 16>) { SEQAN_VECTOR_CAST_LVALUE_(__m256i&, vector) = _mm256_set1_epi16(x); }
-template <typename TSimdVector, typename TValue>
-inline void _fillVector(TSimdVector &vector, TValue x, SimdParams_<32, 8>)  { SEQAN_VECTOR_CAST_LVALUE_(__m256i&, vector) = _mm256_set1_epi32(x); }
-template <typename TSimdVector, typename TValue>
-inline void _fillVector(TSimdVector &vector, TValue x, SimdParams_<32, 4>)  { SEQAN_VECTOR_CAST_LVALUE_(__m256i&, vector) = _mm256_set1_epi64x(x); }
-template <typename TSimdVector, typename TValue>
-inline void _fillVector(TSimdVector &vector, float x,  SimdParams_<32, 8>)  { SEQAN_VECTOR_CAST_LVALUE_(__m256i&, vector) = _mm256_set1_ps(x); }
-template <typename TSimdVector, typename TValue>
-inline void _fillVector(TSimdVector &vector, double x, SimdParams_<32, 4>)  { SEQAN_VECTOR_CAST_LVALUE_(__m256i&, vector) = _mm256_set1_pd(x); }
-
 template <typename TSimdVector, int L>
 inline void _clearVector(TSimdVector &vector, SimdParams_<32, L>) { SEQAN_VECTOR_CAST_LVALUE_(__m256i&, vector) = _mm256_setzero_si256(); }
 template <typename TSimdVector>
 inline void _clearVector(TSimdVector &vector, SimdParams_<32, 8>) { SEQAN_VECTOR_CAST_LVALUE_(__m256&, vector) = _mm256_setzero_ps(); }
 template <typename TSimdVector>
 inline void _clearVector(TSimdVector &vector, SimdParams_<32, 4>) { SEQAN_VECTOR_CAST_LVALUE_(__m256d&, vector) = _mm256_setzero_pd(); }
-=======
-inline TSimdVector _createVector(TValue x, SimdParams_<int8_t, 32>) { return reinterpret_cast<TSimdVector>(_mm256_set1_epi8(x)); }
-template <typename TSimdVector, typename TValue>
-inline TSimdVector _createVector(TValue x, SimdParams_<int16_t, 32>) { return reinterpret_cast<TSimdVector>(_mm256_set1_epi16(x)); }
-template <typename TSimdVector, typename TValue>
-inline TSimdVector _createVector(TValue x, SimdParams_<int32_t, 32>)  { return reinterpret_cast<TSimdVector>(_mm256_set1_epi32(x)); }
-template <typename TSimdVector, typename TValue>
-inline TSimdVector _createVector(TValue x, SimdParams_<int64_t, 32>)  { return reinterpret_cast<TSimdVector>(_mm256_set1_epi64x(x)); }
-template <typename TSimdVector>
-inline TSimdVector _createVector(float x,  SimdParams_<float, 32>)  { return reinterpret_cast<TSimdVector>(_mm256_set1_ps(x)); }
-template <typename TSimdVector>
-inline TSimdVector _createVector(double x, SimdParams_<double, 32>)  { return reinterpret_cast<TSimdVector>(_mm256_set1_pd(x)); }
+
+// --------------------------------------------------------------------------
+// _createVector (256bit)
+// --------------------------------------------------------------------------
+
+template <typename TSimdVector, typename TValue>
+inline TSimdVector _createVector(TValue x, SimdParams_<int8_t, 32>) { return SEQAN_VECTOR_CAST_(TSimdVector, _mm256_set1_epi8(x)); }
+template <typename TSimdVector, typename TValue>
+inline TSimdVector _createVector(TValue x, SimdParams_<int16_t, 32>) { return SEQAN_VECTOR_CAST_(TSimdVector, _mm256_set1_epi16(x)); }
+template <typename TSimdVector, typename TValue>
+inline TSimdVector _createVector(TValue x, SimdParams_<int32_t, 32>)  { return SEQAN_VECTOR_CAST_(TSimdVector>, _mm256_set1_epi32(x)); }
+template <typename TSimdVector, typename TValue>
+inline TSimdVector _createVector(TValue x, SimdParams_<int64_t, 32>)  { return SEQAN_VECTOR_CAST_(TSimdVector>, _mm256_set1_epi64x(x)); }
+template <typename TSimdVector>
+inline TSimdVector _createVector(float x,  SimdParams_<32, 8>)  { return SEQAN_VECTOR_CAST_(TSimdVector>, _mm256_set1_ps(x)); }
+template <typename TSimdVector>
+inline TSimdVector _createVector(double x, SimdParams_<32, 4>)  { return SEQAN_VECTOR_CAST_(TSimdVector, _mm256_set1_pd(x)); }
 
 // --------------------------------------------------------------------------
 // _cmpEq (256bit)
 // --------------------------------------------------------------------------
 
 template <typename TSimdVector>
-inline TSimdVector _cmpEq(TSimdVector &a, TSimdVector &b, SimdParams_<int8_t, 32>)
-{
-    return reinterpret_cast<TSimdVector>(_mm256_cmpeq_epi8(
-        reinterpret_cast<const __m256i&>(a),
-        reinterpret_cast<const __m256i&>(b)));
-}
-
-template <typename TSimdVector>
-inline TSimdVector _cmpEq(TSimdVector &a, TSimdVector &b, SimdParams_<int16_t, 32>)
-{
-    return reinterpret_cast<TSimdVector>(_mm256_cmpeq_epi16(
-        reinterpret_cast<const __m256i&>(a),
-        reinterpret_cast<const __m256i&>(b)));
-}
-
-template <typename TSimdVector>
-inline TSimdVector _cmpEq(TSimdVector &a, TSimdVector &b, SimdParams_<int32_t, 32>)
-{
-    return reinterpret_cast<TSimdVector>(_mm256_cmpeq_epi32(
-        reinterpret_cast<const __m256i&>(a),
-        reinterpret_cast<const __m256i&>(b)));
-}
-
-template <typename TSimdVector>
-inline TSimdVector _cmpEq(TSimdVector &a, TSimdVector &b, SimdParams_<int64_t, 32>)
-{
-    return reinterpret_cast<TSimdVector>(_mm256_cmpeq_epi64(
-        reinterpret_cast<const __m256i&>(a),
-        reinterpret_cast<const __m256i&>(b)));
+inline TSimdVector _cmpEq(TSimdVector &a, TSimdVector &b, SimdParams_<32, 32>)
+{
+    return SEQAN_VECTOR_CAST_(TSimdVector, _mm256_cmpeq_epi8(SEQAN_VECTOR_CAST_(const __m256i&, a),
+                                                             SEQAN_VECTOR_CAST_(const __m256i&, b)));
+}
+
+template <typename TSimdVector>
+inline TSimdVector _cmpEq(TSimdVector &a, TSimdVector &b, SimdParams_<32, 16>)
+{
+    return SEQAN_VECTOR_CAST_(TSimdVector, _mm256_cmpeq_epi16(SEQAN_VECTOR_CAST_(const __m256i&, a),
+                                                              SEQAN_VECTOR_CAST_(const __m256i&, b)));
+}
+
+template <typename TSimdVector>
+inline TSimdVector _cmpEq(TSimdVector &a, TSimdVector &b, SimdParams_<32, 8>)
+{
+    return SEQAN_VECTOR_CAST_(TSimdVector, _mm256_cmpeq_epi32(SEQAN_VECTOR_CAST_(const __m256i&, a),
+                                                              SEQAN_VECTOR_CAST_(const __m256i&, b)));
+}
+
+template <typename TSimdVector>
+inline TSimdVector _cmpEq(TSimdVector &a, TSimdVector &b, SimdParams_<32, 4>)
+{
+    return SEQAN_VECTOR_CAST_(TSimdVector, _mm256_cmpeq_epi64(SEQAN_VECTOR_CAST_(const __m256i&, a),
+                                                              SEQAN_VECTOR_CAST_(const __m256i&, b)));
 }
 
 // --------------------------------------------------------------------------
@@ -359,88 +313,79 @@
 // --------------------------------------------------------------------------
 
 template <typename TSimdVector>
-inline TSimdVector _cmpGt(TSimdVector &a, TSimdVector &b, SimdParams_<int8_t, 32>)
-{
-    return reinterpret_cast<TSimdVector>(_mm256_cmpgt_epi8(
-        reinterpret_cast<const __m256i&>(a),
-        reinterpret_cast<const __m256i&>(b)));
-}
-
-template <typename TSimdVector>
-inline TSimdVector _cmpGt(TSimdVector &a, TSimdVector &b, SimdParams_<int16_t, 32>)
-{
-    return reinterpret_cast<TSimdVector>(_mm256_cmpgt_epi16(
-        reinterpret_cast<const __m256i&>(a),
-        reinterpret_cast<const __m256i&>(b)));
-}
-
-template <typename TSimdVector>
-inline TSimdVector _cmpGt(TSimdVector &a, TSimdVector &b, SimdParams_<int32_t, 32>)
-{
-    return reinterpret_cast<TSimdVector>(_mm256_cmpgt_epi32(
-        reinterpret_cast<const __m256i&>(a),
-        reinterpret_cast<const __m256i&>(b)));
-}
-
-template <typename TSimdVector>
-inline TSimdVector _cmpGt(TSimdVector &a, TSimdVector &b, SimdParams_<int64_t, 32>)
-{
-    return reinterpret_cast<TSimdVector>(_mm256_cmpgt_epi64(
-        reinterpret_cast<const __m256i&>(a),
-        reinterpret_cast<const __m256i&>(b)));
+inline TSimdVector _cmpGt(TSimdVector &a, TSimdVector &b, SimdParams_<32, 32>)
+{
+    return SEQAN_VECTOR_CAST_(TSimdVector, _mm256_cmpgt_epi8(SEQAN_VECTOR_CAST_(const __m256i&, a),
+                                                             SEQAN_VECTOR_CAST_(const __m256i&, b)));
+}
+
+template <typename TSimdVector>
+inline TSimdVector _cmpGt(TSimdVector &a, TSimdVector &b, SimdParams_<32, 16>)
+{
+    return SEQAN_VECTOR_CAST_(TSimdVector, _mm256_cmpgt_epi16(SEQAN_VECTOR_CAST_(const __m256i&, a),
+                                                              SEQAN_VECTOR_CAST_(const __m256i&, b)));
+}
+
+template <typename TSimdVector>
+inline TSimdVector _cmpGt(TSimdVector &a, TSimdVector &b, SimdParams_<32, 8>)
+{
+    return SEQAN_VECTOR_CAST_(TSimdVector, _mm256_cmpgt_epi32(SEQAN_VECTOR_CAST_(const __m256i&, a),
+                                                              SEQAN_VECTOR_CAST_(const __m256i&, b)));
+}
+
+template <typename TSimdVector>
+inline TSimdVector _cmpGt(TSimdVector &a, TSimdVector &b, SimdParams_<32, 4>)
+{
+    return SEQAN_VECTOR_CAST_(TSimdVector, _mm256_cmpgt_epi64(SEQAN_VECTOR_CAST_(const __m256i&, a),
+                                                              SEQAN_VECTOR_CAST_(const __m256i&, b)));
 }
 
 // --------------------------------------------------------------------------
 // _bitwiseOr (256bit)
 // --------------------------------------------------------------------------
 
-template <typename TSimdVector, typename TValue>
-inline TSimdVector _bitwiseOr(TSimdVector &a, TSimdVector &b, SimdParams_<TValue, 32>)
-{
-    return reinterpret_cast<TSimdVector>(_mm256_or_si256(
-        reinterpret_cast<const __m256i&>(a),
-        reinterpret_cast<const __m256i&>(b)));
+// TODO(rrahn): Change semantics of function?
+template <typename TSimdVector, int L>
+inline TSimdVector _bitwiseOr(TSimdVector &a, TSimdVector &b, SimdParams_<32, L>)
+{
+    return SEQAN_VECTOR_CAST_(TSimdVector, _mm256_or_si256(SEQAN_VECTOR_CAST_(const __m256i&, a),
+                                                           SEQAN_VECTOR_CAST_(const __m256i&, b)));
 }
 
 // --------------------------------------------------------------------------
 // _bitwiseAnd (256bit)
 // --------------------------------------------------------------------------
 
-template <typename TSimdVector, typename TValue>
-inline TSimdVector _bitwiseAnd(TSimdVector &a, TSimdVector &b, SimdParams_<TValue, 32>)
-{
-    return reinterpret_cast<TSimdVector>(_mm256_and_si256(
-        reinterpret_cast<const __m256i&>(a),
-        reinterpret_cast<const __m256i&>(b)));
-}
-
-template <typename TSimdVector>
-inline TSimdVector _bitwiseAnd(TSimdVector &a, TSimdVector &b, SimdParams_<double, 32>)
-{
-    return reinterpret_cast<TSimdVector>(_mm256_and_pd(
-        reinterpret_cast<const __m256d&>(a),
-        reinterpret_cast<const __m256d&>(b)));
-}
-
-template <typename TSimdVector>
-inline TSimdVector _bitwiseAnd(TSimdVector &a, TSimdVector &b, SimdParams_<float, 32>)
-{
-    return reinterpret_cast<TSimdVector>(_mm256_and_ps(
-        reinterpret_cast<const __m256&>(a),
-        reinterpret_cast<const __m256&>(b)));
-}
->>>>>>> 2892c05f
+template <typename TSimdVector, int L>
+inline TSimdVector _bitwiseAnd(TSimdVector &a, TSimdVector &b, SimdParams_<32, L>)
+{
+    return SEQAN_VECTOR_CAST_(TSimdVector, _mm256_and_si256(SEQAN_VECTOR_CAST_(const __m256i&, a),
+                                                            SEQAN_VECTOR_CAST_(const __m256i&, b)));
+}
+
+template <typename TSimdVector>
+inline TSimdVector _bitwiseAnd(TSimdVector &a, TSimdVector &b, SimdParams_<32, 8>)
+{
+    return SEQAN_VECTOR_CAST_(TSimdVector, _mm256_and_ps(SEQAN_VECTOR_CAST_(const __m256&, a),
+                                                         SEQAN_VECTOR_CAST_(const __m256&, b)));
+}
+
+template <typename TSimdVector>
+inline TSimdVector _bitwiseAnd(TSimdVector &a, TSimdVector &b, SimdParams_<32, 4>)
+{
+    return SEQAN_VECTOR_CAST_(TSimdVector, _mm256_and_pd(SEQAN_VECTOR_CAST_(const __m256d&, a),
+                                                         SEQAN_VECTOR_CAST_(const __m256d&, b)));
+}
 
 // --------------------------------------------------------------------------
 // _bitwiseAndNot (256bit)
 // --------------------------------------------------------------------------
 
-template <typename TSimdVector, typename TValue>
-inline TSimdVector _bitwiseAndNot(TSimdVector &a, TSimdVector &b, SimdParams_<TValue, 32>)
-{
-    return reinterpret_cast<TSimdVector>(_mm256_andnot_si256(
-        reinterpret_cast<const __m256i&>(a),
-        reinterpret_cast<const __m256i&>(b)));
+template <typename TSimdVector, int L>
+inline TSimdVector _bitwiseAndNot(TSimdVector &a, TSimdVector &b, SimdParams_<32, L>)
+{
+    return SEQAN_VECTOR_CAST_(TSimdVector, _mm256_andnot_si256(SEQAN_VECTOR_CAST_(const __m256i&, a),
+                                                               SEQAN_VECTOR_CAST_(const __m256i&, b)));
 }
 
 // --------------------------------------------------------------------------
@@ -448,31 +393,31 @@
 // --------------------------------------------------------------------------
 
 template <typename TSimdVector>
-inline TSimdVector _bitwiseNot(TSimdVector &a, SimdParams_<int8_t, 32>)
-{
-    return reinterpret_cast<TSimdVector>(_mm256_cmpeq_epi8(
-        reinterpret_cast<const __m256i&>(a), _mm256_setzero_si256()));
-}
-
-template <typename TSimdVector>
-inline TSimdVector _bitwiseNot(TSimdVector &a, SimdParams_<int16_t, 32>)
-{
-    return reinterpret_cast<TSimdVector>(_mm256_cmpeq_epi16(
-        reinterpret_cast<const __m256i&>(a), _mm256_setzero_si256()));
+inline TSimdVector _bitwiseNot(TSimdVector &a, SimdParams_<32, 32>)
+{
+    return SEQAN_VECTOR_CAST_(TSimdVector,
+                              _mm256_cmpeq_epi8(SEQAN_VECTOR_CAST_(const __m256i&, a), _mm256_setzero_si256()));
+}
+
+template <typename TSimdVector>
+inline TSimdVector _bitwiseNot(TSimdVector &a, SimdParams_<32, 16>)
+{
+    return SEQAN_VECTOR_CAST_(TSimdVector,
+                              _mm256_cmpeq_epi16(SEQAN_VECTOR_CAST_(const __m256i&, a), _mm256_setzero_si256()));
 }
 
 template <typename TSimdVector>
 inline TSimdVector _bitwiseNot(TSimdVector &a, SimdParams_<int32_t, 32>)
 {
-    return reinterpret_cast<TSimdVector>(_mm256_cmpeq_epi32(
-        reinterpret_cast<const __m256i&>(a), _mm256_setzero_si256()));
+    return SEQAN_VECTOR_CAST_(TSimdVector,
+                              _mm256_cmpeq_epi32(SEQAN_VECTOR_CAST_(const __m256i&, a), _mm256_setzero_si256()));
 
 }
 template <typename TSimdVector>
 inline TSimdVector _bitwiseNot(TSimdVector &a, SimdParams_<int64_t, 32>)
 {
-    return reinterpret_cast<TSimdVector>(_mm256_cmpeq_epi64(
-        reinterpret_cast<const __m256i&>(a), _mm256_setzero_si256()));
+    return SEQAN_VECTOR_CAST_(TSimdVector,
+                              _mm256_cmpeq_epi64(SEQAN_VECTOR_CAST_(const __m256i&, a), _mm256_setzero_si256()));
 }
 
 // --------------------------------------------------------------------------
@@ -480,115 +425,138 @@
 // --------------------------------------------------------------------------
 
 template <typename TSimdVector>
-inline TSimdVector _divide(TSimdVector &a, int b, SimdParams_<int8_t, 32>) { return reinterpret_cast<TSimdVector>(_mm256_div_epi8(a, _mm256_set1_epi8(b))); }
-
-template <typename TSimdVector>
-inline TSimdVector _divide(TSimdVector &a, int b, SimdParams_<int16_t, 32>) { return reinterpret_cast<TSimdVector>(_mm256_div_epi16(a, _mm256_set1_epi16(b))); }
-
-template <typename TSimdVector>
-inline TSimdVector _divide(TSimdVector &a, int b, SimdParams_<int32_t, 32>) { return reinterpret_cast<TSimdVector>(_mm256_div_epi32(a, _mm256_set1_epi32(b))); }
-
-template <typename TSimdVector>
-inline TSimdVector _divide(TSimdVector &a, int b, SimdParams_<int64_t, 32>) { return reinterpret_cast<TSimdVector>(_mm256_div_epi64(a, _mm256_set1_epi64x(b))); }
+inline TSimdVector _divide(TSimdVector &a, int b, SimdParams_<32, 32>) { return SEQAN_VECTOR_CAST_(TSimdVector, _mm256_div_epi8(a, _mm256_set1_epi8(b))); }
+
+template <typename TSimdVector>
+inline TSimdVector _divide(TSimdVector &a, int b, SimdParams_<32, 16>) { return SEQAN_VECTOR_CAST_(TSimdVector, _mm256_div_epi16(a, _mm256_set1_epi16(b))); }
+
+template <typename TSimdVector>
+inline TSimdVector _divide(TSimdVector &a, int b, SimdParams_<32, 8>) { return SEQAN_VECTOR_CAST_(TSimdVector, _mm256_div_epi32(a, _mm256_set1_epi32(b))); }
+
+template <typename TSimdVector>
+inline TSimdVector _divide(TSimdVector &a, int b, SimdParams_<32, 4>) { return SEQAN_VECTOR_CAST_(TSimdVector, _mm256_div_epi64(a, _mm256_set1_epi64x(b))); }
 
 // --------------------------------------------------------------------------
 // _add (256bit)
 // --------------------------------------------------------------------------
 
 template <typename TSimdVector>
-inline TSimdVector _add(TSimdVector &a, TSimdVector &b, SimdParams_<int8_t, 32>)
-{
-    return reinterpret_cast<TSimdVector>(_mm256_add_epi8(
-        reinterpret_cast<const __m256i&>(a),
-        reinterpret_cast<const __m256i&>(b)));
-}
-
-template <typename TSimdVector>
-inline TSimdVector _add(TSimdVector &a, TSimdVector &b, SimdParams_<int16_t, 32>)
-{
-    return reinterpret_cast<TSimdVector>(_mm256_add_epi16(
-        reinterpret_cast<const __m256i&>(a),
-        reinterpret_cast<const __m256i&>(b)));
-}
-
-template <typename TSimdVector>
-inline TSimdVector _add(TSimdVector &a, TSimdVector &b, SimdParams_<int32_t, 32>)
-{
-    return reinterpret_cast<TSimdVector>(_mm256_add_epi32(
-        reinterpret_cast<const __m256i&>(a),
-        reinterpret_cast<const __m256i&>(b)));
-}
-
-template <typename TSimdVector>
-inline TSimdVector _add(TSimdVector &a, TSimdVector &b, SimdParams_<int64_t, 32>)
-{
-    return reinterpret_cast<TSimdVector>(_mm256_add_epi64(
-        reinterpret_cast<const __m256i&>(a),
-        reinterpret_cast<const __m256i&>(b)));
-}
-
-template <typename TSimdVector>
-inline TSimdVector _add(TSimdVector &a, TSimdVector &b, SimdParams_<float, 32>)
-{
-    return reinterpret_cast<TSimdVector>(_mm256_add_ps(
-        reinterpret_cast<const __m256&>(a),
-        reinterpret_cast<const __m256&>(b)));
-}
-
-template <typename TSimdVector>
-inline TSimdVector _add(TSimdVector &a, TSimdVector &b, SimdParams_<double, 32>)
-{
-    return reinterpret_cast<TSimdVector>(_mm256_add_pd(
-        reinterpret_cast<const __m256d&>(a),
-        reinterpret_cast<const __m256d&>(b)));
-}
+inline TSimdVector _add(TSimdVector &a, TSimdVector &b, SimdParams_<32, 32>)
+{
+    return SEQAN_VECTOR_CAST_(TSimdVector,
+                              _mm256_add_epi8(SEQAN_VECTOR_CAST_(const __m256i&, a),
+                                              SEQAN_VECTOR_CAST_(const __m256i&, b)));
+}
+
+template <typename TSimdVector>
+inline TSimdVector _add(TSimdVector &a, TSimdVector &b, SimdParams_<32, 16>)
+{
+    return SEQAN_VECTOR_CAST_(TSimdVector,
+                              _mm256_add_epi16(SEQAN_VECTOR_CAST_(const __m256i&, a),
+                                               SEQAN_VECTOR_CAST_(const __m256i&, b)));
+}
+
+template <typename TSimdVector>
+inline TSimdVector _add(TSimdVector &a, TSimdVector &b, SimdParams_<32, 8>)
+{
+    return SEQAN_VECTOR_CAST_(TSimdVector,
+                              _mm256_add_epi32(SEQAN_VECTOR_CAST_(const __m256i&, a),
+                                               SEQAN_VECTOR_CAST_(const __m256i&, b)));
+}
+
+template <typename TSimdVector>
+inline TSimdVector _add(TSimdVector &a, TSimdVector &b, SimdParams_<32, 4>)
+{
+    return SEQAN_VECTOR_CAST_(TSimdVector,
+                              _mm256_add_epi64(SEQAN_VECTOR_CAST_(const __m256i&, a),
+                                               SEQAN_VECTOR_CAST_(const __m256i&, b)));
+}
+
+// TODO(rrahn): Do we really need this?
+//template <typename TSimdVector>
+//inline TSimdVector _add(TSimdVector &a, TSimdVector &b, SimdParams_<float, 32>)
+//{
+//    return reinterpret_cast<TSimdVector>(_mm256_add_ps(
+//        reinterpret_cast<const __m256&>(a),
+//        reinterpret_cast<const __m256&>(b)));
+//}
+//
+//template <typename TSimdVector>
+//inline TSimdVector _add(TSimdVector &a, TSimdVector &b, SimdParams_<double, 32>)
+//{
+//    return reinterpret_cast<TSimdVector>(_mm256_add_pd(
+//        reinterpret_cast<const __m256d&>(a),
+//        reinterpret_cast<const __m256d&>(b)));
+//}
 
 // --------------------------------------------------------------------------
 // _sub (256bit)
 // --------------------------------------------------------------------------
 
 template <typename TSimdVector>
-inline TSimdVector _sub(TSimdVector &a, TSimdVector &b, SimdParams_<int8_t, 32>)
-{
-    return reinterpret_cast<TSimdVector>(_mm256_sub_epi8(
-        reinterpret_cast<const __m256i&>(a),
-        reinterpret_cast<const __m256i&>(b)));
-}
-
-template <typename TSimdVector>
-inline TSimdVector _sub(TSimdVector &a, TSimdVector &b, SimdParams_<int16_t, 32>)
-{
-    return reinterpret_cast<TSimdVector>(_mm256_sub_epi16(
-        reinterpret_cast<const __m256i&>(a),
-        reinterpret_cast<const __m256i&>(b)));
-}
-
-template <typename TSimdVector>
-inline TSimdVector _sub(TSimdVector &a, TSimdVector &b, SimdParams_<int32_t, 32>)
-{
-    return reinterpret_cast<TSimdVector>(_mm256_sub_epi32(
-        reinterpret_cast<const __m256i&>(a),
-        reinterpret_cast<const __m256i&>(b)));
-}
-
-template <typename TSimdVector>
-inline TSimdVector _sub(TSimdVector &a, TSimdVector &b, SimdParams_<int64_t, 32>)
-{
-    return reinterpret_cast<TSimdVector>(_mm256_sub_epi64(
-        reinterpret_cast<const __m256i&>(a),
-        reinterpret_cast<const __m256i&>(b)));
+inline TSimdVector _sub(TSimdVector &a, TSimdVector &b, SimdParams_<32, 32>)
+{
+    return SEQAN_VECTOR_CAST_(TSimdVector,
+                              _mm256_sub_epi8(SEQAN_VECTOR_CAST_(<const __m256i&, a),
+                                              SEQAN_VECTOR_CAST_(const __m256i&, b)));
+}
+
+template <typename TSimdVector>
+inline TSimdVector _sub(TSimdVector &a, TSimdVector &b, SimdParams_<32, 16>)
+{
+    return SEQAN_VECTOR_CAST_(TSimdVector,
+                              _mm256_sub_epi16(SEQAN_VECTOR_CAST_(<const __m256i&, a),
+                                               SEQAN_VECTOR_CAST_(const __m256i&, b)));
+}
+
+template <typename TSimdVector>
+inline TSimdVector _sub(TSimdVector &a, TSimdVector &b, SimdParams_<32, 8>)
+{
+    return SEQAN_VECTOR_CAST_(TSimdVector,
+                              _mm256_sub_epi32(SEQAN_VECTOR_CAST_(<const __m256i&, a),
+                                               SEQAN_VECTOR_CAST_(const __m256i&, b)));
+}
+
+template <typename TSimdVector>
+inline TSimdVector _sub(TSimdVector &a, TSimdVector &b, SimdParams_<32, 4>)
+{
+    return SEQAN_VECTOR_CAST_(TSimdVector,
+                              _mm256_sub_epi64(SEQAN_VECTOR_CAST_(<const __m256i&, a),
+                                               SEQAN_VECTOR_CAST_(const __m256i&, b)));
 }
 
 // --------------------------------------------------------------------------
 // _mult (256bit)
 // --------------------------------------------------------------------------
 
-template <typename TSimdVector, typename TValue>
-inline TSimdVector _mult(TSimdVector &a, TSimdVector &b, SimdParams_<TValue, 32>)
-{
-    return reinterpret_cast<TSimdVector>(_mm256_mullo_epi16(
-        reinterpret_cast<const __m256i&>(a),
-        reinterpret_cast<const __m256i&>(b)));
+template <typename TSimdVector>
+inline TSimdVector _mult(TSimdVector &a, TSimdVector &b, SimdParams_<32, 32>)
+{
+    SEQAN_ASSERT_FAIL("Write me!");
+    return a;
+}
+
+template <typename TSimdVector>
+inline TSimdVector _mult(TSimdVector &a, TSimdVector &b, SimdParams_<32, 16>)
+{
+    return SEQAN_VECTOR_CAST_(TSimdVector,
+                              _mm256_mullo_epi16(SEQAN_VECTOR_CAST_(const __m256i&, a),
+                                                 SEQAN_VECTOR_CAST_(const __m256i&, b)));
+}
+
+template <typename TSimdVector>
+inline TSimdVector _mult(TSimdVector &a, TSimdVector &b, SimdParams_<32, 8>)
+{
+    return SEQAN_VECTOR_CAST_(TSimdVector,
+                              _mm256_mullo_epi32(SEQAN_VECTOR_CAST_(const __m256i&, a),
+                                                 SEQAN_VECTOR_CAST_(const __m256i&, b)));
+}
+
+template <typename TSimdVector>
+inline TSimdVector _mult(TSimdVector &a, TSimdVector &b, SimdParams_<32, 4>)
+{
+    SEQAN_ASSERT_FAIL("Write me!");
+    return a;
 }
 
 // --------------------------------------------------------------------------
@@ -596,34 +564,57 @@
 // --------------------------------------------------------------------------
 
 template <typename TSimdVector>
-inline TSimdVector _max(TSimdVector &a, TSimdVector &b, SimdParams_<int16_t, 32>)
-{
-    return reinterpret_cast<TSimdVector>(_mm256_max_epi16(
-        reinterpret_cast<const __m256i&>(a),
-        reinterpret_cast<const __m256i&>(b)));
+inline TSimdVector _max(TSimdVector &a, TSimdVector &b, SimdParams_<32, 32>)
+{
+    return SEQAN_VECTOR_CAST_(TSimdVector,
+                              _mm256_max_epi8(SEQAN_VECTOR_CAST_(const __m256i&, a),
+                                              SEQAN_VECTOR_CAST_(const __m256i&, b)));
+}
+
+template <typename TSimdVector>
+inline TSimdVector _max(TSimdVector &a, TSimdVector &b, SimdParams_<32, 16>)
+{
+    return SEQAN_VECTOR_CAST_(TSimdVector,
+                              _mm256_max_epi16(SEQAN_VECTOR_CAST_(const __m256i&, a),
+                                               SEQAN_VECTOR_CAST_(const __m256i&, b)));
+}
+
+template <typename TSimdVector>
+inline TSimdVector _max(TSimdVector &a, TSimdVector &b, SimdParams_<32, 8>)
+{
+    return SEQAN_VECTOR_CAST_(TSimdVector,
+                              _mm256_max_epi32(SEQAN_VECTOR_CAST_(const __m256i&, a),
+                                               SEQAN_VECTOR_CAST_(const __m256i&, b)));
+}
+
+template <typename TSimdVector>
+inline TSimdVector _max(TSimdVector &a, TSimdVector &b, SimdParams_<32, 4>)
+{
+    SEQAN_ASSERT_FAIL("Write me!");
+    return a;
 }
 
 // --------------------------------------------------------------------------
 // _blend (256bit)
 // --------------------------------------------------------------------------
 
-template <typename TSimdVector, typename TSimdVectorMask, typename TValue>
-inline TSimdVector _blend(TSimdVector const &a, TSimdVector const &b, TSimdVectorMask const &mask, SimdParams_<TValue, 32>)
-{
-    return SEQAN_VECTOR_CAST_(TSimdVector, _mm256_blendv_epi8(
-        SEQAN_VECTOR_CAST_(const __m256i &, a),
-        SEQAN_VECTOR_CAST_(const __m256i &, b),
-        SEQAN_VECTOR_CAST_(const __m256i &, mask)));
+template <typename TSimdVector, typename TSimdVectorMask, int L>
+inline TSimdVector _blend(TSimdVector const &a, TSimdVector const &b, TSimdVectorMask const &mask, SimdParams_<32, L>)
+{
+    return SEQAN_VECTOR_CAST_(TSimdVector,
+                              _mm256_blendv_epi8(SEQAN_VECTOR_CAST_(const __m256i &, a),
+                                                 SEQAN_VECTOR_CAST_(const __m256i &, b),
+                                                 SEQAN_VECTOR_CAST_(const __m256i &, mask)));
 }
 
 // --------------------------------------------------------------------------
 // _storeu (256bit)
 // --------------------------------------------------------------------------
 
-template <typename T, typename TSimdVector, typename TValue>
-inline void _storeu(T * memAddr, TSimdVector &vec, SimdParams_<TValue, 32>)
-{
-    _mm256_storeu_si256((__m256i*)memAddr, reinterpret_cast<const __m256i&>(vec));
+template <typename T, typename TSimdVector, int L>
+inline void _storeu(T * memAddr, TSimdVector &vec, SimdParams_<32, L>)
+{
+    _mm256_storeu_si256((__m256i*)memAddr, SEQAN_VECTOR_CAST_(const __m256i&, vec));
 }
 
 // --------------------------------------------------------------------------
@@ -632,36 +623,22 @@
 
 template <typename TSimdVector1, typename TSimdVector2>
 inline TSimdVector1
-_shuffleVector(TSimdVector1 const &vector, TSimdVector2 const &indices, SimdParams_<int8_t, 32>, SimdParams_<int8_t, 32>)
-{
-<<<<<<< HEAD
-    return SEQAN_VECTOR_CAST_(TSimdVector1, _mm256_shuffle_epi8(
-        SEQAN_VECTOR_CAST_(const __m256i &, vector),
-        SEQAN_VECTOR_CAST_(const __m256i &, indices)));
-=======
-    return reinterpret_cast<TSimdVector1>(_mm256_shuffle_epi8(
-        reinterpret_cast<const __m256i&>(vector),
-        reinterpret_cast<const __m256i&>(indices)));
->>>>>>> 2892c05f
-}
-
+_shuffleVector(TSimdVector1 const &vector, TSimdVector2 const &indices, SimdParams_<32, 32>, SimdParams_<32, 32>)
+{
+    return SEQAN_VECTOR_CAST_(TSimdVector1, _mm256_shuffle_epi8(SEQAN_VECTOR_CAST_(const __m256i &, vector),
+                                                                SEQAN_VECTOR_CAST_(const __m256i &, indices)));
+}
 template <typename TSimdVector1, typename TSimdVector2>
 inline TSimdVector1
-_shuffleVector(TSimdVector1 const &vector, TSimdVector2 const &indices, SimdParams_<int16_t, 32>, SimdParams_<int8_t, 16>)
+_shuffleVector(TSimdVector1 const &vector, TSimdVector2 const &indices, SimdParams_<32, 16>, SimdParams_<16, 16>)
 {
     // copy 2nd 64bit word to 3rd, compute 2*idx
     __m256i idx = _mm256_slli_epi16(_mm256_permute4x64_epi64(_mm256_castsi128_si256(SEQAN_VECTOR_CAST_(const __m128i &, indices)), 0x50), 1);
-
+    
     // interleave with 2*idx+1 and call shuffle
-<<<<<<< HEAD
     return SEQAN_VECTOR_CAST_(TSimdVector1, _mm256_shuffle_epi8(
-        SEQAN_VECTOR_CAST_(const __m256i &, vector),
-         _mm256_unpacklo_epi8(idx, _mm256_add_epi8(idx, _mm256_set1_epi8(1)))));
-=======
-    return reinterpret_cast<TSimdVector1>(_mm256_shuffle_epi8(
-        reinterpret_cast<const __m256i &>(vector),
-        _mm256_unpacklo_epi8(idx, _mm256_add_epi8(idx, _mm256_set1_epi8(1)))));
->>>>>>> 2892c05f
+                                                                SEQAN_VECTOR_CAST_(const __m256i &, vector),
+                                                                _mm256_unpacklo_epi8(idx, _mm256_add_epi8(idx, _mm256_set1_epi8(1)))));
 }
 
 // --------------------------------------------------------------------------
@@ -669,22 +646,22 @@
 // --------------------------------------------------------------------------
 
 template <typename TSimdVector>
-inline TSimdVector _shiftRightLogical(TSimdVector const &vector, const int imm, SimdParams_<int8_t, 32>)
+inline TSimdVector _shiftRightLogical(TSimdVector const &vector, const int imm, SimdParams_<32, 32>)
 {
     return SEQAN_VECTOR_CAST_(TSimdVector, _mm256_srli_epi16(SEQAN_VECTOR_CAST_(const __m256i &, vector), imm) & _mm256_set1_epi8(0xff >> imm));
 }
 template <typename TSimdVector>
-inline TSimdVector _shiftRightLogical(TSimdVector const &vector, const int imm, SimdParams_<int16_t, 32>)
+inline TSimdVector _shiftRightLogical(TSimdVector const &vector, const int imm, SimdParams_<32, 16>)
 {
     return SEQAN_VECTOR_CAST_(TSimdVector, _mm256_srli_epi16(SEQAN_VECTOR_CAST_(const __m256i &, vector), imm));
 }
 template <typename TSimdVector>
-inline TSimdVector _shiftRightLogical(TSimdVector const &vector, const int imm, SimdParams_<int32_t, 32>)
+inline TSimdVector _shiftRightLogical(TSimdVector const &vector, const int imm, SimdParams_<32, 8>)
 {
     return SEQAN_VECTOR_CAST_(TSimdVector, _mm256_srli_epi32(SEQAN_VECTOR_CAST_(const __m256i &, vector), imm));
 }
 template <typename TSimdVector>
-inline TSimdVector _shiftRightLogical(TSimdVector const &vector, const int imm, SimdParams_<int64_t, 32>)
+inline TSimdVector _shiftRightLogical(TSimdVector const &vector, const int imm, SimdParams_<32, 4>)
 {
     return SEQAN_VECTOR_CAST_(TSimdVector, _mm256_srli_epi64(SEQAN_VECTOR_CAST_(const __m256i &, vector), imm));
 }
@@ -745,6 +722,29 @@
     }
 }
 
+// --------------------------------------------------------------------------
+// Function _testAllZeros (256bit)
+// --------------------------------------------------------------------------
+
+template <typename TSimdVector>
+SEQAN_FUNC_ENABLE_IF(Is<SimdVectorConcept<TSimdVector> >, int)
+inline _testAllZeros(TSimdVector const &vector, TSimdVector const &mask, SimdParams_<32>)
+{
+    return _mm256_testz_si256(SEQAN_VECTOR_CAST_(const __m256i &, vector),
+                              SEQAN_VECTOR_CAST_(const __m256i &, mask));
+}
+
+// --------------------------------------------------------------------------
+// Function _testAllOnes (256bit)
+// --------------------------------------------------------------------------
+
+template <typename TSimdVector>
+inline int _testAllOnes(TSimdVector const &vector, SimdParams_<32>)
+{
+    __m256i vec = SEQAN_VECTOR_CAST_(const __m256i &, vector);
+    return _mm256_testc_si256(vec, _mm256_cmpeq_epi32(vec, vec));
+}
+
 #endif  // #ifdef __AVX2__
 
 // ============================================================================
@@ -758,44 +758,37 @@
 // --------------------------------------------------------------------------
 
 template <typename TSimdVector, typename TValue>
-inline void _fillVector(TSimdVector &vector, TValue x, SimdParams_<int8_t, 16>) { reinterpret_cast<__m128i&>(vector) = _mm_set1_epi8(x); }
-template <typename TSimdVector, typename TValue>
-inline void _fillVector(TSimdVector &vector, TValue x, SimdParams_<int16_t, 16>)  { reinterpret_cast<__m128i&>(vector) = _mm_set1_epi16(x); }
-template <typename TSimdVector, typename TValue>
-inline void _fillVector(TSimdVector &vector, TValue x, SimdParams_<int32_t, 16>)  { reinterpret_cast<__m128i&>(vector) = _mm_set1_epi32(x); }
-template <typename TSimdVector, typename TValue>
-inline void _fillVector(TSimdVector &vector, TValue x, SimdParams_<int64_t, 16>)  { reinterpret_cast<__m128i&>(vector) = _mm_set1_epi64x(x); }
-template <typename TSimdVector>
-inline void _fillVector(TSimdVector &vector, float x,  SimdParams_<float, 16>)  { reinterpret_cast<__m128&>(vector) = _mm_set1_ps(x); }
-template <typename TSimdVector>
-inline void _fillVector(TSimdVector &vector, double x, SimdParams_<double, 16>)  { reinterpret_cast<__m128d&>(vector) = _mm_set1_pd(x); }
+inline void _fillVector(TSimdVector &vector, TValue x, SimdParams_<16, 16>) { SEQAN_VECTOR_CAST_LVALUE_(__m128i&, vector) = _mm_set1_epi8(x); }
+template <typename TSimdVector, typename TValue>
+inline void _fillVector(TSimdVector &vector, TValue x, SimdParams_<16, 8>)  { SEQAN_VECTOR_CAST_LVALUE_(__m128i&, vector) = _mm_set1_epi16(x); }
+template <typename TSimdVector, typename TValue>
+inline void _fillVector(TSimdVector &vector, TValue x, SimdParams_<16, 4>)  { SEQAN_VECTOR_CAST_LVALUE_(__m128i&, vector) = _mm_set1_epi32(x); }
+template <typename TSimdVector, typename TValue>
+inline void _fillVector(TSimdVector &vector, TValue x, SimdParams_<16, 2>)  { SEQAN_VECTOR_CAST_LVALUE_(__m128i&, vector) = _mm_set1_epi64x(x); }
+template <typename TSimdVector>
+inline void _fillVector(TSimdVector &vector, float x,  SimdParams_<16, 4>)   { SEQAN_VECTOR_CAST_LVALUE_(__m128i&, vector) = _mm_set1_ps(x); }
+template <typename TSimdVector>
+inline void _fillVector(TSimdVector &vector, double x, SimdParams_<16, 2>)  { SEQAN_VECTOR_CAST_LVALUE_(__m128i&, vector) = _mm_set1_pd(x); }
+
 template <typename TSimdVector, typename TValue>
 inline void _fillVector(TSimdVector &vector, TValue x1, TValue x2, TValue x3, TValue x4,
                         TValue x5, TValue x6, TValue x7, TValue x8, TValue x9, TValue x10,
-                        TValue x11, TValue x12, TValue x13, TValue x14, TValue x15, TValue x16, SimdParams_<int8_t, 16>)
-{
-<<<<<<< HEAD
-    return SEQAN_VECTOR_CAST_(TSimdVector1, _mm256_permute2f128_si256(
-        _mm256_castsi128_si256 (_mm_shuffle_epi8(
-                                    _mm256_castsi256_si128(SEQAN_VECTOR_CAST_(const __m256i &, vector)),
-                                    _mm256_castsi256_si128(SEQAN_VECTOR_CAST_(const __m256i &, indices)))),
-        _mm256_castsi128_si256 (_mm_shuffle_epi8(
-                                    _mm256_castsi256_si128(SEQAN_VECTOR_CAST_(const __m256i &, vector)),
-                                    _mm256_extractf128_si256(SEQAN_VECTOR_CAST_(const __m256i &, indices), 1))),
-        0x20));
-=======
+                        TValue x11, TValue x12, TValue x13, TValue x14, TValue x15, TValue x16, SimdParams_<16, 16>)
+{
     reinterpret_cast<__m128i&>(vector) = _mm_set_epi8(x16,x15,x14,x13,x12,x11,x10,x9,x8,x7,x6,x5,x4,x3,x2,x1);
->>>>>>> 2892c05f
-}
+}
+
 template <typename TSimdVector, typename TValue>
 inline void _fillVector(TSimdVector &vector, TValue x1, TValue x2, TValue x3, TValue x4,
-                        TValue x5, TValue x6, TValue x7, TValue x8, SimdParams_<int16_t, 16>)
+                        TValue x5, TValue x6, TValue x7, TValue x8, SimdParams_<16, 8>)
 {
     reinterpret_cast<__m128i&>(vector) = _mm_set_epi16(x8,x7,x6,x5,x4,x3,x2,x1);
 }
+
+// TODO(rrahn): Check why we have this?
 template <typename TSimdVector, typename TValue>
 inline void _fillVector(TSimdVector &vector, TValue x1, TValue x2, TValue x3, TValue x4,
-                        TValue x5, TValue x6, TValue x7, TValue x8, SimdParams_<int8_t, 16>)
+                        TValue x5, TValue x6, TValue x7, TValue x8, SimdParams_<16, 16>)
 {
     //no-op, but we get unused parameter compiler warnings without this line
     reinterpret_cast<__m128i&>(vector) = _mm_set_epi16(x8,x7,x6,x5,x4,x3,x2,x1);
@@ -803,135 +796,15 @@
 template <typename TSimdVector, typename TValue>
 inline void _fillVector(TSimdVector &vector, TValue x1, TValue x2, TValue x3, TValue x4,
                         TValue x5, TValue x6, TValue x7, TValue x8, TValue x9, TValue x10,
-                        TValue x11, TValue x12, TValue x13, TValue x14, TValue x15, TValue x16, SimdParams_<int16_t, 16>)
-{
-<<<<<<< HEAD
-    return SEQAN_VECTOR_CAST_(SimdVector32Char, _mm256_permute2f128_si256(
-        _mm256_castsi128_si256 (_mm_srli_epi16(
-                                    _mm256_castsi256_si128(SEQAN_VECTOR_CAST_(const __m256i &, vector)),
-                                    imm)),
-        _mm256_castsi128_si256 (_mm_srli_epi16(
-                                    _mm256_extractf128_si256(SEQAN_VECTOR_CAST_(const __m256i &, vector), 1),
-                                    imm)),
-        0x20) & _mm256_set1_epi8(0xff >> imm));
-=======
+                        TValue x11, TValue x12, TValue x13, TValue x14, TValue x15, TValue x16, SimdParams_<16, 8>)
+{
     //no-op, but we get unused parameter compiler warnings without this line
     reinterpret_cast<__m128i&>(vector) = _mm_set_epi8(x16,x15,x14,x13,x12,x11,x10,x9,x8,x7,x6,x5,x4,x3,x2,x1);
->>>>>>> 2892c05f
 }
 
 // --------------------------------------------------------------------------
 // _clearVector (128bit)
 // --------------------------------------------------------------------------
-
-template <typename TSimdVector, typename TValue>
-inline void _clearVector(TSimdVector &vector, SimdParams_<TValue, 16>) { reinterpret_cast<__m128i&>(vector) = _mm_setzero_si128(); }
-template <typename TSimdVector>
-inline void _clearVector(TSimdVector &vector, SimdParams_<float, 16>) { reinterpret_cast<__m128&>(vector) = _mm_setzero_ps(); }
-template <typename TSimdVector>
-inline void _clearVector(TSimdVector &vector, SimdParams_<double, 16>) { reinterpret_cast<__m128d&>(vector) = _mm_setzero_pd(); }
-
-// --------------------------------------------------------------------------
-// _createVector (128bit)
-// --------------------------------------------------------------------------
-
-template <typename TSimdVector, typename TValue>
-inline TSimdVector _createVector(TValue x, SimdParams_<int8_t, 16>) { return reinterpret_cast<TSimdVector>(_mm_set1_epi8(x)); }
-template <typename TSimdVector, typename TValue>
-inline TSimdVector _createVector(TValue x, SimdParams_<int16_t, 16>)  { return reinterpret_cast<TSimdVector>(_mm_set1_epi16(x)); }
-template <typename TSimdVector, typename TValue>
-inline TSimdVector _createVector(TValue x, SimdParams_<int32_t, 16>)  { return reinterpret_cast<TSimdVector>(_mm_set1_epi32(x)); }
-template <typename TSimdVector, typename TValue>
-inline TSimdVector _createVector(TValue x, SimdParams_<int64_t, 16>)  { return reinterpret_cast<TSimdVector>(_mm_set1_epi64x(x)); }
-template <typename TSimdVector>
-inline TSimdVector _createVector(float x,  SimdParams_<float, 16>)  { return reinterpret_cast<TSimdVector>(_mm_set1_ps(x)); }
-template <typename TSimdVector>
-inline TSimdVector _createVector(double x, SimdParams_<double, 16>)  { return reinterpret_cast<TSimdVector>(_mm_set1_pd(x)); }
-
-// --------------------------------------------------------------------------
-// cmpEq (128bit)
-// --------------------------------------------------------------------------
-
-template <typename TSimdVector>
-inline TSimdVector _cmpEq(TSimdVector &a, TSimdVector &b, SimdParams_<int8_t, 16>)
-{
-    return reinterpret_cast<TSimdVector>(_mm_cmpeq_epi8(
-        reinterpret_cast<const __m128i&>(a),
-        reinterpret_cast<const __m128i&>(b)));
-}
-
-template <typename TSimdVector>
-inline TSimdVector _cmpEq(TSimdVector &a, TSimdVector &b, SimdParams_<int16_t, 16>)
-{
-<<<<<<< HEAD
-    __m256i vec = SEQAN_VECTOR_CAST_(const __m256i &, vector);
-#ifdef __AVX2__
-    return _mm256_testc_si256(vec, _mm256_cmpeq_epi32(vec, vec));
-#else   // #ifdef __AVX2__
-    return
-        _mm_test_all_ones(_mm256_castsi256_si128(vec)) &
-        _mm_test_all_ones(_mm256_extractf128_si256(vec, 1));
-#endif  // #ifdef __AVX2__
-=======
-    return reinterpret_cast<TSimdVector>(_mm_cmpeq_epi16(
-        reinterpret_cast<const __m128i&>(a),
-        reinterpret_cast<const __m128i&>(b)));
->>>>>>> 2892c05f
-}
-
-template <typename TSimdVector>
-inline TSimdVector _cmpEq(TSimdVector &a, TSimdVector &b, SimdParams_<int32_t, 16>)
-{
-    return reinterpret_cast<TSimdVector>(_mm_cmpeq_epi32(
-        reinterpret_cast<const __m128i&>(a),
-        reinterpret_cast<const __m128i&>(b)));
-}
-
-// --------------------------------------------------------------------------
-// _cmpGt (128bit)
-// --------------------------------------------------------------------------
-
-template <typename TSimdVector>
-inline TSimdVector _cmpGt(TSimdVector &a, TSimdVector &b, SimdParams_<int8_t, 16>)
-{
-    return reinterpret_cast<TSimdVector>(_mm_cmpgt_epi8(
-        reinterpret_cast<const __m128i&>(a),
-        reinterpret_cast<const __m128i&>(b)));
-}
-
-template <typename TSimdVector>
-inline TSimdVector _cmpGt(TSimdVector &a, TSimdVector &b, SimdParams_<int16_t, 16>)
-{
-    return reinterpret_cast<TSimdVector>(_mm_cmpgt_epi16(
-        reinterpret_cast<const __m128i&>(a),
-        reinterpret_cast<const __m128i&>(b)));
-}
-
-template <typename TSimdVector>
-inline TSimdVector _cmpGt(TSimdVector &a, TSimdVector &b, SimdParams_<int32_t, 16>)
-{
-    return reinterpret_cast<TSimdVector>(_mm_cmpgt_epi32(
-        reinterpret_cast<const __m128i&>(a),
-        reinterpret_cast<const __m128i&>(b)));
-}
-
-// --------------------------------------------------------------------------
-// _bitwiseOr (128bit)
-// --------------------------------------------------------------------------
-
-template <typename TSimdVector, typename TValue>
-<<<<<<< HEAD
-inline void _fillVector(TSimdVector &vector, TValue x, SimdParams_<16, 16>) { SEQAN_VECTOR_CAST_LVALUE_(__m128i&, vector) = _mm_set1_epi8(x); }
-template <typename TSimdVector, typename TValue>
-inline void _fillVector(TSimdVector &vector, TValue x, SimdParams_<16, 8>)  { SEQAN_VECTOR_CAST_LVALUE_(__m128i&, vector) = _mm_set1_epi16(x); }
-template <typename TSimdVector, typename TValue>
-inline void _fillVector(TSimdVector &vector, TValue x, SimdParams_<16, 4>)  { SEQAN_VECTOR_CAST_LVALUE_(__m128i&, vector) = _mm_set1_epi32(x); }
-template <typename TSimdVector, typename TValue>
-inline void _fillVector(TSimdVector &vector, TValue x, SimdParams_<16, 2>)  { SEQAN_VECTOR_CAST_LVALUE_(__m128i&, vector) = _mm_set1_epi64x(x); }
-template <typename TSimdVector, typename TValue>
-inline void _fillVector(TSimdVector &vector, float x,  SimdParams_<16, 4>)   { SEQAN_VECTOR_CAST_LVALUE_(__m128i&, vector) = _mm_set1_ps(x); }
-template <typename TSimdVector, typename TValue>
-inline void _fillVector(TSimdVector &vector, double x, SimdParams_<16, 2>)  { SEQAN_VECTOR_CAST_LVALUE_(__m128i&, vector) = _mm_set1_pd(x); }
 
 template <typename TSimdVector, int L>
 inline void _clearVector(TSimdVector &vector, SimdParams_<16, L>) { SEQAN_VECTOR_CAST_LVALUE_(__m128i&, vector) = _mm_setzero_si128(); }
@@ -939,52 +812,151 @@
 inline void _clearVector(TSimdVector &vector, SimdParams_<16, 4>)  { SEQAN_VECTOR_CAST_LVALUE_(__m128&, vector) = _mm_setzero_ps(); }
 template <typename TSimdVector>
 inline void _clearVector(TSimdVector &vector, SimdParams_<16, 2>)  { SEQAN_VECTOR_CAST_LVALUE_(__m128d&, vector) = _mm_setzero_pd(); }
-=======
-inline TSimdVector _bitwiseOr(TSimdVector &a, TSimdVector &b, SimdParams_<TValue, 16>)
-{
-    return reinterpret_cast<TSimdVector>(_mm_or_si128(
-        reinterpret_cast<const __m128i&>(a),
-        reinterpret_cast<const __m128i&>(b)));
+
+// --------------------------------------------------------------------------
+// _createVector (128bit)
+// --------------------------------------------------------------------------
+
+template <typename TSimdVector, typename TValue>
+inline TSimdVector _createVector(TValue x, SimdParams_<16, 16>) { return SEQAN_VECTOR_CAST_(TSimdVector, _mm_set1_epi8(x)); }
+template <typename TSimdVector, typename TValue>
+inline TSimdVector _createVector(TValue x, SimdParams_<16, 8>)  { return SEQAN_VECTOR_CAST_(TSimdVector, _mm_set1_epi16(x)); }
+template <typename TSimdVector, typename TValue>
+inline TSimdVector _createVector(TValue x, SimdParams_<16, 4>)  { return SEQAN_VECTOR_CAST_(TSimdVector, _mm_set1_epi32(x)); }
+template <typename TSimdVector, typename TValue>
+inline TSimdVector _createVector(TValue x, SimdParams_<16, 2>)  { return SEQAN_VECTOR_CAST_(TSimdVector, _mm_set1_epi64x(x)); }
+template <typename TSimdVector>
+inline TSimdVector _createVector(float x,  SimdParams_<16, 4>)  { return SEQAN_VECTOR_CAST_(TSimdVector, _mm_set1_ps(x)); }
+template <typename TSimdVector>
+inline TSimdVector _createVector(double x, SimdParams_<16, 2>)  { return SEQAN_VECTOR_CAST_(TSimdVector, _mm_set1_pd(x)); }
+
+// --------------------------------------------------------------------------
+// cmpEq (128bit)
+// --------------------------------------------------------------------------
+
+template <typename TSimdVector>
+inline TSimdVector _cmpEq(TSimdVector &a, TSimdVector &b, SimdParams_<16, 16>)
+{
+    return SEQAN_VECTOR_CAST_(TSimdVector,
+                              _mm_cmpeq_epi8(SEQAN_VECTOR_CAST_(const __m128i&, a),
+                                             SEQAN_VECTOR_CAST_(const __m128i&, b)));
+}
+
+template <typename TSimdVector>
+inline TSimdVector _cmpEq(TSimdVector &a, TSimdVector &b, SimdParams_<16, 8>)
+{
+    return SEQAN_VECTOR_CAST_(TSimdVector,
+                              _mm_cmpeq_epi16(SEQAN_VECTOR_CAST_(const __m128i&, a),
+                                              SEQAN_VECTOR_CAST_(const __m128i&, b)));
+}
+
+template <typename TSimdVector>
+inline TSimdVector _cmpEq(TSimdVector &a, TSimdVector &b, SimdParams_<16, 4>)
+{
+    return SEQAN_VECTOR_CAST_(TSimdVector,
+                              _mm_cmpeq_epi32(SEQAN_VECTOR_CAST_(const __m128i&, a),
+                                              SEQAN_VECTOR_CAST_(const __m128i&, b)));
+}
+
+#ifdef __SSE4_1__
+template <typename TSimdVector>
+inline TSimdVector _cmpEq(TSimdVector &a, TSimdVector &b, SimdParams_<16, 2>)
+{
+    return SEQAN_VECTOR_CAST_(TSimdVector,
+                              _mm_cmpeq_epi64(SEQAN_VECTOR_CAST_(const __m128i&, a),
+                                              SEQAN_VECTOR_CAST_(const __m128i&, b)));
+}
+#endif  // __SSE4_1__
+
+// --------------------------------------------------------------------------
+// _cmpGt (128bit)
+// --------------------------------------------------------------------------
+
+template <typename TSimdVector>
+inline TSimdVector _cmpGt(TSimdVector &a, TSimdVector &b, SimdParams_<16, 16>)
+{
+    return SEQAN_VECTOR_CAST_(TSimdVector,
+                              _mm_cmpgt_epi8(SEQAN_VECTOR_CAST_(const __m128i&, a),
+                                             SEQAN_VECTOR_CAST_(const __m128i&, b)));
+}
+
+template <typename TSimdVector>
+inline TSimdVector _cmpGt(TSimdVector &a, TSimdVector &b, SimdParams_<16, 8>)
+{
+    return SEQAN_VECTOR_CAST_(TSimdVector,
+                              _mm_cmpgt_epi16(SEQAN_VECTOR_CAST_(const __m128i&, a),
+                                              SEQAN_VECTOR_CAST_(const __m128i&, b)));
+}
+
+template <typename TSimdVector>
+inline TSimdVector _cmpGt(TSimdVector &a, TSimdVector &b, SimdParams_<16, 4>)
+{
+    return SEQAN_VECTOR_CAST_(TSimdVector,
+                              _mm_cmpgt_epi32(SEQAN_VECTOR_CAST_(const __m128i&, a),
+                                              SEQAN_VECTOR_CAST_(const __m128i&, b)));
+}
+
+#ifdef __SSE4_2__
+template <typename TSimdVector>
+inline TSimdVector _cmpGt(TSimdVector &a, TSimdVector &b, SimdParams_<16, 2>)
+{
+    return SEQAN_VECTOR_CAST_(TSimdVector,
+                              _mm_cmpgt_epi64(SEQAN_VECTOR_CAST_(const __m128i&, a),
+                                              SEQAN_VECTOR_CAST_(const __m128i&, b)));
+}
+#endif  // __SSE4_2__
+
+// --------------------------------------------------------------------------
+// _bitwiseOr (128bit)
+// --------------------------------------------------------------------------
+
+template <typename TSimdVector, int L>
+inline TSimdVector _bitwiseOr(TSimdVector &a, TSimdVector &b, SimdParams_<16, L>)
+{
+    return SEQAN_VECTOR_CAST_(TSimdVector,
+                              _mm_or_si128(SEQAN_VECTOR_CAST_(const __m128i&, a),
+                                           SEQAN_VECTOR_CAST_(const __m128i&, b)));
 }
 
 // --------------------------------------------------------------------------
 // _bitwiseAnd (128bit)
 // --------------------------------------------------------------------------
 
-template <typename TSimdVector, typename TValue>
-inline TSimdVector _bitwiseAnd(TSimdVector &a, TSimdVector &b, SimdParams_<TValue, 16>)
-{
-    return reinterpret_cast<TSimdVector>(_mm_and_si128(
-        reinterpret_cast<const __m128i&>(a),
-        reinterpret_cast<const __m128i&>(b)));
-}
-
-template <typename TSimdVector>
-inline TSimdVector _bitwiseAnd(TSimdVector &a, TSimdVector &b, SimdParams_<double, 16>)
-{
-    return reinterpret_cast<TSimdVector>(_mm_and_pd(
-        reinterpret_cast<const __m128d&>(a),
-        reinterpret_cast<const __m128d&>(b)));
-}
-
-template <typename TSimdVector>
-inline TSimdVector _bitwiseAnd(TSimdVector &a, TSimdVector &b, SimdParams_<float, 16>)
-{
-    return reinterpret_cast<TSimdVector>(_mm_and_ps(
-        reinterpret_cast<const __m128&>(a),
-        reinterpret_cast<const __m128&>(b)));
-}
+template <typename TSimdVector, int L>
+inline TSimdVector _bitwiseAnd(TSimdVector &a, TSimdVector &b, SimdParams_<16, L>)
+{
+    return SEQAN_VECTOR_CAST_(TSimdVector,
+                              _mm_and_si128(SEQAN_VECTOR_CAST_(const __m128i&, a),
+                                            SEQAN_VECTOR_CAST_(const __m128i&, b)));
+}
+
+// TODO(rrahn): Do we really need the float/double wrappers?
+//template <typename TSimdVector>
+//inline TSimdVector _bitwiseAnd(TSimdVector &a, TSimdVector &b, SimdParams_<double, 16>)
+//{
+//    return reinterpret_cast<TSimdVector>(_mm_and_pd(
+//        reinterpret_cast<const __m128d&>(a),
+//        reinterpret_cast<const __m128d&>(b)));
+//}
+//
+//template <typename TSimdVector>
+//inline TSimdVector _bitwiseAnd(TSimdVector &a, TSimdVector &b, SimdParams_<float, 16>)
+//{
+//    return reinterpret_cast<TSimdVector>(_mm_and_ps(
+//        reinterpret_cast<const __m128&>(a),
+//        reinterpret_cast<const __m128&>(b)));
+//}
 
 // --------------------------------------------------------------------------
 // _bitwiseAndNot (128bit)
 // --------------------------------------------------------------------------
 
-template <typename TSimdVector, typename TValue>
-inline TSimdVector _bitwiseAndNot(TSimdVector &a, TSimdVector &b, SimdParams_<TValue, 16>)
-{
-    return reinterpret_cast<TSimdVector>(_mm_andnot_si128(
-        reinterpret_cast<const __m128i&>(a),
-        reinterpret_cast<const __m128i&>(b)));
+template <typename TSimdVector, int L>
+inline TSimdVector _bitwiseAndNot(TSimdVector &a, TSimdVector &b, SimdParams_<16, L>)
+{
+    return SEQAN_VECTOR_CAST_(TSimdVector,
+                              _mm_andnot_si128(SEQAN_VECTOR_CAST_(const __m128i&, a),
+                                               SEQAN_VECTOR_CAST_(const __m128i&, b)));
 }
 
 // --------------------------------------------------------------------------
@@ -992,147 +964,177 @@
 // --------------------------------------------------------------------------
 
 template <typename TSimdVector>
-inline TSimdVector _bitwiseNot(TSimdVector &a, SimdParams_<int8_t, 16>)
-{
-    return reinterpret_cast<TSimdVector>(_mm_cmpeq_epi8(
-        reinterpret_cast<const __m128i&>(a), _mm_setzero_si128()));
-}
-
-template <typename TSimdVector>
-inline TSimdVector _bitwiseNot(TSimdVector &a, SimdParams_<int16_t, 16>)
-{
-    return reinterpret_cast<TSimdVector>(_mm_cmpeq_epi16(
-    reinterpret_cast<const __m128i&>(a), _mm_setzero_si128()));
-}
-
-template <typename TSimdVector>
-inline TSimdVector _bitwiseNot(TSimdVector &a, SimdParams_<int32_t, 16>)
-{
-    return reinterpret_cast<TSimdVector>(_mm_cmpeq_epi32(
-        reinterpret_cast<const __m128i&>(a), _mm_setzero_si128()));
-}
+inline TSimdVector _bitwiseNot(TSimdVector &a, SimdParams_<16, 16>)
+{
+    return SEQAN_VECTOR_CAST_(TSimdVector,
+                              _mm_cmpeq_epi8(SEQAN_VECTOR_CAST_(const __m128i&, a),
+                                             _mm_setzero_si128()));
+}
+
+template <typename TSimdVector>
+inline TSimdVector _bitwiseNot(TSimdVector &a, SimdParams_<16, 8>)
+{
+    return SEQAN_VECTOR_CAST_(TSimdVector,
+                              _mm_cmpeq_epi16(SEQAN_VECTOR_CAST_(const __m128i&, a),
+                                              _mm_setzero_si128()));
+}
+
+template <typename TSimdVector>
+inline TSimdVector _bitwiseNot(TSimdVector &a, SimdParams_<16, 4>)
+{
+    return SEQAN_VECTOR_CAST_(TSimdVector,
+                              _mm_cmpeq_epi32(SEQAN_VECTOR_CAST_(const __m128i&, a),
+                                              _mm_setzero_si128()));
+}
+
+#ifdef __SSE4_1__
+template <typename TSimdVector>
+inline TSimdVector _bitwiseNot(TSimdVector &a, SimdParams_<16, 2>)
+{
+    return SEQAN_VECTOR_CAST_(TSimdVector,
+                              _mm_cmpeq_epi64(SEQAN_VECTOR_CAST_(const __m128i&, a),
+                                              _mm_setzero_si128()));
+}
+#endif  // __SSE4_1__
 
 // --------------------------------------------------------------------------
 // _divide (128bit)
 // --------------------------------------------------------------------------
 
 template <typename TSimdVector>
-inline TSimdVector _divide(TSimdVector &a, int b, SimdParams_<int8_t, 16>) { return reinterpret_cast<TSimdVector>(_mm_div_epi8(a, _mm_set1_epi8(b))); }
-
-template <typename TSimdVector>
-inline TSimdVector _divide(TSimdVector &a, int b, SimdParams_<int16_t, 16>){ return reinterpret_cast<TSimdVector>(_mm_div_epi16(a, _mm_set1_epi16(b))); }
-
-template <typename TSimdVector>
-inline TSimdVector _divide(TSimdVector &a, int b, SimdParams_<int32_t, 16>) { return reinterpret_cast<TSimdVector>(_mm_div_epi32(a, _mm_set1_epi32(b))); }
-
-template <typename TSimdVector>
-inline TSimdVector _divide(TSimdVector &a, int b, SimdParams_<int64_t, 16>) { return reinterpret_cast<TSimdVector>(_mm_div_epi64(a, _mm_set1_epi64x(b))); }
+inline TSimdVector _divide(TSimdVector &a, int b, SimdParams_<16, 16>) { return SEQAN_VECTOR_CAST_(TSimdVector, _mm_div_epi8(a, _mm_set1_epi8(b))); }
+
+template <typename TSimdVector>
+inline TSimdVector _divide(TSimdVector &a, int b, SimdParams_<16, 8>){ return SEQAN_VECTOR_CAST_(TSimdVector, _mm_div_epi16(a, _mm_set1_epi16(b))); }
+
+template <typename TSimdVector>
+inline TSimdVector _divide(TSimdVector &a, int b, SimdParams_<16, 4>) { return SEQAN_VECTOR_CAST_(TSimdVector, _mm_div_epi32(a, _mm_set1_epi32(b))); }
+
+template <typename TSimdVector>
+inline TSimdVector _divide(TSimdVector &a, int b, SimdParams_<16, 2>) { return SEQAN_VECTOR_CAST_(TSimdVector, _mm_div_epi64(a, _mm_set1_epi64x(b))); }
 
 // --------------------------------------------------------------------------
 // _add (128bit)
 // --------------------------------------------------------------------------
 
 template <typename TSimdVector>
-inline TSimdVector _add(TSimdVector &a, TSimdVector &b, SimdParams_<int8_t, 16>)
-{
-    return reinterpret_cast<TSimdVector>(_mm_add_epi8(
-        reinterpret_cast<const __m128i&>(a),
-        reinterpret_cast<const __m128i&>(b)));
-}
-
-template <typename TSimdVector>
-inline TSimdVector _add(TSimdVector &a, TSimdVector &b, SimdParams_<int16_t, 16>)
-{
-    return reinterpret_cast<TSimdVector>(_mm_add_epi16(
-        reinterpret_cast<const __m128i&>(a),
-        reinterpret_cast<const __m128i&>(b)));
-}
->>>>>>> 2892c05f
-
-template <typename TSimdVector>
-inline TSimdVector _add(TSimdVector &a, TSimdVector &b, SimdParams_<int32_t, 16>)
-{
-    return reinterpret_cast<TSimdVector>(_mm_add_epi32(
-        reinterpret_cast<const __m128i&>(a),
-        reinterpret_cast<const __m128i&>(b)));
-}
-
-template <typename TSimdVector>
-inline TSimdVector _add(TSimdVector &a, TSimdVector &b, SimdParams_<int64_t, 16>)
-{
-<<<<<<< HEAD
-    return SEQAN_VECTOR_CAST_(TSimdVector, _mm_blendv_epi8(
-        SEQAN_VECTOR_CAST_(const __m128i &, a),
-        SEQAN_VECTOR_CAST_(const __m128i &, b),
-        SEQAN_VECTOR_CAST_(const __m128i &, mask)));
-=======
-    return reinterpret_cast<TSimdVector>(_mm_add_epi64(
-        reinterpret_cast<const __m128i&>(a),
-        reinterpret_cast<const __m128i&>(b)));
-}
-
-template <typename TSimdVector>
-inline TSimdVector _add(TSimdVector &a, TSimdVector &b, SimdParams_<float, 16>)
-{
-    return reinterpret_cast<TSimdVector>(_mm_add_ps(
-        reinterpret_cast<const __m128&>(a),
-        reinterpret_cast<const __m128&>(b)));
-}
-
-template <typename TSimdVector>
-inline TSimdVector _add(TSimdVector &a, TSimdVector &b, SimdParams_<double, 16>)
-{
-    return reinterpret_cast<TSimdVector>(_mm_add_pd(
-        reinterpret_cast<const __m128d&>(a),
-        reinterpret_cast<const __m128d&>(b)));
-}
+inline TSimdVector _add(TSimdVector &a, TSimdVector &b, SimdParams_<16, 16>)
+{
+    return SEQAN_VECTOR_CAST_(TSimdVector,
+                              _mm_add_epi8(SEQAN_VECTOR_CAST_(const __m128i&, a),
+                                           SEQAN_VECTOR_CAST_(const __m128i&, b)));
+}
+
+template <typename TSimdVector>
+inline TSimdVector _add(TSimdVector &a, TSimdVector &b, SimdParams_<16, 8>)
+{
+    return SEQAN_VECTOR_CAST_(TSimdVector,
+                              _mm_add_epi16(SEQAN_VECTOR_CAST_(const __m128i&, a),
+                                            SEQAN_VECTOR_CAST_(const __m128i&, b)));
+}
+
+template <typename TSimdVector>
+inline TSimdVector _add(TSimdVector &a, TSimdVector &b, SimdParams_<16, 4>)
+{
+    return SEQAN_VECTOR_CAST_(TSimdVector,
+                              _mm_add_epi32(SEQAN_VECTOR_CAST_(const __m128i&, a),
+                                            SEQAN_VECTOR_CAST_(const __m128i&, b)));
+}
+
+template <typename TSimdVector>
+inline TSimdVector _add(TSimdVector &a, TSimdVector &b, SimdParams_<16, 2>)
+{
+    return SEQAN_VECTOR_CAST_(TSimdVector,
+                              _mm_add_epi64(SEQAN_VECTOR_CAST_(const __m128i&, a),
+                                            SEQAN_VECTOR_CAST_(const __m128i&, b)));
+}
+
+// TODO(rrahn):  Check if really need this?
+//template <typename TSimdVector>
+//inline TSimdVector _add(TSimdVector &a, TSimdVector &b, SimdParams_<float, 16>)
+//{
+//    return reinterpret_cast<TSimdVector>(_mm_add_ps(
+//        reinterpret_cast<const __m128&>(a),
+//        reinterpret_cast<const __m128&>(b)));
+//}
+//
+//template <typename TSimdVector>
+//inline TSimdVector _add(TSimdVector &a, TSimdVector &b, SimdParams_<double, 16>)
+//{
+//    return reinterpret_cast<TSimdVector>(_mm_add_pd(
+//        reinterpret_cast<const __m128d&>(a),
+//        reinterpret_cast<const __m128d&>(b)));
+//}
 
 // --------------------------------------------------------------------------
 // _sub (128bit)
 // --------------------------------------------------------------------------
 
 template <typename TSimdVector>
-inline TSimdVector _sub(TSimdVector &a, TSimdVector &b, SimdParams_<int8_t, 16>)
-{
-    return reinterpret_cast<TSimdVector>(_mm_sub_epi8(
-        reinterpret_cast<const __m128i&>(a),
-        reinterpret_cast<const __m128i&>(b)));
-}
-
-template <typename TSimdVector>
-inline TSimdVector _sub(TSimdVector &a, TSimdVector &b, SimdParams_<int16_t, 16>)
-{
-    return reinterpret_cast<TSimdVector>(_mm_sub_epi16(
-        reinterpret_cast<const __m128i&>(a),
-        reinterpret_cast<const __m128i&>(b)));
-}
-
-template <typename TSimdVector>
-inline TSimdVector _sub(TSimdVector &a, TSimdVector &b, SimdParams_<int32_t, 16>)
-{
-    return reinterpret_cast<TSimdVector>(_mm_sub_epi32(
-        reinterpret_cast<const __m128i&>(a),
-        reinterpret_cast<const __m128i&>(b)));
-}
-
-template <typename TSimdVector>
-inline TSimdVector _sub(TSimdVector &a, TSimdVector &b, SimdParams_<int64_t, 16>)
-{
-    return reinterpret_cast<TSimdVector>(_mm_sub_epi64(
-        reinterpret_cast<const __m128i&>(a),
-        reinterpret_cast<const __m128i&>(b)));
+inline TSimdVector _sub(TSimdVector &a, TSimdVector &b, SimdParams_<16, 16>)
+{
+    return SEQAN_VECTOR_CAST_(TSimdVector,
+                              _mm_sub_epi8(SEQAN_VECTOR_CAST_(const __m128i&, a),
+                                           SEQAN_VECTOR_CAST_(const __m128i&, b)));
+}
+
+template <typename TSimdVector>
+inline TSimdVector _sub(TSimdVector &a, TSimdVector &b, SimdParams_<16, 8>)
+{
+    return SEQAN_VECTOR_CAST_(TSimdVector,
+                              _mm_sub_epi16(SEQAN_VECTOR_CAST_(const __m128i&, a),
+                                            SEQAN_VECTOR_CAST_(const __m128i&, b)));
+}
+
+template <typename TSimdVector>
+inline TSimdVector _sub(TSimdVector &a, TSimdVector &b, SimdParams_<16, 4>)
+{
+    return SEQAN_VECTOR_CAST_(TSimdVector,
+                              _mm_sub_epi32(SEQAN_VECTOR_CAST_(const __m128i&, a),
+                                            SEQAN_VECTOR_CAST_(const __m128i&, b)));
+}
+
+template <typename TSimdVector>
+inline TSimdVector _sub(TSimdVector &a, TSimdVector &b, SimdParams_<16, 2>)
+{
+    return SEQAN_VECTOR_CAST_(TSimdVector,
+                              _mm_sub_epi64(SEQAN_VECTOR_CAST_(const __m128i&, a),
+                                            SEQAN_VECTOR_CAST_(const __m128i&, b)));
 }
 
 // --------------------------------------------------------------------------
 // _mult (128bit)
 // --------------------------------------------------------------------------
 
-template <typename TSimdVector>
-inline TSimdVector _mult(TSimdVector &a, TSimdVector &b, SimdParams_<int16_t, 16>)
-{
-    return reinterpret_cast<TSimdVector>(_mm_mullo_epi16(
-        reinterpret_cast<const __m128i&>(a),
-        reinterpret_cast<const __m128i&>(b)));
+// TODO(rrahn): Where do we need this?
+template <typename TSimdVector>
+inline TSimdVector _mult(TSimdVector &a, TSimdVector &/*b*/, SimdParams_<16, 16>)
+{
+    SEQAN_ASSERT_FAIL("Write me!");
+    return a;
+}
+
+template <typename TSimdVector>
+inline TSimdVector _mult(TSimdVector &a, TSimdVector &b, SimdParams_<16, 8>)
+{
+    return SEQAN_VECTOR_CAST_(TSimdVector,
+                              _mm_mullo_epi16(SEQAN_VECTOR_CAST_(const __m128i&, a),
+                                              SEQAN_VECTOR_CAST_(const __m128i&, b)));
+}
+
+template <typename TSimdVector>
+inline TSimdVector _mult(TSimdVector &a, TSimdVector &b, SimdParams_<16, 4>)
+{
+    return SEQAN_VECTOR_CAST_(TSimdVector,
+                              _mm_mullo_epi32(SEQAN_VECTOR_CAST_(const __m128i&, a),
+                                              SEQAN_VECTOR_CAST_(const __m128i&, b)));
+}
+
+template <typename TSimdVector>
+inline TSimdVector _mult(TSimdVector &a, TSimdVector &/*b*/, SimdParams_<16, 2>)
+{
+    SEQAN_ASSERT_FAIL("Write me!");
+    return a;
 }
 
 // --------------------------------------------------------------------------
@@ -1140,44 +1142,59 @@
 // --------------------------------------------------------------------------
 
 template <typename TSimdVector>
-inline TSimdVector _max(TSimdVector &a, TSimdVector &b, SimdParams_<int16_t, 16>)
-{
-    return reinterpret_cast<TSimdVector>(_mm_max_epi16(
-        reinterpret_cast<const __m128i&>(a),
-        reinterpret_cast<const __m128i&>(b)));
-}
+inline TSimdVector _max(TSimdVector &a, TSimdVector &b, SimdParams_<16, 8>)
+{
+    return SEQAN_VECTOR_CAST_(TSimdVector,
+                              _mm_max_epi16(SEQAN_VECTOR_CAST_(const __m128i&, a),
+                                            SEQAN_VECTOR_CAST_(const __m128i&, b)));
+}
+
+#ifdef __SSE4_1__
+template <typename TSimdVector>
+inline TSimdVector _max(TSimdVector &a, TSimdVector &b, SimdParams_<16, 16>)
+{
+    return SEQAN_VECTOR_CAST_(TSimdVector,
+                              _mm_max_epi8(SEQAN_VECTOR_CAST_(const __m128i&, a),
+                                           SEQAN_VECTOR_CAST_(const __m128i&, b)));
+}
+
+template <typename TSimdVector>
+inline TSimdVector _max(TSimdVector &a, TSimdVector &b, SimdParams_<16, 4>)
+{
+    return SEQAN_VECTOR_CAST_(TSimdVector,
+                              _mm_max_epi32(SEQAN_VECTOR_CAST_(const __m128i&, a),
+                                            SEQAN_VECTOR_CAST_(const __m128i&, b)));
+}
+#endif  // __SSE4_1__
 
 // --------------------------------------------------------------------------
 // _blend (128bit)
 // --------------------------------------------------------------------------
 
-template <typename TSimdVector, typename TSimdVectorMask, typename TValue>
-inline TSimdVector _blend(TSimdVector const &a, TSimdVector const &b, TSimdVectorMask const &mask, SimdParams_<TValue, 16>)
+template <typename TSimdVector, typename TSimdVectorMask, int L>
+inline TSimdVector _blend(TSimdVector const &a, TSimdVector const &b, TSimdVectorMask const &mask, SimdParams_<16, L>)
 {
 #ifdef __SSE4_1__
-    return reinterpret_cast<TSimdVector>(_mm_blendv_epi8(
-        reinterpret_cast<const __m128i&>(a),
-        reinterpret_cast<const __m128i&>(b),
-        reinterpret_cast<const __m128i&>(mask)));
+    return SEQAN_VECTOR_CAST_(TSimdVector,
+                              _mm_blendv_epi8(SEQAN_VECTOR_CAST_(const __m128i&, a),
+                                              SEQAN_VECTOR_CAST_(const __m128i&, b),
+                                              SEQAN_VECTOR_CAST_(const __m128i&, mask)));
 #else
-    return reinterpret_cast<TSimdVector>(_mm_or_si128(_mm_and_si128(
-                                    reinterpret_cast<const __m128i&>(mask),
-                                    reinterpret_cast<const __m128i&>(b)),
-                                                      _mm_andnot_si128(
-                                    reinterpret_cast<const __m128i&>(mask),
-                                    reinterpret_cast<const __m128i&>(a))));
-#endif
+    return SEQAN_VECTOR_CAST_(TSimdVector, _mm_or_si128(_mm_and_si128(SEQAN_VECTOR_CAST_(const __m128i&, mask),
+                                                                      SEQAN_VECTOR_CAST_(const __m128i&,b)),
+                                                        _mm_andnot_si128(SEQAN_VECTOR_CAST_(const __m128i&, mask),
+                                                                         SEQAN_VECTOR_CAST_(const __m128i&, a))));
+#endif  // __SSE4_1__
 }
 
 // --------------------------------------------------------------------------
 // _storeu (128bit)
 // --------------------------------------------------------------------------
 
-template <typename T, typename TSimdVector, typename TValue>
-inline void _storeu(T * memAddr, TSimdVector &vec, SimdParams_<TValue, 16>)
+template <typename T, typename TSimdVector, int L>
+inline void _storeu(T * memAddr, TSimdVector &vec, SimdParams_<16, L>)
 {
     _mm_storeu_si128((__m128i*)memAddr, reinterpret_cast<const __m128i &>(vec));
->>>>>>> 2892c05f
 }
 
 // --------------------------------------------------------------------------
@@ -1186,35 +1203,24 @@
 
 template <typename TSimdVector1, typename TSimdVector2>
 inline TSimdVector1
-_shuffleVector(TSimdVector1 const &vector, TSimdVector2 const &indices, SimdParams_<int8_t, 16>, SimdParams_<int8_t, 16>)
-{
-<<<<<<< HEAD
-    return SEQAN_VECTOR_CAST_(TSimdVector1, _mm_shuffle_epi8(
-        SEQAN_VECTOR_CAST_(const __m128i &, vector),
-        SEQAN_VECTOR_CAST_(const __m128i &, indices)));
-=======
-    return reinterpret_cast<TSimdVector1>(_mm_shuffle_epi8(vector,indices));
->>>>>>> 2892c05f
+_shuffleVector(TSimdVector1 const &vector, TSimdVector2 const &indices, SimdParams_<16, 16>, SimdParams_<16, 16>)
+{
+    return SEQAN_VECTOR_CAST_(TSimdVector1, _mm_shuffle_epi8(SEQAN_VECTOR_CAST_(const __m128i &, vector),
+                                                             SEQAN_VECTOR_CAST_(const __m128i &, indices)));
 }
 
 template <typename TSimdVector1, typename TSimdVector2>
 inline TSimdVector1
-_shuffleVector(TSimdVector1 const &vector, TSimdVector2 const &indices, SimdParams_<int16_t, 16>, SimdParams_<int8_t, 8>)
-{
-<<<<<<< HEAD
+_shuffleVector(TSimdVector1 const &vector, TSimdVector2 const &indices, SimdParams_<16, 8>, SimdParams_<8, 8>)
+{
 #if SEQAN_IS_32_BIT
     __m128i idx = _mm_slli_epi16(_mm_unpacklo_epi32(_mm_cvtsi32_si128(reinterpret_cast<const uint32_t &>(indices)),
                                                     _mm_cvtsi32_si128(reinterpret_cast<const uint64_t &>(indices) >> 32)), 1);
 #else
     __m128i idx = _mm_slli_epi16(_mm_cvtsi64_si128(reinterpret_cast<const uint64_t &>(indices)), 1);
 #endif  // SEQAN_IS_32_BIT
-    return SEQAN_VECTOR_CAST_(TSimdVector1, _mm_shuffle_epi8(
-        SEQAN_VECTOR_CAST_(const __m128i &, vector),
-        _mm_unpacklo_epi8(idx, _mm_add_epi8(idx, _mm_set1_epi8(1)))));
-=======
-    __m128i idx = _mm_slli_epi16(_mm_cvtsi64_si128(reinterpret_cast<const __uint64 &>(indices)), 1);
-    return reinterpret_cast<TSimdVector1>(_mm_shuffle_epi8(vector, _mm_unpacklo_epi8(idx, _mm_add_epi8(idx, _mm_set1_epi8(1)))));
->>>>>>> 2892c05f
+    return SEQAN_VECTOR_CAST_(TSimdVector1, _mm_shuffle_epi8(SEQAN_VECTOR_CAST_(const __m128i &, vector),
+                                                             _mm_unpacklo_epi8(idx, _mm_add_epi8(idx, _mm_set1_epi8(1)))));
 }
 
 // --------------------------------------------------------------------------
@@ -1222,28 +1228,29 @@
 // --------------------------------------------------------------------------
 
 template <typename TSimdVector>
-inline TSimdVector _shiftRightLogical(TSimdVector const &vector, const int imm, SimdParams_<int8_t, 16>)
+inline TSimdVector _shiftRightLogical(TSimdVector const &vector, const int imm, SimdParams_<16, 16>)
 {
     return SEQAN_VECTOR_CAST_(TSimdVector, _mm_srli_epi16(SEQAN_VECTOR_CAST_(const __m128i &, vector), imm) & _mm_set1_epi8(0xff >> imm));
 }
 template <typename TSimdVector>
-inline TSimdVector _shiftRightLogical(TSimdVector const &vector, const int imm, SimdParams_<int16_t, 16>)
+inline TSimdVector _shiftRightLogical(TSimdVector const &vector, const int imm, SimdParams_<16, 8>)
 {
     return SEQAN_VECTOR_CAST_(TSimdVector, _mm_srli_epi16(SEQAN_VECTOR_CAST_(const __m128i &, vector), imm));
 }
 template <typename TSimdVector>
-inline TSimdVector _shiftRightLogical(TSimdVector const &vector, const int imm, SimdParams_<int32_t, 16>)
+inline TSimdVector _shiftRightLogical(TSimdVector const &vector, const int imm, SimdParams_<16, 4>)
 {
     return SEQAN_VECTOR_CAST_(TSimdVector, _mm_srli_epi32(SEQAN_VECTOR_CAST_(const __m128i &, vector), imm));
 }
 template <typename TSimdVector>
-inline TSimdVector _shiftRightLogical(TSimdVector const &vector, const int imm, SimdParams_<int64_t, 16>)
+inline TSimdVector _shiftRightLogical(TSimdVector const &vector, const int imm, SimdParams_<16, 2>)
 {
     return SEQAN_VECTOR_CAST_(TSimdVector, _mm_srli_epi64(SEQAN_VECTOR_CAST_(const __m128i &, vector), imm));
 }
 
-<<<<<<< HEAD
-
+// --------------------------------------------------------------------------
+// _transposeMatrix (128bit)
+// --------------------------------------------------------------------------
 
 template <typename TSimdVector>
 inline void
@@ -1272,11 +1279,6 @@
         matrix[bitRev[i+4]] = SEQAN_VECTOR_CAST_(TSimdVector, _mm_unpackhi_pi32(tmp2[2*i], tmp2[2*i+1]));
     }
 }
-=======
-// --------------------------------------------------------------------------
-// _transposeMatrix (128bit)
-// --------------------------------------------------------------------------
->>>>>>> 2892c05f
 
 template <typename TSimdVector>
 inline void
@@ -1341,6 +1343,30 @@
     }
 }
 
+// --------------------------------------------------------------------------
+// Function _testAllZeros (128bit)
+// --------------------------------------------------------------------------
+
+#ifdef __SSE4_1__
+template <typename TSimdVector>
+SEQAN_FUNC_ENABLE_IF(Is<SimdVectorConcept<TSimdVector> >, int)
+inline _testAllZeros(TSimdVector const &vector, TSimdVector const &mask, SimdParams_<16>)
+{
+    return _mm_testz_si128(vector, mask);
+}
+
+// --------------------------------------------------------------------------
+// Function _testAllOnes (128bit)
+// --------------------------------------------------------------------------
+
+template <typename TSimdVector>
+inline
+SEQAN_FUNC_ENABLE_IF(Is<SimdVectorConcept<TSimdVector> >, int)
+_testAllOnes(TSimdVector const &vector, SimdParams_<16>)
+{
+    return _mm_test_all_ones(SEQAN_VECTOR_CAST_(const __m128i &, vector));
+}
+#endif  // #ifdef __SSE4_1__
 #endif  // #ifdef __SSE3__
 
 // ============================================================================
@@ -1351,6 +1377,10 @@
 //
 // ============================================================================
 
+// --------------------------------------------------------------------------
+// Function transpose()
+// --------------------------------------------------------------------------
+
 template <int ROWS, typename TSimdVector>
 inline SEQAN_FUNC_ENABLE_IF(Is<SimdVectorConcept<TSimdVector> >, void)
 transpose(TSimdVector matrix[ROWS])
@@ -1359,33 +1389,50 @@
     _transposeMatrix(matrix, SimdMatrixParams_<ROWS, LENGTH<TSimdVector>::VALUE, BitsPerValue<TValue>::VALUE>());
 }
 
+// --------------------------------------------------------------------------
+// Function clearVector()
+// --------------------------------------------------------------------------
+
 template <typename TSimdVector>
 inline SEQAN_FUNC_ENABLE_IF(Is<SimdVectorConcept<TSimdVector> >, void)
 clearVector(TSimdVector &vector)
 {
-    _clearVector(vector, SimdParams_<typename InnerValue<TSimdVector>::Type, sizeof(TSimdVector)>());
-}
+    typedef typename InnerValue<TSimdVector>::Type TValue;
+    _clearVector(vector, SimdParams_<sizeof(TSimdVector), sizeof(TSimdVector) / sizeof(TValue)>());
+}
+
+// --------------------------------------------------------------------------
+// Function createVector()
+// --------------------------------------------------------------------------
 
 template <typename TSimdVector, typename TValue>
 inline SEQAN_FUNC_ENABLE_IF(Is<SimdVectorConcept<TSimdVector> >, TSimdVector)
 createVector(TValue x)
 {
-    return _createVector<TSimdVector>(x, SimdParams_<typename InnerValue<TSimdVector>::Type, sizeof(TSimdVector)>());
-}
+    typedef typename InnerValue<TSimdVector>::Type TIVal;
+    return _createVector<TSimdVector>(x, SimdParams_<sizeof(TSimdVector), sizeof(TSimdVector) / sizeof(TIVal)>());
+}
+
+// --------------------------------------------------------------------------
+// Function fillVector()
+// --------------------------------------------------------------------------
 
 template <typename TSimdVector, typename TValue>
 inline SEQAN_FUNC_ENABLE_IF(Is<SimdVectorConcept<TSimdVector> >, void)
 fillVector(TSimdVector &vector, TValue x)
 {
-    _fillVector(vector, x, SimdParams_<typename InnerValue<TSimdVector>::Type, sizeof(TSimdVector)>());
-}
-
+    typedef typename InnerValue<TSimdVector>::Type TIVal;
+    _fillVector(vector, x, SimdParams_<sizeof(TSimdVector), sizeof(TSimdVector) / sizeof(TIVal)>());
+}
+
+// TODO(rrahn): Check if we need this function?
 template <typename TSimdVector, typename TValue>
 inline SEQAN_FUNC_ENABLE_IF(Is<SimdVectorConcept<TSimdVector> >, void)
 fillVector(TSimdVector &vector, TValue x1, TValue x2, TValue x3, TValue x4,
                                 TValue x5, TValue x6, TValue x7, TValue x8)
 {
-    _fillVector(vector, x1, x2, x3, x4, x5, x6, x7, x8, SimdParams_<typename InnerValue<TSimdVector>::Type, sizeof(TSimdVector)>());
+    typedef typename InnerValue<TSimdVector>::Type TIVal;
+    _fillVector(vector, x1, x2, x3, x4, x5, x6, x7, x8, SimdParams_<sizeof(TSimdVector), sizeof(TSimdVector) / sizeof(TIVal)>());
 }
 
 template <typename TSimdVector, typename TValue>
@@ -1395,56 +1442,87 @@
                                        TValue x9, TValue x10, TValue x11, TValue x12,
                                        TValue x13, TValue x14, TValue x15, TValue x16)
 {
+    typedef typename InnerValue<TSimdVector>::Type TIVal;
     _fillVector(vector, x1, x2, x3, x4, x5, x6, x7, x8, x9, x10, x11, x12, x13, x14, x15, x16,
-                SimdParams_<typename InnerValue<TSimdVector>::Type, sizeof(TSimdVector)>());
-}
-
-
+                SimdParams_<sizeof(TSimdVector), sizeof(TSimdVector) / sizeof(TIVal)>());
+}
+
+// --------------------------------------------------------------------------
+// Function cmpEq()
+// --------------------------------------------------------------------------
+
+// TODO(rrahn): Do we need this?
 template <typename TSimdVector>
 inline SEQAN_FUNC_ENABLE_IF(Is<SimdVectorConcept<TSimdVector> >, TSimdVector)
 cmpEq (TSimdVector const &a, TSimdVector const &b)
 {
-<<<<<<< HEAD
-    return _mm_test_all_ones(SEQAN_VECTOR_CAST_(const __m128i &, vector));
-=======
-    return _cmpEq(a, b, SimdParams_<typename InnerValue<TSimdVector>::Type, sizeof(TSimdVector)>());
->>>>>>> 2892c05f
-}
+    typedef typename InnerValue<TSimdVector>::Type TValue;
+    return _cmpEq(a, b, SimdParams_<sizeof(TSimdVector), sizeof(TSimdVector) / sizeof(TValue)>());
+}
+
+// --------------------------------------------------------------------------
+// Function operator==()
+// --------------------------------------------------------------------------
 
 template <typename TSimdVector>
 inline SEQAN_FUNC_ENABLE_IF(Is<SimdVectorConcept<TSimdVector> >, TSimdVector)
 operator == (TSimdVector const &a, TSimdVector const &b)
 {
-    return _cmpEq(a, b, SimdParams_<typename InnerValue<TSimdVector>::Type, sizeof(TSimdVector)>());
-}
-
+    typedef typename InnerValue<TSimdVector>::Type TValue;
+    return _cmpEq(a, b, SimdParams_<sizeof(TSimdVector), sizeof(TSimdVector) / sizeof(TValue)>());
+}
+
+// --------------------------------------------------------------------------
+// Function operatorGt()
+// --------------------------------------------------------------------------
+// TODO(rrahn): Do we need this?
 template <typename TSimdVector>
 inline SEQAN_FUNC_ENABLE_IF(Is<SimdVectorConcept<TSimdVector> >, TSimdVector)
 cmpGt (TSimdVector const &a, TSimdVector const &b)
 {
-    return _cmpGt(a, b, SimdParams_<typename InnerValue<TSimdVector>::Type, sizeof(TSimdVector)>());
-}
+    typedef typename InnerValue<TSimdVector>::Type TValue;
+    return _cmpGt(a, b, SimdParams_<sizeof(TSimdVector), sizeof(TSimdVector) / sizeof(TValue)>());
+}
+
+// --------------------------------------------------------------------------
+// Function operator>()
+// --------------------------------------------------------------------------
 
 template <typename TSimdVector>
 inline SEQAN_FUNC_ENABLE_IF(Is<SimdVectorConcept<TSimdVector> >, TSimdVector)
 operator > (TSimdVector const &a, TSimdVector const &b)
 {
-    return _cmpGt(a, b, SimdParams_<typename InnerValue<TSimdVector>::Type, sizeof(TSimdVector)>());
-}
+    typedef typename InnerValue<TSimdVector>::Type TValue;
+    return _cmpGt(a, b, SimdParams_<sizeof(TSimdVector), sizeof(TSimdVector) / sizeof(TValue)>());
+}
+
+// --------------------------------------------------------------------------
+// Function max()
+// --------------------------------------------------------------------------
 
 template <typename TSimdVector>
 inline SEQAN_FUNC_ENABLE_IF(Is<SimdVectorConcept<TSimdVector> >, TSimdVector)
 max(TSimdVector const &a, TSimdVector const &b)
 {
-    return _max(a, b, SimdParams_<typename InnerValue<TSimdVector>::Type, sizeof(TSimdVector)>());
-}
+    typedef typename InnerValue<TSimdVector>::Type TValue;
+    return _max(a, b, SimdParams_<sizeof(TSimdVector), sizeof(TSimdVector) / sizeof(TValue)>());
+}
+
+// --------------------------------------------------------------------------
+// Function operator|()
+// --------------------------------------------------------------------------
 
 template <typename TSimdVector>
 inline SEQAN_FUNC_ENABLE_IF(Is<SimdVectorConcept<TSimdVector> >, TSimdVector)
 operator | (TSimdVector const &a, TSimdVector const &b)
 {
-    return _bitwiseOr(a, b, SimdParams_<typename InnerValue<TSimdVector>::Type, sizeof(TSimdVector)>());
-}
+    typedef typename InnerValue<TSimdVector>::Type TValue;
+    return _bitwiseOr(a, b, SimdParams_<sizeof(TSimdVector), sizeof(TSimdVector) / sizeof(TValue)>());
+}
+
+// --------------------------------------------------------------------------
+// Function operator|=()
+// --------------------------------------------------------------------------
 
 template <typename TSimdVector>
 inline SEQAN_FUNC_ENABLE_IF(Is<SimdVectorConcept<TSimdVector> >, TSimdVector &)
@@ -1454,14 +1532,21 @@
     return a;
 }
 
+// --------------------------------------------------------------------------
+// Function operator&()
+// --------------------------------------------------------------------------
 
 template <typename TSimdVector>
 inline SEQAN_FUNC_ENABLE_IF(Is<SimdVectorConcept<TSimdVector> >, TSimdVector)
 operator & (TSimdVector const &a, TSimdVector const &b)
 {
-    return _bitwiseAnd(a, b, SimdParams_<typename InnerValue<TSimdVector>::Type,
-                                         sizeof(TSimdVector)>());
-}
+    typedef typename InnerValue<TSimdVector>::Type TValue;
+    return _bitwiseAnd(a, b, SimdParams_<sizeof(TSimdVector), sizeof(TSimdVector) / sizeof(TValue)>());
+}
+
+// --------------------------------------------------------------------------
+// Function operator&=()
+// --------------------------------------------------------------------------
 
 template <typename TSimdVector>
 inline SEQAN_FUNC_ENABLE_IF(Is<SimdVectorConcept<TSimdVector> >, TSimdVector &)
@@ -1471,73 +1556,122 @@
     return a;
 }
 
+// --------------------------------------------------------------------------
+// Function operator~()
+// --------------------------------------------------------------------------
+
 template <typename TSimdVector>
 inline SEQAN_FUNC_ENABLE_IF(Is<SimdVectorConcept<TSimdVector> >, TSimdVector)
 operator ~ (TSimdVector const &a)
 {
-    return _bitwiseNot(a, SimdParams_<typename InnerValue<TSimdVector>::Type, sizeof(TSimdVector)>());
-}
+    typedef typename InnerValue<TSimdVector>::Type TValue;
+    return _bitwiseNot(a, SimdParams_<sizeof(TSimdVector), sizeof(TSimdVector) / sizeof(TValue)>());
+}
+
+// --------------------------------------------------------------------------
+// Function operator+()
+// --------------------------------------------------------------------------
 
 template <typename TSimdVector>
 inline SEQAN_FUNC_ENABLE_IF(Is<SimdVectorConcept<TSimdVector> >, TSimdVector)
 operator + (TSimdVector const &a, TSimdVector const &b)
 {
-    return _add(a, b, SimdParams_<typename InnerValue<TSimdVector>::Type, sizeof(TSimdVector)>());
-}
-
+    typedef typename InnerValue<TSimdVector>::Type TValue;
+    return _add(a, b, SimdParams_<sizeof(TSimdVector), sizeof(TSimdVector) / sizeof(TValue)>());
+}
+
+// --------------------------------------------------------------------------
+// Function operator-()
+// --------------------------------------------------------------------------
 
 template <typename TSimdVector>
 inline SEQAN_FUNC_ENABLE_IF(Is<SimdVectorConcept<TSimdVector> >, TSimdVector)
 operator - (TSimdVector const &a, TSimdVector const &b)
 {
-    return _sub(a, b, SimdParams_<typename InnerValue<TSimdVector>::Type, sizeof(TSimdVector)>());
-}
+    typedef typename InnerValue<TSimdVector>::Type TValue;
+    return _sub(a, b, SimdParams_<sizeof(TSimdVector), sizeof(TSimdVector) / sizeof(TValue)>());
+}
+
+// --------------------------------------------------------------------------
+// Function operator*()
+// --------------------------------------------------------------------------
 
 template <typename TSimdVector>
 inline SEQAN_FUNC_ENABLE_IF(Is<SimdVectorConcept<TSimdVector> >, TSimdVector)
 operator * (TSimdVector const &a, TSimdVector const &b)
 {
-    return _mult(a, b, SimdParams_<typename InnerValue<TSimdVector>::Type, sizeof(TSimdVector)>());
-}
+    typedef typename InnerValue<TSimdVector>::Type TValue;
+    return _mult(a, b, SimdParams_<sizeof(TSimdVector), sizeof(TSimdVector) / sizeof(TValue)>());
+}
+
+// --------------------------------------------------------------------------
+// Function andNot
+// --------------------------------------------------------------------------
 
 template <typename TSimdVector>
 inline SEQAN_FUNC_ENABLE_IF(Is<SimdVectorConcept<TSimdVector> >, TSimdVector)
 andNot(TSimdVector const &a, TSimdVector const &b)
 {
-    return _bitwiseAndNot(a, b, SimdParams_<typename InnerValue<TSimdVector>::Type, sizeof(TSimdVector)>());
-}
+    typedef typename InnerValue<TSimdVector>::Type TValue;
+    return _bitwiseAndNot(a, b, SimdParams_<sizeof(TSimdVector), sizeof(TSimdVector) / sizeof(TValue)>());
+}
+
+// --------------------------------------------------------------------------
+// Function shuffleVector()
+// --------------------------------------------------------------------------
 
 template <typename TSimdVector1, typename TSimdVector2>
 inline SEQAN_FUNC_ENABLE_IF(Is<SimdVectorConcept<TSimdVector1> >, TSimdVector1)
 shuffleVector(TSimdVector1 const &vector, TSimdVector2 const &indices)
 {
+    typedef typename InnerValue<TSimdVector1>::Type TValue1;
+    typedef typename InnerValue<TSimdVector2>::Type TValue2;
     return _shuffleVector(
                 vector,
                 indices,
-                SimdParams_<typename InnerValue<TSimdVector1>::Type, sizeof(TSimdVector1)>(),
-                SimdParams_<typename InnerValue<TSimdVector2>::Type, sizeof(TSimdVector2)>());
-}
+                SimdParams_<sizeof(TSimdVector1), sizeof(TSimdVector1) / sizeof(TValue1)>(),
+                SimdParams_<sizeof(TSimdVector2), sizeof(TSimdVector2) / sizeof(TValue2)>());
+}
+
+// --------------------------------------------------------------------------
+// Function shiftRightLogical()
+// --------------------------------------------------------------------------
 
 template <typename TSimdVector>
 inline SEQAN_FUNC_ENABLE_IF(Is<SimdVectorConcept<TSimdVector> >, TSimdVector)
 shiftRightLogical(TSimdVector const &vector, const int imm)
 {
-    return _shiftRightLogical(vector, imm, SimdParams_<typename InnerValue<TSimdVector>::Type, sizeof(TSimdVector)>());
-}
+    typedef typename InnerValue<TSimdVector>::Type TValue;
+    return _shiftRightLogical(vector, imm, SimdParams_<sizeof(TSimdVector), sizeof(TSimdVector) / sizeof(TValue)>());
+}
+
+// --------------------------------------------------------------------------
+// Function blend()
+// --------------------------------------------------------------------------
 
 template <typename TSimdVector, typename TSimdVectorMask>
 inline SEQAN_FUNC_ENABLE_IF(Is<SimdVectorConcept<TSimdVector> >, TSimdVector)
 blend(TSimdVector const &a, TSimdVector const &b, TSimdVectorMask const & mask)
 {
-    return _blend(a, b, mask, SimdParams_<typename InnerValue<TSimdVector>::Type, sizeof(TSimdVector)>());
-}
+    typedef typename InnerValue<TSimdVector>::Type TValue;
+    return _blend(a, b, mask, SimdParams_<sizeof(TSimdVector), sizeof(TSimdVector) / sizeof(TValue)>());
+}
+
+// --------------------------------------------------------------------------
+// Function storeu()
+// --------------------------------------------------------------------------
 
 template <typename T, typename TSimdVector>
 inline SEQAN_FUNC_ENABLE_IF(Is<SimdVectorConcept<TSimdVector> >, void)
 storeu(T * memAddr, TSimdVector const &vec)
 {
-    _storeu(memAddr, vec, SimdParams_<typename InnerValue<TSimdVector>::Type, sizeof(TSimdVector)>());
-}
+    typedef typename InnerValue<TSimdVector>::Type TValue;
+    _storeu(memAddr, vec, SimdParams_<sizeof(TSimdVector), sizeof(TSimdVector) / sizeof(TValue)>());
+}
+
+// --------------------------------------------------------------------------
+// Function print()
+// --------------------------------------------------------------------------
 
 template <typename TSimdVector>
 inline SEQAN_FUNC_ENABLE_IF(Is<SimdVectorConcept<TSimdVector> >, std::ostream &)
