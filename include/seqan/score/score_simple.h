--- conflicted
+++ resolved
@@ -276,8 +276,6 @@
     me.data_gap_extend = value;
 }
 
-<<<<<<< HEAD
-
 // TODO(rmaerker): Remove this here!
 //template <typename TValue, typename TSpec, typename TVal1, typename TVal2>
 //inline TValue
@@ -289,8 +287,5 @@
 //}
 
 }  // namespace seqan
-=======
-}  // namespace SEQAN_NAMESPACE_MAIN
->>>>>>> 2892c05f
 
 #endif  // SEQAN_SSCORE_SIMPLE_H_