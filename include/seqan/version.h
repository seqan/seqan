// ==========================================================================
//                 SeqAn - The Library for Sequence Analysis
// ==========================================================================
// Copyright (c) 2006-2015, Knut Reinert, FU Berlin
// All rights reserved.
//
// Redistribution and use in source and binary forms, with or without
// modification, are permitted provided that the following conditions are met:
//
//     * Redistributions of source code must retain the above copyright
//       notice, this list of conditions and the following disclaimer.
//     * Redistributions in binary form must reproduce the above copyright
//       notice, this list of conditions and the following disclaimer in the
//       documentation and/or other materials provided with the distribution.
//     * Neither the name of Knut Reinert or the FU Berlin nor the names of
//       its contributors may be used to endorse or promote products derived
//       from this software without specific prior written permission.
//
// THIS SOFTWARE IS PROVIDED BY THE COPYRIGHT HOLDERS AND CONTRIBUTORS "AS IS"
// AND ANY EXPRESS OR IMPLIED WARRANTIES, INCLUDING, BUT NOT LIMITED TO, THE
// IMPLIED WARRANTIES OF MERCHANTABILITY AND FITNESS FOR A PARTICULAR PURPOSE
// ARE DISCLAIMED. IN NO EVENT SHALL KNUT REINERT OR THE FU BERLIN BE LIABLE
// FOR ANY DIRECT, INDIRECT, INCIDENTAL, SPECIAL, EXEMPLARY, OR CONSEQUENTIAL
// DAMAGES (INCLUDING, BUT NOT LIMITED TO, PROCUREMENT OF SUBSTITUTE GOODS OR
// SERVICES; LOSS OF USE, DATA, OR PROFITS; OR BUSINESS INTERRUPTION) HOWEVER
// CAUSED AND ON ANY THEORY OF LIABILITY, WHETHER IN CONTRACT, STRICT
// LIABILITY, OR TORT (INCLUDING NEGLIGENCE OR OTHERWISE) ARISING IN ANY WAY
// OUT OF THE USE OF THIS SOFTWARE, EVEN IF ADVISED OF THE POSSIBILITY OF SUCH
// DAMAGE.
//
// ==========================================================================
// Author: Manuel Holtgrewe <manuel.holtgrewe@fu-berlin.de>
// ==========================================================================
// Define SeqAn version.
// ==========================================================================

#ifndef SEQAN_VERSION_H_
#define SEQAN_VERSION_H_

#define SEQAN_VERSION_MAJOR 2

#define SEQAN_VERSION_MINOR 1

<<<<<<< HEAD
#define SEQAN_VERSION_PATCH 2
=======
#define SEQAN_VERSION_PATCH 0
>>>>>>> 9acf4a58

#define SEQAN_VERSION_PRE_RELEASE 0

#endif  // SEQAN_VERSION_H_<|MERGE_RESOLUTION|>--- conflicted
+++ resolved
@@ -41,11 +41,7 @@
 
 #define SEQAN_VERSION_MINOR 1
 
-<<<<<<< HEAD
-#define SEQAN_VERSION_PATCH 2
-=======
 #define SEQAN_VERSION_PATCH 0
->>>>>>> 9acf4a58
 
 #define SEQAN_VERSION_PRE_RELEASE 0
 
