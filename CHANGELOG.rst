SeqAn Changelog
---------------

This file summarizes the changes to the SeqAn library and apps.

Release 2.2.0
~~~~~~~~~~~~~

<<<<<<< HEAD
Selected Bug Fixes
^^^^^^^^^^^^^^^^^^

- Split Alignment:
    - compute correct trace from split position.
    - allows flexible free-end gaps configuration.
=======
Library Features
^^^^^^^^^^^^^^^^

- Modifier:
    - ModifiedString ModPadding: Expand a string with padding symbols, without changing the source.
>>>>>>> d9491eb9

Release 2.1.1
~~~~~~~~~~~~~

Minor release including major improvements of the manual, several library bug-fixes and changes in the build system. All library modules are backward compatible
with 2.1.0. For a complete list of changes visit `GitHub <https://github.com/seqan/seqan/pulls?q=is%3Apr+is%3Amerged++milestone%3A%22Release+2.1.1%22+>`_.

Selected Bug Fixes
^^^^^^^^^^^^^^^^^^

- Tests:
    - delete automatically created temp directories in unit and app tests
    - demo tests: ``std::cout`` was not considered in tests

App Updates
^^^^^^^^^^^

- Yara:
    - fall back to single-end mapping when paired-end library length distribution is neither given nor estimable
    - fixed handling of reference metagenomes (references larger than 16k sequences)
    - enabled support for reference metagenomes by default (``-DYARA_LARGE_CONTIGS=ON``)
    - added option ``--sensitivity`` (low, high, full)
    - replaced option --output-secondary with ``--secondary-alignments`` (tag, record, omit)
    - renamed several options

Documentation Updates
^^^^^^^^^^^^^^^^^^^^^

- Manual:
    - major reworking of the manual
    - repaired links to API dox
    - hourly update of API dox for nightly builds

Infrastructure Updates
^^^^^^^^^^^^^^^^^^^^^^

- Build System:
    - more sensible execinfo detection
    - don't ship apps and the manual on library releases
    - introduce cmake ``-DSEQAN_OFFICIAL_PKGS=1`` to build upstream releases with static binaries
    - cache dependency detection on ``DEVELOP``
    - make it possible to do ``RELEASE_LIBRARY`` without dox

- Platforms:
    - basic BSD support
    - fixed warnings on Windows

- KNIME:
    - packaging - more flexibility when generating KNIME plugins of external apps


Release 2.1.0
~~~~~~~~~~~~~

Major release with many new features and applications.
Except where noted below, this release is compatible to previous 2.x releases.
For a complete list of changes visit `GitHub <https://github.com/seqan/seqan/pulls?q=is%3Apr+is%3Amerged++milestone%3A%22Release+2.1.0%22+>`_.

Library Updates and Selected Bugfixes
^^^^^^^^^^^^^^^^^^^^^^^^^^^^^^^^^^^^^

- Apps:
    - Yara: fixed warnings, build errors and bugs, updated test files
    - Yara: new features (compute mapping qualities, estimate distribution of paired-end insert sizes)
    - Yara: follow SAM recommended practices for paired-end reads
    - T-Coffee: new feature ``deep coffee`` (aligning several hundred sequences)
    - Gustaf: introduced two phase breakpoint combination; updated readme and help messages
    - Removed old apps: Razers2, Flexbar and SeqCons in favor of newer releases

- Alignments:
    - added feature to count gaps to the left a of a position/iterator
    - disallow wrong use of scoring scheme for Hirschberg algorithm
    - extended AlignmentStats by number of gaps and length of the alignment
    - fixed evaluation of alignment
    - using gaps for integrateAlign and align_extend

- BLAST (new module):
    - E-Value statistics, including precomputed constants, bit-score and e-value calculation for alignments
    - support for reading and writing BLAST Tabular files (with and without comments)
    - support for writing BLAST Report files

- Indices:
    - added public function for trie and radix tree construction
    - Q-gram Index: allows sorting the hash-table according to the number of occurrences to reduce cache misses

- IO:
    - Tabix index: allowing range queries on chromosomal file formats such as VCF
    - Fai Index: optimized fasta index construction
    - BAM: added function to write tags from BamTagsDict to the tags field of a bam record
    - BAM: allowed BamTagsDict to take const CharStrings

- Misc:
    - fixed Iupac alphabet by replacing ``=`` by ``U``
    - added missing ``O`` character to amino acid alphabet
    - Argument Parser: a few new features such as help string for advanced options
    - removed random number engine and replaced it by the STL one
    - ZipIterator & ZipContainerView: iterating simultaneously over multiple containers
    - extended edges in graphs to store a reference to its source

- Modifier:
    - ModifiedString ModPos: iterating over a sequence in a predefined order
    - overload save() of ModifiedStrings for const strings
    - fixed Modified Iterators and ModView

- Journaled String Tree (new module):
    - reference compressed string set structure
    - for more details see the `publication <http://bioinformatics.oxfordjournals.org/content/30/24/3499.short>`_

- STL containers:
    - added a completely new adaptation to SeqAn interfaces that supports all STL containers, also ``std::array`` and ``std::forward_list``
    - greatly improved compatibility of SeqAn algorithms with STL containers so these can be used instead of SeqAn Strings

- Streams:
    - improved ZipStream

- Compatibility to previous versions
    - the random module was removed, please use the STL's random module instead
    - the ``StringSet<T, Dependent<Tight> >`` has been deprecated and will likely be removed for the next release
    - some SeqAn Macros have been deprecated since C++11 is now required, e.g. there is no ``SEQAN_AUTO_PTR_NAME``, only ``unique_ptr<>``
    - ``SEQAN_NAMESPACE_MAIN`` has been moved into the ``seqan`` namespace, so some of your Metafunction overrides may need to be adapted

Documentation Updates
^^^^^^^^^^^^^^^^^^^^^

- Dox:
    - added version selector in API dox


Infrastructure Updates
^^^^^^^^^^^^^^^^^^^^^^

- Build System:
    - Major improvements to build system resulting in cleanup and dropped dependencies
    - C++11 is now required and many datatypes now have move cosntructors and -assignment operators
    - added support for new compiler versions, but dropped support for older compilers
    - requirements are now GCC ≥ 4.8 or LLVM / Clang ≥ 3.4 (for Linux, Mac OSX, FreeBSD) and Visual C++ ≥ 10.0 / Visual Studio ≥ 2010 (for Windows)


Release 2.0.2
~~~~~~~~~~~~~

Minor release including several library bug-fixes as well as better documentation and infrastructure.
All library modules are backward compatible with 2.0.1.
For a complete list of changes visit `GitHub <https://github.com/seqan/seqan/pulls?q=is%3Apr+is%3Amerged++milestone%3A%22Release+2.0.2%22+>`_.

Selected Bug Fixes
^^^^^^^^^^^^^^^^^^

- Sequences:
    - fixed insert() for packed_string
    - fixed segfault bug for upac assignment in Dna5 StringSet
    - added insertValue(), insert() and replace() for StringSets
    - added empty() for std::list

- IO:
    - BAM I/O: adding spport for custom tags with floats
    - BAM I/O: BamTagsDict allows wrapping a const object
    - FastQ: fixed readRecord() for malformed fastq files (avoid skipping records)
    - FaiIndex: fixed readSequence/readRegion allocation

- Apps:
    - Gustaf: loading Fasta files with Iupac characters

Documentation Updates
^^^^^^^^^^^^^^^^^^^^^

- Dox:
    - fixed page redirection
    - minor bugs
    - code snippets in the documentation now undergo build tests and continuous integration to avoid outdated documentation

Infrastructure Updates
^^^^^^^^^^^^^^^^^^^^^^

- Platform Support:
    - FreeBSD support
    - updated prerequisites for GCC to >= 4.7 and Clang to >= 3.3
    - fixed warnings for gcc6
    - clang-3.7.x: deactivated openmp because of bug
    - fixed compiler-warnings in Visual Studio (/W2 produces no warnings anymore)
    - added support for Visual Studio 2014 and 2015

- Build System:
    - added pkg-config support
    - changed includes search priorities for CMake's FindSeqAn

- Continuous Integration:
    - added more platforms on TravisCI


Release 2.0.1
~~~~~~~~~~~~~

Minor release including several library bug-fixes as well as better documentation and infrastructure.
All library modules are backward compatible with 2.0.0.
For a complete list of changes visit `GitHub <https://github.com/seqan/seqan/pulls?q=is%3Apr+is%3Amerged++milestone%3A%22Release+2.0.1%22+>`_.

Library Bug Fixes
^^^^^^^^^^^^^^^^^

- Basic:
    - Added AminoAcid symbol "O"
    - Disabled global exception handler by default

- Sequence:
    - Added missing overloads for const Strings
    - Fixed and tested StringSet
    - Reworked STL containers adaption
    - Fixed several bugs in ModifiedStrings and ModifiedIterators

- Stream:
    - Worked around I/O with std::string
    - Supported multi-stream gzip files produced by Illumina Casava
    - Fixed BgzfStream tell()

- SeqIO:
    - Changed Raw file extension from .txt to .raw

- BAM I/O:
    - Fixed BIN computation
    - Fixed a bug in jumpToOrphans()
    - Fixed internal concurrency problems
    - Fixed readBamHeader() to clear the BamHeader
    - Added assertions to writeRecord()
    - Added BamIndex::save() to save .bai files

- Gff I/O:
    - Fixed parsing of comment lines

- FragmentStore:
    - Fixed loading Gtf/Gff3 files

- Index:
    - Fixed open() and save() for WT FMIndex
    - Added open() and save() for OpenAddressing QGramIndex

- Seeds:
    - Fixed a bug in sparse chaining
    - Fixed a bug in banded chain alignment

Documentation Updates
^^^^^^^^^^^^^^^^^^^^^

- Manual:
    - Fixed and improved several Tutorials and HowTos
    - Added version-aware links to the dox

- Dox:
    - Added @datarace entity
    - Fixed broken links in "See Also" section
    - Fixed a problem with close button in the side pane
    - Documented class VirtualStream

- Demos:
    - Restructured demos directory
    - Fixed several broken demos

Infrastructure Updates
^^^^^^^^^^^^^^^^^^^^^^

- Platform Support:
    - Added support for GCC 4.9 and Clang 3.7
    - Preliminary support for Clang 3.8 with OpenMP
    - Preliminary support for Visual Studio 2015
    - Preliminary support for FreeBSD 10.2

- Build System:
   - Tested all demos
   - Upgraged TravisCI builds to run on Docker
   - Fixed Java detection


Release 2.0.0
~~~~~~~~~~~~~

Major release with many new features and applications.
Note, the majority of the modules are backward compatible to the previous version.
Some modules, e.g. I/O-modules, have some adapted easier-to-use or unified interfaces.

Library Updates
^^^^^^^^^^^^^^^

- Faster and easier-to-use modules for basic and formatted file I/O:
    - ``stream``
    - ``seq_io``
    - ``bam_io``
    - ``vcf_io``
    - ``gff_io``
- Faster data structures:
    - FMIndex (up to 4X).
    - Packed Strings.
- New alignment modules:
    - X-Drop extension for alignments (``align_extend``)
    - Sequence-profile alignments (``align_profile``)
- New AminoAcid-Dna translation module (``translation``)
- The motif finding module (``find_module``) has been removed.

Infrastructure Updates
^^^^^^^^^^^^^^^^^^^^^^

- The repository has been migrated to GitHub (https://github.com/seqan/seqan).
- Continuous integration builds happen on TravisCI.
- The manual has been migrated to sphinx (http://seqan.readthedocs.io).
- The ``core`` and ``extras`` subfolders have been removed.

New Apps
^^^^^^^^

- ANISE and BASIL
    - Methods for the detection and assembly of inserted sequence in High-Throughput Sequencing Data.

- BS Tools
    - Bisulfite read mapping and SNP and methylation level calling.

- Fiona
    - A parallel and automatic strategy for read error correction.

- Gustaf
    - Generic mUlti-SpliT Alignment Finder.

- Mason 2
    - A read simulator.

- NGS ROI
    - Region of Interest Analysis for NGS Data.

- Samcat
    - Concatenate and convert SAM/BAM files (faster than samtools).

- Seqcons 2
    - Compute consensus from sequences sequences with and without approximate alignment information.

- Yara
    - Yet another read aligner (replaces Masai).


Release 1.4.2
~~~~~~~~~~~~~

Documentation-only release backward compatible with 1.4.1.


Release 1.4.1
~~~~~~~~~~~~~

This minor release should be backward compatible with 1.4. It contains small fixes and many demos for improving the API documentation. Some file format functionality has been added.

Highlights
^^^^^^^^^^

- Many new demos and improved API documentation throughout the library.
- New file format support and tutorials for this functionality: VCF I/O, BED I/O, and improvements to GFF and GTF I/O.

Selected Bug Fixes
^^^^^^^^^^^^^^^^^^

- ``gff_io.h`` does not contain corrupt includes any more
- Gapped X-drop seed extension now works with score matrices such as BLOSUM60.
- SAM writer code now writes ``255`` for invalid ``MAPQ`` and ``0`` for invalid/unapplicable ``TLEN`` instead of ``*``.
- Fix in Postorder ParentLinks VSTree Iterator.
- ``SEQAN_PATH_TO_ROOT()`` can now be used in demo programs.
- Removing duplicate definition of ``SEQAN_ENABLE_TESTING`` in build system.
- Write support for ``char *`` for ``BamTagsDict``.
- Fix in ``StringEnumerator``.
- Fix writing out of file extension when writing KNIME plugins.

Release 1.4
~~~~~~~~~~~

Highlights
^^^^^^^^^^

- New read mappers applications Masai and RazerS 3.
- Extended and more robust I/O functionality in ``stream``, ``seq_io``, ``bam_io``, and ``gff_io``.
- Module arg_parse creates improved command line help and supports workflow engine integration.
    - Also see https://github.com/genericworkflownodes
- Greatly improved alignment module with better performance and interfaces.
- Greatly improved build system, ``find_package(SeqAn)`` for your CMake build systems.

New Apps
^^^^^^^^

- ALF
    - Alignment free sequence comparison.

- Breakpoint Calculator
    - Breakpoint computation for genomic alignments.

- Masai
    - Fast index-based read mapper.

- RazerS 3
    - Fast filtration-based, parallel read mapper.

- SnpStore
    - SNP and small indel calling.

Major App Updates
^^^^^^^^^^^^^^^^^

- All applications now use the ArgumentParser and have better CLI help.

- Rabema
    - Rewritten from scratch, includes BAM support.
    - Greatly lowered memory requirements.

- SeqCons
    - Fixing input bugs, supports SAM I/O now.

- Stellar
    - Major update improving running time, including bug fixes, and
      allowing for various alphabet types.

- MicroRazerS
    - Adding support for SAM output.

Major Library Updates
^^^^^^^^^^^^^^^^^^^^^

- Modules ``seq_io``, ``bam_io``, ``gff_io`` with I/O functionality.
- FM Index in module ``index``.
- Rewritten ``align`` module with better performance, more consistent interfaces.
- Split alignment module ``align_split``.
- Metaprogramming: introducing ``EnableIf``, ``DisableIf``, ``EnableIf2``, and ``DisableIf2`` metafunctions
- Module ``alignment_free`` for alignment free sequence comparison.
- Module ``journaled_set`` for managing many similar sequences.
- Faster open addressing q-gram index.
- generic support for memory mapped files via FileMapping class
- Adding module ``parallel`` with atomic operations in C++98.
- Greatly improved FragmentStore documentation.
- Adding ``position()``, ``operator-()``, ``operator[]`` with proxy functionality and relation operators to journaled string iterator.
- Pigeonhole-based filter algorithm.
- Parallel repeat finding.
- Clang support, C++11 support

Major Library Bug Fixes
^^^^^^^^^^^^^^^^^^^^^^^

- Fixing repeat finding on Dna5Q.
- Fixing insert size computation in store_all.h
- Fixing memory initialization problem in ``appendValue()`` for Block String.
- Default constructor of Iter modified, such that data_container and data_position are initialized.
- Fixed error loading Fasta on Windows.
- Fixed wrong StringSet size types, allow to easily subclass Alloc strings
- Now supports SAM files with missing read sequences
- Fixing SeqAn code for C++11
- FragmentStore fixes.

Miscellaneous
^^^^^^^^^^^^^

- Experimental support added platforms for ICC and PGI compilers.
- Experimental support for CUDA.
- Build System
    - Large updates to build system.
    - Includes ``FindSeqAn.cmake`` for easily using SeqAn in your own CMake build system.
    - Packaging now based on CPack
- Xcode plugin for MacPorts LLVM/Clang in Xcode 3 and 4
- Improved code generator ``skel.py``.
- Many minor bug fixes
- Cleaned code base
- Added test cases (e.g. Stellar)
- Improved documentation and added examples (Mason, Rabema, RazerS, etc.)
- Improving coding style compliance of Array String implementation.
- Various tool improvements (e.g. RazerS 3)
- Performance improvements.<|MERGE_RESOLUTION|>--- conflicted
+++ resolved
@@ -6,20 +6,18 @@
 Release 2.2.0
 ~~~~~~~~~~~~~
 
-<<<<<<< HEAD
+Library Features
+^^^^^^^^^^^^^^^^
+
+- Modifier:
+    - ModifiedString ModPadding: Expand a string with padding symbols, without changing the source.
+
 Selected Bug Fixes
 ^^^^^^^^^^^^^^^^^^
 
 - Split Alignment:
     - compute correct trace from split position.
     - allows flexible free-end gaps configuration.
-=======
-Library Features
-^^^^^^^^^^^^^^^^
-
-- Modifier:
-    - ModifiedString ModPadding: Expand a string with padding symbols, without changing the source.
->>>>>>> d9491eb9
 
 Release 2.1.1
 ~~~~~~~~~~~~~
