// We are using the following parameters in the paper:
//
// -nt 8 -g 100286070 -id 1 -e 0.01 -dsr 3 -krr 0.01 -os 0.3 -or 1 -l 0 0 -i 1000
//
// Setting options triggers quite complex behaviours that we need to simplify later.

//#define FIONA_NOERROROPTIMIZATION   //enable mode to emulate error correction by random encounter
#define SEQAN_PROFILE		// enable time measuring
//#define FIONA_MEMOPT		// small suffix array values (<16mio reads of length <256)
#define FIONA_USE_SA        // use binary search in a suffix array for traversal
#define FIONA_REDUCE_MEMORY
//#define FIONA_OVERLAP_WITH_EDIT_DISTANCE  // allow indels in the overlap (instead of only mismatches)
#define FIONA_CONSENSUS_REDUCE_MEMORY

//#define FIONA_MAX_CORRECTIONS_PER_BASE 3  // record and limit the number of found corrections per base

#define FIONA_MATCH_N
#define FIONA_MAXIMIZE_OVERLAPSUM   // instead of maximizing the SUM of left and right, simply use the MAXIMUM of left and right
#define FIONA_NO_SEPARATE_OVERLAPSUM //in this mode just save the max over left and right in the linked list of corrections and only keep one correction per position
#define FIONA_INTERNAL_MEMORY

// debugging
//#define SEQAN_DEBUG_INDEX
//#define SEQAN_DEBUG
//#define SEQAN_VERBOSE
//#define SEQAN_VVERBOSE

// iodebug
//#define SEQAN_DEBUG_OR_TEST_
//#define SEQAN_HEADER_PIPE_DEBUG



#define FIONA_ALLOWINDELS	// allow for indels (chooses a less compact FragmentStore)

//    // currently, consensus works only without indels
//    #ifndef FIONA_OVERLAP_WITH_EDIT_DISTANCE
//        #define FIONA_CONSENSUS
//    #endif
//
//    //#define FIONA_FIXED_OVERLAP_ERRORS  // use fixed (ISMB) instead of error rate dependent threshold for overlap errors
//
//    // Dave's proposal to locally chose the operation with maximal support
//    #define FIONA_MAXIMIZE_SUPPORT
//
//    //#define FIONA_DISTANCE_BASED_ERROR_OPTIMIZATION // in this mode errors are corrected independent of type (mismatch or indels) but constraining the corrections to be apart at least min_k distance on a read


#ifdef FIONA_ILLUMINA

//  Illumina settings (currently set above)

  #define FIONA_FIXED_OVERLAP_ERRORS
  #define FIONA_CONSENSUS
  #undef FIONA_OVERLAP_WITH_EDIT_DISTANCE
  #undef FIONA_MAXIMIZE_SUPPORT
  #undef FIONA_DISTANCE_BASED_ERROR_OPTIMIZATION
  #define FIONA_BINARY_NAME "fiona_illumina"

#else

//  Indel settings

  #undef FIONA_FIXED_OVERLAP_ERRORS
  #undef FIONA_CONSENSUS
  #define FIONA_OVERLAP_WITH_EDIT_DISTANCE
  #define FIONA_MAXIMIZE_SUPPORT
  #define FIONA_DISTANCE_BASED_ERROR_OPTIMIZATION
  #define FIONA_BINARY_NAME "fiona"

#endif


#if defined(_OPENMP)
    #include <omp.h>
    #define SEQAN_PARALLEL      // Only enable parallelism in fiona if OpenMP is enabled.
    #define FIONA_PARALLEL		// divide suffix tree into subtrees for each possible 3-gram
                                // and use process subtrees in parallel
    #if !defined(__MINGW32__) || defined(__amd64__) || defined(__x86_64__) || defined(__ia64__)
    // The parallel STL generates warnings in MinGW: "...parallel/compatibility.h:167:42: note: #pragma message: slow __fetch_and_add_64".
    // Thus, we do not enable it in this case.
        #define _GLIBCXX_PARALLEL
    #endif  // #if !defined(__MINGW32__) || defined(__amd64__) || defined(__x86_64__) || defined(__ia64__)
#else
    #warning "Please enable OpenMP."
    #define omp_get_wtime() 0
#endif  // #ifdef _OPENMP

// The q-gram length used for the q-gram index.  This has to be hard-coded as a precompiler definition since it is part
// of the template parameters for the indices.
#ifndef QGRAM_LENGTH
#define QGRAM_LENGTH 10                    // must be less or equal to fromLevel
#endif

// The hardcoded maximal indel length.
const unsigned int MAX_INDEL_LENGTH = 4;
// The hardcoded maximal number of rounds when using auto round detection.
const unsigned int MAX_NUM_ROUND = 6;

// The program's version and release date are kept here at the top of the file for easier maintenance.
const char * PROGRAM_VERSION = "0.2";

#include <iostream>
#include <fstream>
#include <cmath>
#include <ctime>
#include <string>
#include <sstream>
//#include <sys/resource.h>

// TODO (hugues) 
// 1_ Update all formulas of mixed poisson and binomial to use
// boost library
// 2_ Use the boost functions for all computations involving binomial/poisson

#include <seqan/basic.h>
#include <seqan/sequence.h>
#include <seqan/parallel.h>
#include <seqan/index.h>
#include <seqan/store.h>
#include <seqan/seq_io.h>
#include <seqan/arg_parse.h>
#include <seqan/version.h>

#if SEQAN_VERSION_MAJOR == 1 && SEQAN_VERSION_MINOR == 4
// in SeqAn 1.4.x the SA tree and the View classes were in extras
#include <../../include/seqan/index/index_sa_stree.h>
#include <../../include/seqan/basic/basic_view.h>
#include <../../include/seqan/sequence/iterator_range.h>
#endif

#include "index_qgram_parallel.h"

//Boost Math headers
#include <boost/math/distributions.hpp>
#include <boost/math/special_functions/binomial.hpp>

using boost::math::binomial;

#include <boost/numeric/ublas/matrix.hpp>

using namespace boost::numeric::ublas;



// TODO(holtgrew): This raises a warning with Boost 1.42. Deactivate warnings, activate again afterwards. The correct #pragma has to be used for each supported compiler.
//#include <boost/math/distributions/normal.hpp>

//#define MEDIAN

using namespace seqan;

#ifdef FIONA_ALLOWINDELS

	// NOTE:
	// Currently we have to change the StringSet spec of the readSeqStore
	// to Owner as ConcatDirect<> (default) is not able to notice if a read
	// changes its size (after correction).
	struct FionaStoreConfig:
		public FragmentStoreConfig<>
	{
        //typedef String<Dna5, Packed<> > TReadSeq;
        typedef String<Dna5> TReadSeq;
		typedef Owner<>	TReadSeqStoreSpec;
        typedef Owner<> TReadNameStoreSpec;
	};

	typedef FragmentStore<void, FionaStoreConfig> TFionaFragStore;
    typedef Value<TFionaFragStore::TReadSeqStore>::Type TRead;
    typedef Infix<TRead>::Type TReadPrefix;

#else

	struct FionaStoreConfig:
		public FragmentStoreConfig<>
	{
        //typedef String<Dna5, Packed<> > TReadSeq;
        typedef String<Dna5> TReadSeq;
        typedef Owner<> TReadNameStoreSpec;
	};

	typedef FragmentStore<void, FionaStoreConfig> TFionaFragStore;
    typedef Value<TFionaFragStore::TReadSeqStore>::Type TReadPrefix;

#endif

typedef StringSet<TReadPrefix> TReadPrefixes;
#ifdef FIONA_USE_SA
typedef Index<TFionaFragStore::TReadSeqStore, IndexSa<> > TFionaIndex;
#else
typedef Index<TFionaFragStore::TReadSeqStore, IndexWotd<> > TFionaIndex;
#endif
typedef Index<TReadPrefixes, IndexQGram< Shape<Dna5, UngappedShape<QGRAM_LENGTH> > > > TFionaQgramIndex;
//typedef Index<TFionaFragStore::TReadSeqStore, IndexQGram< Shape<Dna5, UngappedShape<5> > > > TFionaQgramIndex;


struct FionaPoisson_;
struct FionaExpected_;
struct FionaCount_;
struct FionaPoissonSens_;
struct FionaPoissonClassif_;

typedef Tag<FionaPoisson_> const FionaPoisson;
typedef Tag<FionaPoissonSens_> const FionaPoissonSens;
typedef Tag<FionaExpected_> const FionaExpected;
typedef Tag<FionaCount_> const FionaCount;
typedef Tag<FionaPoissonClassif_> const FionaPoissonClassif;


struct FionaCorrectedError
{
	unsigned int   correctReadId;
//	unsigned int   occurrences;
	unsigned short errorPos;
	unsigned short correctPos;
	unsigned short overlap;
	signed   char  indelLength;		// 0..mismatch, <0..deletion, >0..insertion
//	unsigned char  mismatches;
};

// Enum for representing the Fiona method.

enum FionaMethod
{
    CONTROL_FP,
    EXPECTED,
    CONTROL_FN,
    COUNT,
    CLASSIFIER
};

// Return a string with the name for the given Fiona method.

char const * methodName(FionaMethod m)
{
    switch (m)
    {
        case CONTROL_FP:
            return "CONTROL FALSE POSITIVES";
        case EXPECTED:
            return "EXPECTED";
        case CONTROL_FN:
            return "CONTROL FALSE NEGATIVES";
        case COUNT:
            return "COUNT";
        case CLASSIFIER:
            return "CLASSIFIER";
    }
    return "INVALID";
}

// Convert a valid method name into a FionaMethod.

FionaMethod methodForName(seqan::CharString const & str)
{
    if (str == "control_fp")
        return CONTROL_FP;
    else if (str == "expected")
        return EXPECTED;
    else if (str == "control_fn")
        return CONTROL_FN;
    else if (str == "count")
        return COUNT;
    else
        return CLASSIFIER;
}

struct FionaOptions
{
    // Verbosity:  0 - quiet, 1 - normal, 2 - verbose, 3 - very verbose.
    int verbosity;

	int64_t genomeLength;
	double strictness;
	unsigned acceptedMismatches;
	int maxIndelLength;
	bool autolevel;
	int fromLevel;
	int toLevel;
	unsigned cycles;
    unsigned cycle;
	double errorrate;
	double overlap_errorrate;
	double oddserrorreads;
	double wovsum;
    int debugRead, corrRead;
    unsigned packagesPerThread;
    int loopLevel;
    // Whether or not to append correction information into the FASTA output headers.
    bool appendCorrectionInfo;
    double kmerAbundanceCutoff;
    double kmerStdDevCutOff;
    int depthSampleRate;
    double timeComputeOverlapSum;

    // The number of errors to correct per read relative to the read length.
    double relativeErrorsToCorrect;

    CharString inputFilename;
    CharString outputFilename;

    FionaMethod method;
    int numThreads;

// internal parameters

	String<double> expectedTheoretical;
    String<int> errorCutoffs;
    String<unsigned> repeatCutoffs;
	matrix<double> overlapSumCutoffs;
	//create new String with allowed errors per Read that is used to skip further corrections on reads
	String<unsigned char> allowedCorrectionsPerRead;

	bool limitCorrPerRound;
	bool trimNsOnOutput;
    unsigned numSuperPackages;

	FionaOptions()
	{
        verbosity = 0;
        method = CLASSIFIER;
        numThreads = 1;
        limitCorrPerRound = true;
        trimNsOnOutput = true;
		genomeLength = 0;
		strictness = 0.0001;
		acceptedMismatches = 1;
		maxIndelLength = 1;
		cycles = 6;
        cycle = 1;
		autolevel = false;
		fromLevel = 0;
		toLevel = 0;
#ifdef FIONA_ILLUMINA
		errorrate = 0.01;
        kmerAbundanceCutoff = 0.01;
#else
		errorrate = 0.05;
        kmerAbundanceCutoff = 0.05;
#endif
		overlap_errorrate = 0;
		oddserrorreads = 0;
		wovsum = 0.3;
        debugRead = -1;
        corrRead = -1;
        packagesPerThread = 100;
        kmerStdDevCutOff = 2.0;
        depthSampleRate = 3;
        relativeErrorsToCorrect = 0.02;
        timeComputeOverlapSum = 0;
        loopLevel = -1;
        appendCorrectionInfo = false;
        numSuperPackages = 10;
	}
};

// Return C-style string "YES"/"NO" depending on the value of b.  Useful for printing options.

char const * yesNo(bool b)
{
    return b ? "YES" : "NO";
}

// Print options to out.

void printOptions(std::ostream & out, FionaOptions const & options)
{
    out << "__OPTIONS________________________________________________________\n"
        << "\n"
        << "MODE INFORMATION\n"
        << "\n";
#if defined(FIONA_PARALLEL)
    out << "  PARALLEL MODE            YES\n";
#else  // #if defined(FIONA_PARALLEL)
    out << "  PARALLEL MODE            NO\n";
#endif  // #if defined(FIONA_PARALLEL)
#if defined(FIONA_NOERROROPTIMIZATION)
    out << "  RANDOM ENCOUNTER MODE    YES\n";
#else  // #if defined(FIONA_NOERROROPTIMIZATION)
    out << "  RANDOM ENCOUNTER MODE    NO\n";
#endif  // #if defined(FIONA_NOERROROPTIMIZATION)
#if defined(FIONA_ALLOWINDELS)
    out << "  ALLOW INDELS MODE        YES\n";
#else  // #if defined(FIONA_ALLOWINDELS)
    out << "  ALLOW INDELS MODE        NO\n";
#endif  // #if defined(FIONA_ALLOWINDELS)
#if defined(FIONA_USE_SA)
    out << "  SUFFIX ARRAY MODE        YES\n";
#else  // #if defined(FIONA_USE_SA)
    out << "  SUFFIX ARRAY MODE        NO\n";
#endif  // #if defined(FIONA_USE_SA)
    out << "\n"
        << "CONSTANTS\n"
        << "\n"
        << "  K-MER LENGTH             " << QGRAM_LENGTH << "\n"
        << "  MAX INDEL LENGTH         " << MAX_INDEL_LENGTH << "\n"
        << "  MAX NUM ROUNDS           " << MAX_NUM_ROUND << "\n"
        << "\n"
        << "OPTIONS\n"
        << "\n"
        << "  METHOD                   " << methodName(options.method) << "\n"
        << "  GENOME LENGTH            " << options.genomeLength << "\n"
        << "  STRICTNESS               " << options.strictness << "\n"
        << "  ACCEPTED MISMATCHES      " << options.acceptedMismatches << "\n"
        << "  MAX INDEL LENGTH         " << options.maxIndelLength << "\n"
        << "  CYCLES                   " << options.cycles << "\n"
        << "  CYCLE                    " << options.cycle << "\n"
        << "  AUTOLEVEL                " << yesNo(options.autolevel) << "\n"
        << "  FROM LEVEL               " << options.fromLevel << "\n"
        << "  TO LEVEL                 " << options.toLevel << "\n"
        << "  ERROR RATE               " << options.errorrate << "\n"
        << "  ODDS ERROR READS         " << options.oddserrorreads << "\n"
        << "  WOV SUM                  " << options.wovsum << "\n"
        << "  RELATIVE ERRORS TO CORR. " << options.relativeErrorsToCorrect << "\n";
    if (options.debugRead != -1)
        out << "  DEBUG READ               " << options.debugRead << "\n";
    if (options.corrRead != -1)
        out << "  CORR READ                " << options.corrRead << "\n";
    out << "  PACKAGES PER THREAD      " << options.packagesPerThread << "\n"
        << "  KMER ABOUNDANCE CUTOFF   " << options.kmerAbundanceCutoff << "\n"
        << "  DEPTH SAMPLE RATE        " << options.depthSampleRate << "\n"
        << "  TIME COMPUTE OVERLAP SUM " << options.timeComputeOverlapSum << "\n";
    if (options.loopLevel != -1)
        out << "  LOOP LEVEL               " << options.loopLevel << "\n";
    out << "  APPEND CORRECTION INFO   " << yesNo(options.appendCorrectionInfo) << "\n"
        << "  NUM THREADS              " << options.numThreads << "\n"
        << "\n";
}

// used for profiling
struct FionaResources
{
    unsigned long   bucketBegin;
    unsigned long   bucketEnd;
    double          cpuTime;
    unsigned        investigatedNodes;
    unsigned        putCorrections;

    FionaResources():
        bucketBegin(0),
        bucketEnd(0),
        cpuTime(0),
        investigatedNodes(0),
        putCorrections(0) {}

    bool operator < (FionaResources const &right) const
    {
        return cpuTime > right.cpuTime;
    }
};

//Temp global variable num of families
unsigned int nfamilies = 0;


/*
new struct for Fiona to record several errors and their corrections per read
with support for different indels and both strands.
The struct is saved in a String<Correction> that essentially is a save efficient 
linked list of these structs. Therefore the first variable nextCorrection points to the 
position in the String where the next correction for that read position can be found.
The last linked list item for a read position holds the maxValue for int.
The array overlap records the maximum overlap sum observed for the forward and the reverse strand.
Note that for indel events special care must be taken if both strands are considered
as the indel position may differ relative to orientation. 
Note that the maximum recordable overlapsum is bounded by 65.535.

*/
struct CorrectionIndelPos
{
    unsigned int    nextCorrection;    // -1u..last correction
#ifndef FIONA_CONSENSUS_REDUCE_MEMORY
    unsigned int    correctReadId;
    unsigned short  correctPos;
#endif
    unsigned short  errorPos;
    unsigned char   onReverse:1;        // 0 if forward strand, 1 if reverse strand similar to boolean strand variable
    unsigned char   foundCorrections:7;
    unsigned short  overlap[2];         // 0..forward, 1..reverse
    Dna5            correctSeq[MAX_INDEL_LENGTH];
    signed char     indelLength;        // -x..insertion
                                        //  0..mismatch
                                        //  x..deletion
};

namespace seqan
{

	struct CargoQgramIndex
	{ 
        FionaOptions* optionsPtr;
	};

/*restriction for certain levels - between max and min, also table with frequency may be to use eventually TODO*/
	struct FionaNodeConstraints
	{ 
        unsigned replen_max; 
        unsigned replen_min;
//        String<unsigned> *repeatCutoffs;  
//        std::map<unsigned,double> frequency;
	};

	template <>
	struct Cargo<TFionaQgramIndex>
    {
		typedef CargoQgramIndex Type;
	}; 

	template <>
	struct Cargo<TFionaIndex> { 
		typedef FionaNodeConstraints Type; 
	}; 

#ifdef FIONA_MEMOPT

	typedef Pair<
		unsigned,
		unsigned,
		BitCompressed<24, 8>	// max. 16M reads of length < 256
	> TSAValue;

#else

	typedef Pair<
		unsigned,				// many reads
		unsigned short,			// of arbitrary length
		Pack
	> TSAValue;

#endif

	template <>
	struct SAValue< TFionaIndex > 
	{
		typedef TSAValue Type;
	};

	template <>
	struct SAValue< TFionaQgramIndex > 
	{
		typedef TSAValue Type;
	};

#ifndef FIONA_INTERNAL_MEMORY
	// use a mmap string for storing the q-grams
	template <>
	struct Fibre< TFionaQgramIndex, FibreSA > 
	{
#ifdef FIONA_REDUCE_MEMORY
		typedef String<TSAValue, External<ExternalConfigLarge<> > > Type;
#else
		typedef String<TSAValue, MMap<> > Type;
#endif
	};
#endif

#ifdef FIONA_PARALLEL

	template <>
	struct Fibre< TFionaIndex, FibreSA >
	{
		typedef Fibre< TFionaQgramIndex, QGramSA >::Type TSA;
#ifdef FIONA_REDUCE_MEMORY
        typedef Value<TSA>::Type TValue;
        typedef Range<TValue*> Type;
#else
		typedef Infix<TSA>::Type Type;
#endif
	};

#endif

    // Copy from store_io.h, could/should go into library.
    template <typename TFSSpec, typename TFSConfig, typename TFileName>
    bool loadReadsNoNames(FragmentStore<TFSSpec, TFSConfig> &store, TFileName &fileName, FionaOptions const & options)
    {
        //StringSet<String<Dna5, Packed<> >, Owner<ConcatDirect<> > > reads;

        SeqFileIn seqFile;
        if (!open(seqFile, toCString(fileName)))
            return false;

        // read sequences
    //    String<Dna5Q> seq;
    //    CharString qual;

        CharString _id;
        String<Dna5> seq;
        unsigned i = 0;

        while (!atEnd(seqFile))
        {
            readRecord(_id, seq, seqFile);
//            appendRead(store, seq/*, _id*/);
            appendValue(store.readSeqStore, seq);
            if (options.verbosity >= 1 && ++i % 100000 == 0)
                std::cout<<'.'<<std::flush;
        }
//        store.readSeqStore = reads;
        return true;
    }

    template <typename THash>
    inline bool
    hashContainsN(THash h)
    {
        // we assume that the hash value was computed for a Dna5 q-gram (sigma=5)
        while (h != 0)
        {
            if (h % 5 == 4)
                return true;
            h /= 5;
        }
        return false;
    }

    template <typename TDir>
    struct GreaterBucketSize
    {
        TDir const &dir;
        
        GreaterBucketSize(TDir const &dir_): dir(dir_) {}
        
        inline bool
        operator () (unsigned a, unsigned b)
        {
            return dir[a] > dir[b];
        }
    };

    template <typename TDir>
    inline void
    maskRepeatBuckets(TDir &dir, FionaOptions const & options)
    {
        typedef typename Value<TDir>::Type                              TDirValue;
        typedef typename MakeSigned<typename Size<TDir>::Type>::Type    TDirSize;

        const TDirValue PURGE_BUCKET = (TDirValue)-1;
        TDirSize dirLen = length(dir);

        if (options.verbosity >= 1)
            std::cerr << "Purge repetitive k-mers ........... " << std::flush;

        // extract bucket numbers
        uint64_t suffixCount = 0;
        String<unsigned> bktIdx;

//        #pragma omp parallel for reduction(+:suffixCount)
        for (TDirSize i = 0; i < dirLen - 1; ++i)
            if (dir[i] != PURGE_BUCKET && dir[i] > 0)
            {
                suffixCount += dir[i];
//                SEQAN_OMP_PRAGMA(critical)
                appendValue(bktIdx, i);
            }
        
        // sort them descendingly by bucket size
        ::std::sort(begin(bktIdx, Standard()), end(bktIdx, Standard()), GreaterBucketSize<TDir>(dir));
        
        // mask for removal of the largest buckets that 
        // contain overall at most 2% of all suffixes
        if (options.verbosity >= 1)
            std::cerr << " suffixes: " << suffixCount << std::endl;
        uint64_t threshN1 = (uint64_t)(suffixCount * options.kmerAbundanceCutoff);
        Dna5String kmer;
        suffixCount = 0;
        for (unsigned i = 0; i < length(bktIdx); ++i)
        {
            unsigned bkt = bktIdx[i];
            suffixCount += dir[bkt];
            if (suffixCount < threshN1)
            {
                dir[bkt] = PURGE_BUCKET;
                unhash(kmer, bkt, QGRAM_LENGTH);
                if (options.verbosity >= 2)
                    std::cerr << kmer << ' ' << std::flush;
            } else
                break;
        }
        if (options.verbosity >= 2)
            std::cerr << std::endl;
    }

    template <typename TDir>
    inline void
    maskRepeatBuckets2(TDir &dir, FionaOptions const & options)
    {
        typedef typename Value<TDir>::Type                              TDirValue;
        typedef typename MakeSigned<typename Size<TDir>::Type>::Type    TDirSize;
        typedef typename Iterator<String<unsigned> >::Type              TBktIter;

        const TDirValue PURGE_BUCKET = (TDirValue)-1;
        TDirSize dirLen = length(dir);

        if (options.verbosity >= 1)
            std::cerr << "Purge repetitive k-mers ........... " << std::flush;

        // extract bucket numbers
        uint64_t suffixCount = 0;
        String<unsigned> bktIdx;

//        #pragma omp parallel for reduction(+:suffixCount)
        for (TDirSize i = 0; i < dirLen - 1; ++i)
            if (dir[i] != PURGE_BUCKET && dir[i] > 0)
            {
                suffixCount += dir[i];
//                SEQAN_OMP_PRAGMA(critical)
                appendValue(bktIdx, i);
            }
        
        // sort them descendingly by bucket size
        ::std::sort(begin(bktIdx, Standard()), end(bktIdx, Standard()), GreaterBucketSize<TDir>(dir));

        TBktIter itFirst = begin(bktIdx, Standard());
        TBktIter itLast = end(bktIdx, Standard());

        // omit the disabled buckets in front
        while (dir[*itFirst] == PURGE_BUCKET && itFirst != itLast)
            ++itFirst;

        // omit the empty buckets in the back
        do {
            --itLast;
        } while (dir[*itLast] == 0 && itLast != itFirst);
        ++itLast;

        // compute k-mer median
        unsigned n = itLast - itFirst;
        std::cout<<std::endl;
        std::cout<<std::endl;
        std::cout<<dir[*itFirst]<<'\t'<<dir[*(itFirst+1)]<<'\t'<<dir[*(itFirst+2)]<<std::endl;
        std::cout<<dir[*(itLast-1)]<<'\t'<<dir[*(itLast-2)]<<'\t'<<dir[*(itLast-3)]<<std::endl;
        std::cout<<std::endl;
        std::cout<<std::endl;
        TDirValue median = dir[*(itFirst + n / 2)];
        double stdDev = 0;
        for (TBktIter it = itFirst; it != itLast; ++it)
        {
            double diff = (double)dir[*it] - (double)median;
            stdDev += diff * diff;
        }
        
        // compute k-mer standard deviation
        stdDev = std::sqrt(stdDev / (n - 1));
        TDirValue cutOff = median + stdDev * options.kmerStdDevCutOff;

        if (options.verbosity >= 1)
        {
            std::cerr << " k-mer median: " << median << std::endl;
            std::cerr << " k-mer stddev: " << stdDev << std::endl;
            std::cerr << " k-mer cutoff: " << cutOff << std::endl;
        }

        // remove bucket above the cut-off
        Dna5String kmer;
        for (TBktIter it = itFirst; it != itLast; ++it)
        {
            if (dir[*it] > cutOff)
            {
                dir[*it] = PURGE_BUCKET;
                unhash(kmer, *it, QGRAM_LENGTH);
                if (options.verbosity >= 2)
                    std::cerr << kmer << ' ' << std::flush;
            }
        }

        if (options.verbosity >= 2)
            std::cerr << std::endl;
    }

    inline bool
    _qgramDisableBuckets(TFionaQgramIndex &index)
    {
        typedef TFionaQgramIndex                    TIndex;
        typedef Fibre<TIndex, QGramDir>::Type       TDir;
        typedef Fibre<TIndex, QGramShape>::Type     TShape;
        typedef Value<TDir>::Type                   TDirValue;
        typedef MakeSigned<Size<TDir>::Type>::Type  TDirSize;
        typedef Host<TShape>::Type                  TValue;
        typedef ValueSize<TValue>::Type             TValueSize;

        const TDirValue PURGE_BUCKET = (TDirValue)-1;

        TDir &dir = indexDir(index);
        TDirSize dirLen = length(dir);
        TShape &shape = indexShape(index);
        String<TValue> kmer;

        // 1. manually remove all homopolymer repeats
        for (TValueSize x = 0; x < ValueSize<TValue>::VALUE; ++x)
        {
            clear(kmer);
            resize(kmer, length(shape), (TValue)x);
            dir[hash(shape, begin(kmer, Standard()))] = PURGE_BUCKET;
        }

        // 2. mask k-mers with Ns
        SEQAN_OMP_PRAGMA(parallel for)
        for (TDirSize i = 0; i < dirLen - 1; ++i)
            if (hashContainsN(i))
                dir[i] = PURGE_BUCKET;

        // 3. mask k-mers from repeat regions
        maskRepeatBuckets(dir, *(cargo(index).optionsPtr));
//        maskRepeatBuckets2(dir, *(cargo(index).optionsPtr));

        return true;
    }

    // check whether a string can be exactly be overlapped with itself
    // try different overlap offsets 1,...,6
    template <typename TString>
    inline bool
    isSelfRepetitive(TString const &str)
    {
        typedef typename Iterator<TString const, Standard>::Type TIterator;
        TIterator itBegin = begin(str, Standard());
        TIterator itEnd = end(str, Standard());
        
        unsigned maxOverlap = _min(6, (itEnd - itBegin) / 2);
        for (unsigned ofs = 1; ofs <= maxOverlap; ++ofs)
        {
            TIterator it1 = itBegin;
            TIterator it2 = itBegin + ofs;
            for (; it2 != itEnd; ++it1, ++it2)
                if (*it1 != *it2) break;
            if (it2 == itEnd)
            {
//                std::cerr << ofs << '\t' << str << " skipped." << std::endl;
                return true;
            }
        }
        return false;
    }


	/*TODO THIS FONCTION CAN BE CHANGED FOR THE FREQUENCY - here just one experience*/
	/*by the use also the frequency for A,T,G,C*/
	/*higher frequency - high level as min in which we will begin the searching*/

	/*hide the node between certain level*/
	template <typename TSpec>
	inline bool nodeHullPredicate(Iter<TFionaIndex, VSTree<TopDown<TSpec> > > &it)
	{	
		//Hugues: to parse all the node levels, I would use nodeDepth, e.g.
		//return nodeDepth(it) < cargo(container(it)).replen_max;
		return parentRepLength(it) <= cargo(container(it)).replen_max;
    }

	template <typename TSpec>
	inline bool nodePredicate(Iter<TFionaIndex, VSTree<TopDown<TSpec> > > &it)
	{
//		return true;
		FionaNodeConstraints &cons = cargo(container(it));
		unsigned repLen = parentRepLength(it);
		//the same here why isn't it nodeDepth ?
		//unsigned repLen = nodeDepth(it);
		/*TODO may utilise >=*/
		return cons.replen_min <= repLen && repLen <= cons.replen_max;
	}

}  // namespace seqan


// fill an array of type alphabet with the correction string
// of the correct read, in case the reverse sequence is seeked the 
// readID is changed accordingly.
template <typename TAlphabet, typename TValue,typename TValue2,typename TFragmentStore>
inline void getCorrectionString(TAlphabet array[], //the array has to be at least of length abs(indelLength)
                                signed char indelLength,
                                TValue correctReadId,
                                TValue2 correctPos,
                                bool strand,
                                TFragmentStore &store)
{
    typedef typename TFragmentStore::TReadSeqStore      TReadSeqStore;
    typedef typename Value<TReadSeqStore>::Type         TRead;
    typedef typename Iterator<TRead, Standard>::Type    TReadIterator;

    SEQAN_ASSERT_LEQ(indelLength, 0);
    if (strand)
    {
        // change the pos in the correctRead and the readID
        unsigned readCount = length(store.readSeqStore) / 2;

        // switch to reverse-complements
        if (correctReadId < readCount)
            correctReadId += readCount;
        else
            correctReadId -= readCount;

        // mirror positions
        correctPos = length(store.readSeqStore[correctReadId]) - correctPos;

		// for insertions the position is correct already
        if (indelLength == 0)
            --correctPos;
    }

    // from here on the correctPos and the readID should refer
    // to the forward strand respective to the error position
    TReadIterator it = begin(store.readSeqStore[correctReadId], Standard()) + correctPos;
    array[0] = *it;    // always copy first char (also for mismatches when indelLength==0)
    for (int i = 1; i < -indelLength; ++i)
        array[i] = *(++it); //store.readSeqStore[correctReadId][correctPos+i];
}

/*
update a Correction entry with a higher overlap sum if necessary
*/
	
template <typename TCorrection,typename TValue,typename TValueShort,typename TValue2,typename TAlphabet>
inline void updateCorrectionEntry(String<TCorrection> &correctionList,
                                  TValue posInCorrectionList,
                                  //			TValue2 correctReadId,
                                  //			TValue3 correctPos,
                                  TValueShort overlap,
                                  bool strand,
                                  TValue correctReadId,
				  TValue2 indelLength,
				  TAlphabet &correctSeq,
                                  TValue2 previousIndelLength)
{
    TValue pos = (strand)? 1: 0;
#ifdef FIONA_NO_SEPARATE_OVERLAPSUM
     pos=0;
     bool change = false;
#else
	(void) previousIndelLength;
        (void) correctSeq;
        (void) indelLength;
#endif

    //because we are querying this position for a potential update we had found a correction
    correctionList[posInCorrectionList].foundCorrections++;
    if (correctionList[posInCorrectionList].overlap[pos] < overlap)
    {
#ifndef FIONA_CONSENSUS_REDUCE_MEMORY
        correctionList[posInCorrectionList].correctReadId = correctReadId;  // for debugging only
#else
        (void)correctReadId;
#endif
        //			correctionList[posInCorrectionList].correctPos= correctPos;
#ifdef FIONA_NO_SEPARATE_OVERLAPSUM     
       change = true;
#endif
        correctionList[posInCorrectionList].overlap[pos] = overlap;
    }
#ifdef FIONA_NO_SEPARATE_OVERLAPSUM
         //check if the overlap sum is the same put the type of correction preferred
        else if(correctionList[posInCorrectionList].overlap[pos] == overlap){
	   if(previousIndelLength ==0)
                  return;
           if(indelLength ==0)
		change =true;
	   else if(indelLength > previousIndelLength)
		change= true;
	}
      if(change){
        //update the indeLength and string as well
	correctionList[posInCorrectionList].indelLength = indelLength;
         // add seq to array in the struct
     correctionList[posInCorrectionList].correctSeq[0] = correctSeq[0];    // we always copy the first char (even for deletions, which are rare)
     for(int i = 1; i < -indelLength; ++i)           // copy insertion string (indelLength < 0)
        correctionList[posInCorrectionList].correctSeq[i] = correctSeq[i];
        }
#endif 

    return;
}

/*
Basic function to fill a new CorrectionIndelPos with values.
The nextCorrection field is initialized with highest integer value.
*/

template <
    typename TCorrection,
    typename TPos1,
    typename TPos2,
    typename TAlphabet,
    typename TOverlap,
    typename TIndel,
    typename TSize,
    typename TId >
inline void fillCorrection(TCorrection &newCorrection,
                           //	TValue correctReadId,
                           TPos1 correctPos,
                           TPos2 errorPos,
                           TAlphabet correctSeq[],  //this should always be in forward direction
                           TOverlap overlap,
                           bool strand,
                           TIndel indelLength,
                           TSize readLength,
                           TId correctReadId)
{
    //TValue empty=maxValue(readLength);
    //fill Correction struct
    newCorrection.nextCorrection = maxValue<unsigned>();  // it will be the last correction in the linked list
#ifndef FIONA_CONSENSUS_REDUCE_MEMORY
    newCorrection.correctReadId = correctReadId;        // only for debugging purposes
    newCorrection.correctPos = correctPos;
#else
    (void)correctReadId;
    (void)correctPos;
#endif
    newCorrection.indelLength = indelLength;
    newCorrection.foundCorrections=1;
    if (!strand)
    {
        // forward
        newCorrection.errorPos = errorPos;
        newCorrection.overlap[0] = overlap;      // 0..forward, 1..reverse
        newCorrection.overlap[1] = 0;
	newCorrection.onReverse = 0;
    }
    else
    {
        // mirror positions
        newCorrection.errorPos = readLength - errorPos;
	newCorrection.onReverse = 1;
        // for insertions the position is correct already
        if (indelLength == 0)
            --newCorrection.errorPos;
        else if (indelLength > 0)  // deletion
            newCorrection.errorPos -= indelLength;

        newCorrection.overlap[1] = overlap;
        newCorrection.overlap[0] = 0;      // 0..forward, 1..reverse
    }
#ifdef FIONA_NO_SEPARATE_OVERLAPSUM
        //put is always in overlap[0]
        newCorrection.overlap[0] = overlap;      // 0..forward, 1..reverse
        newCorrection.overlap[1] = 0;
#endif

    // add seq to array in the struct
    newCorrection.correctSeq[0] = correctSeq[0];    // we always copy the first char (even for deletions, which are rare)
    for(int i = 1; i < -indelLength; ++i)           // copy insertion string (indelLength < 0)
        newCorrection.correctSeq[i] = correctSeq[i];
}


/*
	existsCorrectionAtPos computes given the error type and length
	if it corresponds to the same position.  
	The position has to be converted
	depending if on a different strand. 
	Example (forward sequence):
	A C G T A C G 
	0 1 2 3 4 5 6
	
	mismatch at forward position 2 
	Pos(reverse) = readLength - Pos(forward) -1 = 7-2-1=4

	insertion at forward position 2
	Pos(reverse) = readlength - Pos(forward) = 7-2 = 5 
	
	deletion of size del at position 2
	Pos(reverse) = readlength - Pos(forward) - del = 7-2-2 = 3
	
	We assume that the strand of the previousError that is given to the function
	is forward and as such that previousErrorPos is on the forward strand of the read
	If the position is the same the character(s) for the correction are compared with the entry 

*/
template <typename TValueShort, typename TValueShort2, typename TValueLength,typename TAlphabet, typename TAlphabet2>
inline bool existsCorrectionAtPos(TValueShort previousErrorPos,
                                  //	TValue2 previousCorrectReadId,
                                  signed char previousIndelLength,
                                  TAlphabet2 previousCorrectSeq[],
                                  TValueShort2 errorPos,
                                  //	TValue3 correctReadId,
                                  bool strand,
                                  signed char indelLength,
                                  TValueLength readLength,
                                  TAlphabet correctSeq[])
{
    (void)previousCorrectSeq;
    (void)correctSeq;
    //std::cerr << "in existsCorrectionAtPos, previousindelLength, indelLength"<<(int)previousIndelLength<<","<<(int)indelLength<<std::endl;

#ifdef FIONA_NO_SEPARATE_OVERLAPSUM
        //make extra part for new mode to avoid clash with FIONA_NOERROROPTIMIZATION  
	//here change strand pos already
        if (strand)
        {
            // mirror positions
            errorPos = readLength - errorPos;

            //for insertions the position is correct already
            if (indelLength == 0)
                --errorPos;
            else if (indelLength > 0)  // deletion
                errorPos -= indelLength;
        }

        if (errorPos == previousErrorPos)
            return true;
	else
            return false;

#endif

    if (previousIndelLength == indelLength)
    {

        //here change strand pos already
        if (strand)
        {
            // mirror positions
            errorPos = readLength - errorPos;

            //for insertions the position is correct already
            if (indelLength == 0)
                --errorPos;
            else if (indelLength > 0)  // deletion
                errorPos -= indelLength;
        }

#ifdef FIONA_NOERROROPTIMIZATION
        if (errorPos == previousErrorPos)
            return true;

#else    //this is the original part
        if (indelLength == 0)
        {
            //check here if position and alphabet character for correction is the same
            return errorPos == previousErrorPos && correctSeq[0] == previousCorrectSeq[0];
        }
        else if (indelLength > 0) //deletion in read no string to compare
        {
            return errorPos == previousErrorPos;
        }
        else
        {
            SEQAN_ASSERT_LT(indelLength, 0);
            //insertion in read
            if (previousErrorPos == errorPos)
            {
                int lcp = 0;
                for (; lcp < -indelLength; ++lcp)
                    if (correctSeq[lcp] != previousCorrectSeq[lcp])
                        break;
                return lcp == -indelLength;
            }
        }
#endif
    }
    return false;
}


// this lock augments a string class by thread-safety as follows:
//  - supports multiple concurrent readers (possibly waiting for writer to finish)
//  - supports only a single writer at a time (possibly waiting for readers or other writers to finish)
//  - the writer has higher priority than all readers
struct StringLock
{
    volatile unsigned readers;
    volatile unsigned writers;

    StringLock():
        readers(0),
        writers(0)
    {
    }
};

static StringLock correctionListLock;


inline void
lockReading(StringLock &lock)
{
    do
    {
        // wait for the end of a write access
        while (lock.writers != 0)
        {}

//        SEQAN_OMP_PRAGMA(atomic)
//        ++lock.readers;
        atomicInc(lock.readers);

        if (lock.writers == 0)
            break;

        // writer hasn't noticed us -> retry
//        SEQAN_OMP_PRAGMA(atomic)
//        --lock.readers;
        atomicDec(lock.readers);
    } while (true);
}

inline void
unlockReading(StringLock &lock)
{
//    SEQAN_OMP_PRAGMA(atomic)
//    --lock.readers;
    atomicDec(lock.readers);
}

inline void
lockWriting(StringLock &lock)
{
    // wait until we are the only writer
    while (atomicCas(lock.writers, 0u, 1u) != 0)
    {}

    // wait until all readers are done
    while (lock.readers != 0)
    {}
}

inline void
unlockWriting(StringLock &lock)
{
    lock.writers = 0;
}




/*
new function that returns the number of corrections already entered for a read position
	
*/
template <typename TCorrection,typename TValue, typename TId1, typename TPos,typename TReadStore>
inline unsigned
getFoundCorrections(
    String<TCorrection> const &correctionList,
    String<TValue> &firstCorrectionForRead,
    TId1 erroneousReadId,
    TPos errorPos,
    TReadStore & store)
{
    unsigned numReads = length(store.readSeqStore) / 2;

    // project errorPos on forward strand
    if (erroneousReadId >= numReads)
	{
        erroneousReadId -= numReads;
        // mirror positions
        errorPos = length(store.readSeqStore[erroneousReadId]) - errorPos;
	}

    unsigned numCorrections = 0;

    TValue currentPos = firstCorrectionForRead[erroneousReadId];
    while (currentPos != maxValue<TValue>())
    {
        if (correctionList[currentPos].errorPos == errorPos)
        {
            numCorrections = correctionList[currentPos].foundCorrections;
            break;
        }
        currentPos = correctionList[currentPos].nextCorrection;
    }
    return numCorrections;
}

/*
the add new linked list item append a new entry to the correctionList and 
takes care that the corresponding entries in firstCorrectionForRead are updated	
*/
template <typename TCorrection,typename TValue, typename TId1, typename TId2, typename TPos1,typename TPos2,typename TOverlap, typename TReadStore, typename TAlphabet>
inline void addCorrectionEntry(String<TCorrection> &correctionList,
                               String<TValue> &firstCorrectionForRead,
                               TId1 erroneousReadId,
                               TId2 correctReadId,
                               TPos1 correctPos,
                               TPos2 errorPos,
                               TOverlap overlap,
                               bool strand,
                               signed char indelLength,
                               //	TValueLength readLength,
                               TReadStore & store,
                               TAlphabet & correctSeq)
{
    //get Alphabet type from String here
    //Dna5 correctSeq[MAX_INDEL_LENGTH];
    //std::cerr <<abs( (int)indelLength) << " lll " << MAX_INDEL_LENGTH<<std::endl;
    // get the correction sequence
    //if(indelLength <= 0) //only get string if insertion in read or mismatch
    //	getCorrectionString(correctSeq,indelLength,correctReadId,correctPos,strand,store);
    /*	//DEBUG
     unsigned length2=abs((int)indelLength);
     if(indelLength ==0){
     length2=1;
     }
     std::cerr << "In add CorrectionEntry retrieved CorrectionSequence:";
     for(unsigned i =0;i<length2;++i)
     std::cerr << correctSeq[i];
     std::cerr << "errorPos,strand" <<errorPos<<strand<< std::endl;
     //DEBUG */
    //change the erroneousReadId if necessary
    unsigned numReads = length(store.readSeqStore) / 2;

    // switch to reverse-complements for strand
    if (erroneousReadId >= numReads)
        erroneousReadId -= numReads;
    //std::cerr << " erroneousReadID and dummy  " <<erroneousReadId<< ","<< dummyErroneousReadId<< std::endl;
    //TValue empty=maxValue(erroneousReadId);
    //first check if a Correction for erroneousReadId exists already

    TValue insertLinkAt = maxValue<TValue>();
    TValue currentPos = firstCorrectionForRead[erroneousReadId];
    while (currentPos != maxValue<TValue>())
    {
        TCorrection &corr = correctionList[currentPos];
        if (existsCorrectionAtPos(
                corr.errorPos,
                corr.indelLength,
                corr.correctSeq,
                errorPos,
                strand,
                indelLength,
                length(store.readSeqStore[erroneousReadId]),
                correctSeq))
        {
#ifndef FIONA_NOERROROPTIMIZATION
            updateCorrectionEntry(
                correctionList,
                currentPos,
                overlap,
                strand,
                correctReadId,
                indelLength,
                correctSeq,
                correctionList[currentPos].indelLength);
#endif
            return;
        }
        insertLinkAt = currentPos;
        currentPos = correctionList[currentPos].nextCorrection;
    }
    
    TCorrection newCorrection;
    fillCorrection(
        newCorrection,
        correctPos,
        errorPos,
        correctSeq,
        overlap,
        strand,
        indelLength,
        length(store.readSeqStore[erroneousReadId]),
        correctReadId);

    if (length(correctionList) == capacity(correctionList))
    {
        lockWriting(correctionListLock);
        reserve(correctionList, capacity(correctionList) + 1, Generous());
        unlockWriting(correctionListLock);
    }
    appendValue(correctionList, newCorrection);

    if (insertLinkAt == maxValue<TValue>())
        firstCorrectionForRead[erroneousReadId] = length(correctionList) - 1;
    else
        correctionList[insertLinkAt].nextCorrection = length(correctionList) - 1;

/*
    if(firstCorrectionForRead[dummyErroneousReadId] == maxValue<TValue>())
    {	//we are going to add the first Correction element for the read at the end later
        firstCorrectionForRead[dummyErroneousReadId] = (TValue) length(correctionList);
    }
    else
    {
        TValue currentPos = firstCorrectionForRead[dummyErroneousReadId];
        bool nextElem =true;
        while(nextElem)
        {
			if(existsCorrectionAtPos(correctionList[currentPos].errorPos,correctionList[currentPos].indelLength,correctionList[currentPos].correctSeq, errorPos, strand, indelLength, length(store.readSeqStore[erroneousReadId]),correctSeq) )
            {
				// add the new information if the overlap sum is bigger decided by addCorrectionInfo




#ifndef FIONA_NOERROROPTIMIZATION
				updateCorrectionEntry(correctionList,currentPos,overlap,strand,correctReadId,indelLength,correctSeq,correctionList[currentPos].indelLength);
#endif
				return;
			}
			if (correctionList[currentPos].nextCorrection != maxValue<TValue>())
            {
				currentPos = correctionList[currentPos].nextCorrection;
			}
            else
            {
				nextElem =false;
				//we have not found any similar correction item so we extend the last elem
				// in the linked list
                correctionList[currentPos].nextCorrection = (TValue) length(correctionList);
			}
        }
    }


// if we land here than either there was never an entry or no Correction entry
// of the same pos or error type. Therefore we
// create new Correction struct and add that to the list.

    //std::cerr<< "Put new correction:"<<correctReadId<<","<<correctPos<<","<<errorPos<<","<<overlap<<","<<strand<<","<<(int)indelLength<<std::endl;
    TCorrection newCorrection;
    fillCorrection(
        newCorrection,
        correctPos,
        errorPos,
        correctSeq,
        overlap,
        strand,
        indelLength,
        length(store.readSeqStore[erroneousReadId]),
        correctReadId);
    
    appendValue(correctionList,newCorrection);
*/
    return;
}

   template <typename TCorrection,typename TValue,typename TReadStore>
        inline void  _testCorrectionStruct(String<TCorrection> &correctionList, String<TValue> &firstCorrectionForRead,TReadStore &store)
	{
		// we assume we work with three reads here
		TValue empty = maxValue<TValue>();
		appendValue(firstCorrectionForRead,empty);
		appendValue(firstCorrectionForRead,empty);
		appendValue(firstCorrectionForRead,empty);
		signed char indelLength = 0;
		unsigned short  correctPos=12;
		unsigned short errorPos =24;
		unsigned short overlap =5;
		bool strand = false;
		unsigned int correctReadId=4;
		unsigned int erroneousReadId=0;
		unsigned int readLength =36; 
		TCorrection tester;
		Dna5 correctSeq[MAX_INDEL_LENGTH];
		correctSeq[0]='A';
		correctSeq[1]='T';
		String <int> Ovsumcutoffs;
		clear(Ovsumcutoffs);
		resize(Ovsumcutoffs, readLength+1, 0);
		// test to fill a Corrections we will work with all the time
		fillCorrection(tester,correctPos,errorPos,correctSeq,overlap,strand,indelLength,readLength,correctReadId); //mismatch
		// add correction to the overall list
		addCorrectionEntry(correctionList,firstCorrectionForRead,erroneousReadId,correctReadId,correctPos,tester.errorPos,tester.overlap[0],strand,tester.indelLength,store,correctSeq);
		
		//_dumpCorrectionList(correctionList, firstCorrectionForRead);	
		// create same entry with higher overlap sum
		tester.overlap[0]=12;
		addCorrectionEntry(correctionList,firstCorrectionForRead,erroneousReadId,correctReadId,correctPos,tester.errorPos,tester.overlap[0],strand,tester.indelLength,store,correctSeq);
		
		//_dumpCorrectionList(correctionList, firstCorrectionForRead);	
		//test adding same correction on different strand
		strand = true;
		erroneousReadId = 6; //because of reverse strand
		tester.errorPos=readLength-24-1;
		correctPos = readLength-12-1;
		tester.overlap[1]=8;
		addCorrectionEntry(correctionList,firstCorrectionForRead,erroneousReadId,correctReadId,correctPos,tester.errorPos,tester.overlap[1],strand,tester.indelLength,store,correctSeq);
		
		//_dumpCorrectionList(correctionList, firstCorrectionForRead);	
		//test adding new correction with indel at same position
		strand = false;
		erroneousReadId = 0; //because of forward strand
		correctPos=12;
		tester.errorPos=24;
		tester.overlap[0]=11;
		tester.indelLength=-2;
		addCorrectionEntry(correctionList,firstCorrectionForRead,erroneousReadId,correctReadId,correctPos,tester.errorPos,tester.overlap[0],strand,tester.indelLength,store,correctSeq);
		
		//_dumpCorrectionList(correctionList, firstCorrectionForRead);	
		//test adding new correction with indel at same position but on opposite strand
		strand = true;
		erroneousReadId = 6; //because of reverse strand
		correctPos= readLength - 12 -2;
		tester.errorPos = readLength - tester.errorPos - 2;
		tester.overlap[1]=13;
		tester.indelLength=-2;
		addCorrectionEntry(correctionList,firstCorrectionForRead,erroneousReadId,correctReadId,correctPos,tester.errorPos,tester.overlap[1],strand,tester.indelLength,store,correctSeq);

		//_dumpCorrectionList(correctionList, firstCorrectionForRead);	
		//test adding new correction with insertion at same position
		strand = false;
		erroneousReadId = 0; //because of forward strand
		correctPos = 12;
		tester.errorPos = 24;
		tester.overlap[0]=3;
		tester.indelLength=2;
		addCorrectionEntry(correctionList,firstCorrectionForRead,erroneousReadId,correctReadId,correctPos,tester.errorPos,tester.overlap[0],strand,tester.indelLength,store,correctSeq);

		//_dumpCorrectionList(correctionList, firstCorrectionForRead);	
		//test adding new correction with insertion at different position but on opposite strand
		strand = true;
		erroneousReadId = 6; //because of reverse strand
		correctPos = readLength - correctPos;
		tester.errorPos = readLength - tester.errorPos;
		tester.overlap[1]=7;
		tester.indelLength=2;
		addCorrectionEntry(correctionList,firstCorrectionForRead,erroneousReadId,correctReadId,correctPos,tester.errorPos,tester.overlap[1],strand,tester.indelLength,store,correctSeq);

		//_dumpCorrectionList(correctionList, firstCorrectionForRead);	
		//test adding new correction with insertion at same position but different correction sequence
		strand = false;
		erroneousReadId = 0; //because of forward strand
		correctPos = 2;
		tester.errorPos = 24;
		tester.overlap[1]=10;
		tester.indelLength=2;
		addCorrectionEntry(correctionList,firstCorrectionForRead,erroneousReadId,correctReadId,correctPos,tester.errorPos,tester.overlap[1],strand,tester.indelLength,store,correctSeq);

		//_dumpCorrectionList(correctionList, firstCorrectionForRead);	

		//add insertion Correction on reverse strand for new readID
		erroneousReadId=2;
		addCorrectionEntry(correctionList,firstCorrectionForRead,erroneousReadId,correctReadId,correctPos,tester.errorPos,tester.overlap[1],strand,tester.indelLength,store,correctSeq);

		//_dumpCorrectionList(correctionList, firstCorrectionForRead);	
		//add deletion Correction on reverse strand for new readID
		tester.errorPos = readLength - 24 - 2;
		tester.indelLength=-2;
		tester.overlap[1]=15;
		addCorrectionEntry(correctionList,firstCorrectionForRead,erroneousReadId,correctReadId,correctPos,tester.errorPos,tester.overlap[1],strand,tester.indelLength,store,correctSeq);


		//adding another mismatch for non-conficting indel correction
		erroneousReadId =0;
		strand = false;
		correctPos = 13;
		tester.errorPos = 13;
		tester.overlap[1]=97;
		tester.indelLength=0;
		addCorrectionEntry(correctionList,firstCorrectionForRead,erroneousReadId,correctReadId,correctPos,tester.errorPos,tester.overlap[1],strand,tester.indelLength,store,correctSeq);

		//adding yet another mismatch to test if several corrections are done for non-conficting indel correction
		erroneousReadId =0;
		strand = false;
		correctPos = 5;
		tester.errorPos = 7;
		tester.overlap[1]=90;
		tester.indelLength=0;
		addCorrectionEntry(correctionList,firstCorrectionForRead,erroneousReadId,correctReadId,correctPos,tester.errorPos,tester.overlap[1],strand,tester.indelLength,store,correctSeq);
		
		//adding another deletion for testing of output
		erroneousReadId =1;
		strand = false;
		correctPos = 12;
		tester.errorPos = 11;
		tester.overlap[1]=20;
		tester.indelLength=2;
		addCorrectionEntry(correctionList,firstCorrectionForRead,erroneousReadId,correctReadId,correctPos,tester.errorPos,tester.overlap[1],strand,tester.indelLength,store,correctSeq);
        _dumpCorrectionList(correctionList, firstCorrectionForRead,store);	

		//test non Conflicitng Correction selection
		//add several other corrections 
		FionaOptions options;

//unsigned numberCorrections = applyReadErrorCorrections(correctionList,firstCorrectionForRead,store, Ovsumcutoffs,options);
//		std::cout << "did "<< numberCorrections << " many corrections."<<std::endl;
		return;
	}
/*
	function that goes through all reads and prints there Corrections listed 
*/
template <typename  TCorrection,typename TValue, typename TStore>
inline void _dumpCorrectionList(
	String<TCorrection> const &correctionList,
	String<TValue> const &firstCorrectionForRead,
	TStore & store)
{
	// go through all reads and show which Corrections are listed
    for (unsigned int i =0;i< length(firstCorrectionForRead);i++)
    {
        std::cerr << "Found "<<length(correctionList)<<" corrections. Look at readID: " <<i<<std::endl;
        if (firstCorrectionForRead[i] != maxValue<TValue>())
        {
            std::cerr << "found Correction for read "<<i<< " at pos (in String<corrections>) "<< firstCorrectionForRead[i] << std::endl;
            _dumpCorrectionIndelPos(correctionList[firstCorrectionForRead[i]],i,store);
            TValue next = correctionList[firstCorrectionForRead[i]].nextCorrection;
            while (next != maxValue<TValue>())
            {
                std::cerr << "found Correction for read "<<i<< " at pos (in String<corrections>) "<< next << std::endl;
                _dumpCorrectionIndelPos(correctionList[next],i,store);
                next = correctionList[next].nextCorrection;
            }
        }	
    }
}
template <typename TCorrection, typename TStore>
inline void _dumpCorrectionIndelPos(
	TCorrection const &correction,
	unsigned errorReadId,
	TStore& store)
{
	std::cerr << "error___read_id\t" << errorReadId << std::endl;
	std::cerr << "error_pos      \t" << correction.errorPos << std::endl;
	std::cerr << "next correction\t" << correction.nextCorrection << std::endl;
#ifndef FIONA_CONSENSUS_REDUCE_MEMORY
	std::cerr << "correct_read_id\t" << correction.correctReadId << std::endl;
	std::cerr << "correct_pos    \t" << correction.correctPos << std::endl;
#endif
	std::cerr << "overlap        \t F:" << correction.overlap[0] << " R: " << correction.overlap[1] << std::endl;
	std::cerr << "indel_len      \t" << (int)correction.indelLength << std::endl;
	unsigned length=abs((int)correction.indelLength);
	if(correction.indelLength ==0){
		length=1;
	}
	std::cerr << "CorrectionSequence:";
	for(unsigned i =0;i<length;++i)
		std::cerr << correction.correctSeq[i];
	std::cerr << std::endl;
	std::cerr << "error___read   \t" << store.readSeqStore[errorReadId][correction.errorPos] << '\t';
#ifndef FIONA_CONSENSUS_REDUCE_MEMORY
         for (unsigned i = 0; i < correction.correctPos; ++i)
                 std::cerr << ' ';
#endif
     std::cerr << store.readSeqStore[errorReadId] << std::endl;
#ifndef FIONA_CONSENSUS_REDUCE_MEMORY
         std::cerr << "correct_read   \t" << store.readSeqStore[correction.correctReadId][correction.correctPos] << '\t';
         for (unsigned i = 0; i < correction.errorPos; ++i)
                 std::cerr << ' ';
     std::cerr << store.readSeqStore[correction.correctReadId] << std::endl;
#endif
}

/*matching string*/
inline bool strContains(std::string const & inputStr, std::string const & searchStr)
{
	return inputStr.find(searchStr) != std::string::npos;
}


template <typename TCorrection>
struct LessOverlap : public std::binary_function<TCorrection, TCorrection, bool >
{
    inline bool operator() (TCorrection const &a, TCorrection const &b) const
    {
        // sort by overlap
        if (a.overlap[0] != b.overlap[0])
            return a.overlap[0] > b.overlap[0];

        // if overlap equal prefer mismatches
        // if no mismatch prefer deletion
        if (a.indelLength == 0 || b.indelLength == 0)
            return a.indelLength == 0 && b.indelLength != 0;    // return (abs((int)a.indelLength) < abs((int)b.indelLength));
        else
            return a.indelLength > b.indelLength;
    }
};

template <typename TCorrection>
struct LessPositionOverlap : public std::binary_function<TCorrection, TCorrection, bool >
{
    inline bool operator() (TCorrection const &a, TCorrection const &b) const
    {
        // check difference in position
        if (a.errorPos != b.errorPos)
            return a.errorPos > b.errorPos;

        // if position is the same sort by overlap
        if (a.overlap[0] != b.overlap[0])
            return a.overlap[0] > b.overlap[0];

        // if overlap equal prefer mismatches
        // if no mismatch prefer deletion
        if (a.indelLength == 0 || b.indelLength == 0)
            return a.indelLength == 0 && b.indelLength != 0;    // return (abs((int)a.indelLength) < abs((int)b.indelLength));
        else
            return a.indelLength > b.indelLength;
    }
};




template<typename TCorrection,typename TValue,typename TReadStore>
inline unsigned applyReadErrorCorrections(String<TCorrection> const &correctionList,
                                          String<TValue> &firstCorrectionForRead,
                                          TReadStore & store,
                                          FionaOptions & options)
{
    if (options.verbosity >= 1)
    {
        std::cerr << "Find non conflicting Corrections\n"
                  << "Length of the linked list is " << length(correctionList) << "\n"
                  << "  => length " << length(correctionList) * sizeof(TCorrection) << " bytes\n"
                  << "Capacity of the linked list is " << capacity(correctionList) << "\n"
                  << "  => capacity " << capacity(correctionList) * sizeof(TCorrection) << " bytes\n";
    }

    unsigned numberCorrections = 0;
    String<TCorrection> possibleCorrections;
    String<unsigned int> correctionsToSave;

    SEQAN_OMP_PRAGMA(parallel for schedule(guided) private(correctionsToSave, possibleCorrections) reduction(+ : numberCorrections))
    for (int readId = 0; readId < (int)length(firstCorrectionForRead); ++readId)
    {
        // descend if correction exists
        TValue corrId = firstCorrectionForRead[readId];
        if (corrId == maxValue<TValue>())
            continue;

        // step through linked list and collect corrections
        clear(possibleCorrections);
        do
        {
            appendValue(possibleCorrections, correctionList[corrId]);
            TCorrection & correction = back(possibleCorrections);

            //add the overlap values for both strand for the new object in the string
#ifdef FIONA_MAXIMIZE_OVERLAPSUM
            correction.overlap[0] = _max(correction.overlap[0], correction.overlap[1]);
#else
            correction.overlap[0] += correction.overlap[1];
#endif
            //_dumpCorrectionIndelPos(correction, readId);
            corrId = correction.nextCorrection;
        } while (corrId != maxValue<TValue>());

        //sorting by Position first to get the best correction per Position
        //sorting is done arbitrarily from large to small(right to left)

        std::sort(begin(possibleCorrections, Standard()), end(possibleCorrections, Standard()), LessPositionOverlap<CorrectionIndelPos>());

#ifndef FIONA_NO_SEPARATE_OVERLAPSUM
	//only remove if several corrections per position are saved

        if (readId == options.debugRead)
        {
            std::cerr << "output after sorting for positions and removal of positions"<<std::endl;
            for (unsigned j=0;j<length(possibleCorrections);++j)
            {
                std::cerr << "Output for read "<<readId<<"entry "<<j<<std::endl;
                _dumpCorrectionIndelPos(possibleCorrections[j],readId,store);
            }
        }  //output for read

        //go through all Correction struct and keep only the first per Position
        if (length(possibleCorrections) > 1)
        {
            unsigned lastErrorPos = possibleCorrections[0].errorPos;
            unsigned differentPos = 1;
            //std::cerr <<"length if corectios: "<<length(possibleCorrections)<<std::endl;
            for (unsigned j = 1; j < length(possibleCorrections); ++j)
            {
                // if position decreases means we found a new error position
                if (possibleCorrections[j].errorPos < lastErrorPos)
                {
                    lastErrorPos = possibleCorrections[j].errorPos;
                    //if we skipped Correction entries that had been on the same position
                    //move the Correction with new position forward to differentPos
                    if (j != differentPos)
                        possibleCorrections[differentPos] = possibleCorrections[j];
                    ++differentPos;
                }
            }
            //finally resize to the length of different Positions found
            resize(possibleCorrections, differentPos);
        }//finished the cases with more than one Correction

#endif //FIONA_NO_SEPARATE_OVERLAPSUM

        /*/output for debug
         std::cerr << "output after sorting for positions and removal of positions"<<std::endl;
         for(unsigned j=0;j<length(possibleCorrections);++j){
         std::cerr << "entry "<<j<<std::endl;
         _dumpCorrectionIndelPos(possibleCorrections[j],readId);

         }*/

        //sorting by overlap sum now
#ifndef FIONA_NOERROROPTIMIZATION    //dont sort in random encounter (local) mode
        std::sort(begin(possibleCorrections, Standard()), end(possibleCorrections, Standard()), LessOverlap<CorrectionIndelPos>());
#endif
        //go through all Correction struct and keep the ones with highest overlapsum
        // and without conflict in terms of error type
        // execute all correctins that are mismatches and have a higher overlapsum than the best indel correction
        //create a new array that saves which correction should be used to accomodate letter N corrections
        clear(correctionsToSave);
        appendValue(correctionsToSave, 0);

#ifndef FIONA_NOERROROPTIMIZATION

        unsigned errorReadLength = length(store.readSeqStore[readId]);

#ifndef FIONA_DISTANCE_BASED_ERROR_OPTIMIZATION
        // if indel use just the first correction except there are Ns
        bool notFoundCorrectionLimit = (possibleCorrections[0].indelLength == 0);
	
	if(notFoundCorrectionLimit){  //if indel dont do anything more
        for (unsigned j = 1; j < length(possibleCorrections); ++j)
        {
            if (possibleCorrections[j].indelLength != 0)
                continue;

            // Todo (Hugues) integrate varying k when available.
            if (notFoundCorrectionLimit
                && possibleCorrections[j].overlap[0] > options.overlapSumCutoffs(errorReadLength, possibleCorrections[j].errorPos))
            {
                // if not too many corrections are found do the correction and proceed
                if (length(correctionsToSave) < (unsigned) options.allowedCorrectionsPerRead[readId])
                {
                    appendValue(correctionsToSave, j);
                    continue;
                }

                // dont pick any further corrections
                notFoundCorrectionLimit = false;
            }

            // special test to check for letter N corrections which where not detected above
            if (ordValue(store.readSeqStore[readId][possibleCorrections[j].errorPos]) == 4)
                appendValue(correctionsToSave, j);
        }
        }//endif

#else //new mode that uses distances between corrections 
    unsigned int next = 1;
	while (next < length(possibleCorrections))
	{
        if (possibleCorrections[next].overlap[0] <= options.overlapSumCutoffs(errorReadLength, possibleCorrections[next].errorPos))
        {
            ++next;  // skip this correction
            continue;
        }

        bool add = true;
		for(unsigned int i = 0; i < length(correctionsToSave); i++){
			//check if the distance between correction positions is apart min_k to each correction accepted
			if(abs(possibleCorrections[correctionsToSave[i]].errorPos-possibleCorrections[next].errorPos) <= options.fromLevel){
				add=false;
				break;
			}
		}
		if (add)
			appendValue(correctionsToSave, next);

        next++;  //check the next possible correction in the list
	}
#endif


#else 
        //do all corrections if no global mode
        resize(correctionsToSave, length(possibleCorrections));
        for (unsigned j = 0; j < length(possibleCorrections); ++j)
            correctionsToSave[j] = j;
#endif

        //decrease the number of allowed Corrections
        options.allowedCorrectionsPerRead[readId] -= length(correctionsToSave);

        // apply the corrections this part is very similar to the original end of the function applyReadErrorCorrections
        // in the first Fiona version but that we dont need to copy the original reads as we have saved the correction string in the
        // CorrectionIndelPos struct.
        numberCorrections += length(correctionsToSave);

        unsigned correction;
        //for (unsigned int correction =0;correction < numberOfValidCorrections; ++correction)
        for (unsigned count = 0; count < length(correctionsToSave); ++count)
        {
            correction = correctionsToSave[count]; //set the position in the CorrectionString we are executing now
//	    SEQAN_OMP_PRAGMA(critical) {	
//	    std::cout << "found " << (unsigned ) getFoundCorrections(correctionList,firstCorrectionForRead,
//                                 (unsigned) readId, possibleCorrections[correction].errorPos, false, store)<< "corrections read:" << readId<< " pos:" << possibleCorrections[correction].errorPos << std::endl;
//	    }

            if ((unsigned)readId == (unsigned) options.debugRead)
                //if(readId == 18473)
            {
                std::cerr << "BEFORE:" << std::endl;
                _dumpCorrectionIndelPos(possibleCorrections[correction], readId,store);
            }
            //SEQAN_OMP_PRAGMA(critical) {
            //    _dumpCorrectionsIndelPos(possibleCorrections[]
            //}

            std::ostringstream m;
            if (options.appendCorrectionInfo)
            {
                // Start the read correction information with the common prefix " corrected:\t" if it is empty.
                if (empty(store.readNameStore[readId]))
                    m << " corrected:\t";
                else
                    m << "\t";
            }

            if (possibleCorrections[correction].indelLength == 0)
            {
#ifndef FIONA_CONSENSUS_REDUCE_MEMORY
                m << possibleCorrections[correction].errorPos << "(" << options.cycle <<',' <<possibleCorrections[correction].overlap[0] << ","<<possibleCorrections[correction].correctReadId<<"):" << store.readSeqStore[readId][possibleCorrections[correction].errorPos] << "->" << possibleCorrections[correction].correctSeq[0];
#else
                m << possibleCorrections[correction].errorPos << "(" << options.cycle <<',' <<possibleCorrections[correction].overlap[0] << ",???"<<"):" << store.readSeqStore[readId][possibleCorrections[correction].errorPos] << "->" << possibleCorrections[correction].correctSeq[0];
#endif
                store.readSeqStore[readId][possibleCorrections[correction].errorPos] = possibleCorrections[correction].correctSeq[0];
            }
#ifdef FIONA_ALLOWINDELS
            else if (possibleCorrections[correction].indelLength > 0)
            {
#ifndef FIONA_CONSENSUS_REDUCE_MEMORY
                m << possibleCorrections[correction].errorPos << "(" << options.cycle <<',' <<possibleCorrections[correction].overlap[0] << ","<<possibleCorrections[correction].correctReadId<<"):-" << infix(store.readSeqStore[readId], possibleCorrections[correction].errorPos, possibleCorrections[correction].errorPos + possibleCorrections[correction].indelLength);
#else
                m << possibleCorrections[correction].errorPos << "(" << options.cycle <<',' <<possibleCorrections[correction].overlap[0] << ",???"<<"):-" << infix(store.readSeqStore[readId], possibleCorrections[correction].errorPos, possibleCorrections[correction].errorPos + possibleCorrections[correction].indelLength);
#endif
                erase(store.readSeqStore[readId], possibleCorrections[correction].errorPos, possibleCorrections[correction].errorPos + possibleCorrections[correction].indelLength);
            } else {
#ifndef FIONA_CONSENSUS_REDUCE_MEMORY
                m << possibleCorrections[correction].errorPos << "(" << options.cycle <<',' <<possibleCorrections[correction].overlap[0] <<","<<possibleCorrections[correction].correctReadId<<"):+";
#else
                m << possibleCorrections[correction].errorPos << "(" << options.cycle <<',' <<possibleCorrections[correction].overlap[0] <<",??"<<"):+";
#endif
                String<Dna5> proxy;  //TODO: construct is ugly
                resize(proxy,abs(possibleCorrections[correction].indelLength),Exact());
                proxy=infix(possibleCorrections[correction].correctSeq,0,(unsigned) abs(possibleCorrections[correction].indelLength));
                m << proxy;
                insert(store.readSeqStore[readId], possibleCorrections[correction].errorPos,proxy);
            }
#endif
#ifdef FIONA_DISTANCE_BASED_ERROR_OPTIMIZATION
            //correct offset of subsequent error positions downstream of the current pos after indel corrections
            if(possibleCorrections[correction].indelLength != 0){
		//SEQAN_OMP_PRAGMA(critical) {     
		//std::cerr << "Did (read/length) " << readId << "/"<<length(store.readSeqStore[readId])<< " ) e-pos/indel " << possibleCorrections[correction].errorPos << "/" << (int)possibleCorrections[correction].indelLength << std::endl;
		//}
                  for(unsigned nextcount = count+1; nextcount < length(correctionsToSave); ++nextcount)
                  {
             	      unsigned nextcorrection = correctionsToSave[nextcount];
                      if(possibleCorrections[nextcorrection].errorPos > possibleCorrections[correction].errorPos){
                          possibleCorrections[nextcorrection].errorPos -= (int) possibleCorrections[correction].indelLength;  
		//SEQAN_OMP_PRAGMA(critical) {     std::cerr << readId << " changed occurrence " << " ) e-pos/indel " << possibleCorrections[nextcorrection].errorPos << "/" << (int)possibleCorrections[nextcorrection].indelLength << std::endl; }
                        }
                  }
            }
#endif  //DISTANCE_BASED_ERROR_OPTIMIZATION

            // Extend the read correction information if configured to do so.
            if (options.appendCorrectionInfo)
                append(store.readNameStore[readId], m.str());
        }
    }
    //give her the number of corrections
    return numberCorrections;
}




///Functions interpretation of results
//Proba of a read with no error
template <typename TErrorRate, typename TPrefixLen>
inline double probabilityNoError(TErrorRate perrorrate, TPrefixLen k)
{
	return pow(1.0 - perrorrate, (double) k);
}

// factorial
template <typename TValue>
inline double factorial(TValue n)
{
	double fact = 1.0;
	for (TValue i = 2; i <= n; ++i)
		fact *= i;
	return fact;
}

#ifdef CAN_BE_REMOVED
// Expected value - general, use if all reads have the same length
template <typename TExpectedValues, typename TReadSet, typename TGenomeSize>
void expectedValueEqualReadsLength(TExpectedValues & expected, TReadSet const & readSet, TGenomeSize const genomeLength)
{
	//
	//	E(m) = (read_length - suffix_length + 1) * numberReads / genomeLength
	//

	// without reverse complement
	unsigned readCount = length(readSet) / 2;
	unsigned readLength = length(readSet[0]);

	clear(expected);
	for (unsigned suffixLength = 0; suffixLength <= readLength; ++suffixLength)
		append(expected, (readLength - suffixLength + 1) * readCount / (double)genomeLength);
}
#endif

// Calculate a read length histogram
// Excluding reverse complements
template <typename TReadLengthHist, typename TReadSet>
void computeReadLengthHistogram(TReadLengthHist &readLenHist, TReadSet const &readSet)
{
    clear(readLenHist);
    unsigned numReads = length(readSet) / 2;
	for (unsigned i = 0; i < numReads; ++i)
	{
		unsigned readLength = length(readSet[i]);
		if (readLength >= length(readLenHist))
			resize(readLenHist, readLength + 1, 0);
		++readLenHist[readLength];
	}    
}

// Expected value for set of reads with different length
// Also gets the expected number of erroneous reads
template <typename TExpectedValues, typename TNumRead, typename TGenomeSize, typename TErrorrate>
double expectedValueTheoretical(TExpectedValues & expected, String<TNumRead> const &readLenHist, TGenomeSize const genomeLength, TErrorrate const errorrate)
{
	//
	//	E(m) = (8 - suffix_length + 1) * numberReads / genomeLength
	//
    	
	double nerrreads = 0.0;

	// a = read_length - suffix_length + 1
	clear(expected);
	resize(expected, length(readLenHist), 0.0);
	for (unsigned readLen = 1; readLen < length(readLenHist); ++readLen)
	{
        TNumRead numReads = readLenHist[readLen];
        if (numReads == 0)
            continue;

		if (errorrate != 0.0)
			nerrreads += numReads * (1 - probabilityNoError(errorrate, readLen));

		for (unsigned suffixLength = 0; suffixLength <= readLen; ++suffixLength)
		{
			double a = readLen - suffixLength + 1;
			expected[suffixLength] += a * (double)numReads / (double)genomeLength;
		}
	}
	return nerrreads;
}

/* Standard Deviation */
template <typename TDeviationValues, typename TReadSet, typename TGenomeSize>
void standardDeviation(TDeviationValues & deviation, TReadSet const & readSet, TGenomeSize const genomeLength)
{
	// without reverse complement
	unsigned readCount = length(readSet) / 2;
	unsigned readLength = length(readSet[0]);

	//
	//	SD(m)= numberReads*((read_length - suffix_length + 1)/genomeLength 
	//			- (read_length - suffix_length + 1)^2/genomeLength ^2)
	//

	double valueFirst;
	double valueSecond;
	resize(deviation, readLength + 1);
	for (unsigned suffixLength = 0; suffixLength <= readLength; ++suffixLength)
	{
		valueFirst  = (readLength - suffixLength + 1) / (double)genomeLength;
		valueSecond = valueFirst * valueFirst;
		deviation[suffixLength] = sqrt((valueFirst - valueSecond) * readCount);	
	}
}


//P(X = k) for X ~ Poisson
////  WARNING These computation of poisson values are not accurate 
////  for low probabilities !!! 
////  around 50% relative error at 1e-5 proba
template <typename TValue, typename TMean>
inline double dpois(TValue k, TMean mean)
{
	return pow(mean, (double)k) * exp(-mean) / factorial(k);
}

// cumulative poisson distribution
// P(X <= k) with X ~ Poisson(mean)
template <typename TValue, typename TMean>
inline double ppois(TValue k, TMean mean)
{
	// return gsl_cdf_poisson_P(k,mean);
	double negExp = exp(-mean);
	double pValue = 0.0;
	double pow = 1.0;
	double fact = 1.0;
	for (TValue i = 0; i <= k; ++i, fact *= i){
		pValue += pow * negExp / fact;
		pow *= mean;
	}
	return pValue;
}

// give the highest k such that P(X < c) <= alpha with X ~ Poisson(lambda)
// carefull it's exclusive (for compatibility with the cutoff mode)
template <typename TPValue, typename TMean>
inline unsigned qpois(TPValue alpha, TMean lambda){
	double negExp = exp(-lambda);
	double pValue = 0.0;
	double pow = 1.0;
	double fact = 1.0;
	unsigned k = 0;
	while (pValue <= alpha){
		pValue += pow * negExp / fact;
		k++;
		pow *= lambda;
		fact *= k;
	}
	return k;
}

//Estimate the two first terms of the error part into the mixture
//this is only valid for error rate sufficiently low (ie  < 5%..)
//
template <typename TValue, typename TMean, typename TErrorrates, typename TPrefixLen>
inline double dpoismixerror(TValue k, TMean lambda, TErrorrates errorrate, TPrefixLen prefixlen)
{
	double noerrlm2 = pow(1.0 - errorrate, prefixlen - 2.0);
	double noerrlm1 = noerrlm2 * (1-errorrate);
	double errexp1err = lambda * noerrlm1 * (errorrate/3);
	double errexp2err = lambda * noerrlm2 * (errorrate/3) * (errorrate/3);
//	double perr1 = ((double) prefixlen) * noerrlm1* errorrate ;
//	double perr2 = ((double) prefixlen * (prefixlen -1.0) / 2 ) * noerrlm2 * (errorrate) *(errorrate);
	double perr1 =  noerrlm1 ;
	double perr2 =  ((prefixlen -1.0) / 2 )* noerrlm2 * errorrate;
	double sc = perr1 + perr2;
	perr1 /= sc; 
	perr2 /= sc; 
	double proba;
	proba = perr1 * dpois(k, errexp1err) + perr2 * dpois(k, errexp2err);
	return(proba);
}
			 
// cdf for a poisson mixture of errors, given the 
// expected value on the real reads before sequencing
//// WARNING THIS IS extremely sensitive  !! 
///
template <typename TValue, typename TMean, typename TErrorrates, typename TPrefixLen>
inline double ppoismixerror(TValue k, TMean lambda, TErrorrates errorrate, TPrefixLen prefixlen)
{
	double noerrlm2 = pow(1.0 - errorrate, prefixlen - 2.0);
	double noerrlm1 = noerrlm2 * (1-errorrate);
	double errexp1err = lambda * noerrlm1 * (errorrate/3);
	double errexp2err = lambda * noerrlm2 * (errorrate/3) * (errorrate/3);
	double perr1 = prefixlen * noerrlm1* (errorrate) ;
	double perr2 = (prefixlen * (prefixlen -1) / 2 ) * noerrlm2 * (errorrate) *(errorrate);
	double sc = perr1 + perr2;
	perr1 /= (sc); 
	perr2 /= (sc); 
	double negExp1err = exp(-errexp1err); //
	double negExp2err = exp(-errexp2err);
	double pow1err = 1.0;
	double pow2err = 1.0;
	double fact = 1.0;
	double pValue = 0.0;
//	std::cerr << "Level " << prefixlen << " and params for correc\n";
//	std::cerr << "Expected and comp: " << lambda << " - " << errexp1err << " - " << errexp2err << "\n";
//	std::cerr << "the observed count: " << k << ", perr is " << perr1 << " - " << perr2  << "\n";
	TValue i = 0;
    for (i = 0; i <= k; ++i, fact *= i){
        pValue += perr1 * pow1err * negExp1err / fact;
		pValue += perr2 * pow2err * negExp2err / fact;
		pow1err *= errexp1err; 
		pow2err *= errexp2err;
//		std::cerr << "alpha =" << pValue << std::endl;
	}
	return pValue;
}

///Similar to qpois for the mixture of poisson distributions with error proportions
template <typename TPValue, typename TMean, typename TErrorrates, typename TPrefixLen>
inline unsigned qpoismixerror(TPValue alpha, TMean lambda, TErrorrates errorrate, TPrefixLen prefixlen)
{
	double noerrlm2 = pow(1.0 - errorrate, prefixlen - 2.0);
	double noerrlm1 = noerrlm2 * (1-errorrate);
	double errexp1err = lambda * noerrlm1 * (errorrate/3);
	double errexp2err = lambda * noerrlm2 * (errorrate/3) * (errorrate/3);
	double perr1 = prefixlen * noerrlm1* (errorrate) ;
	double perr2 = (prefixlen * (prefixlen -1) / 2 ) * noerrlm2 * (errorrate) *(errorrate);
	double sc = perr1 + perr2;
	perr1 /= (sc); 
	perr2 /= (sc); 
	double negExp1err = exp(-errexp1err); //
	double negExp2err = exp(-errexp2err);
	double pow1err = 1.0;
	double pow2err = 1.0;
	double fact = 1.0;
	double pValue = 0.0;
	unsigned k = 0;
	//std::cerr << "Level " << prefixlen << " and params for correc\n";
	//std::cerr << "Expected and comp: " << lambda << " - " << errexp1err << " - " << errexp2err << "\n";
	//std::cerr << "the observed count: " << k << ", perr is " << perr1 << " - " << perr2  << "\n";
	while (pValue <= alpha){
        pValue += perr1 * pow1err * negExp1err / fact;
		pValue += perr2 * pow2err * negExp2err / fact;
		k++;
		pow1err *= errexp1err; 
		pow2err *= errexp2err;
		//std::cerr << "alpha =" << pValue << std::endl;
		fact *= k;
	}
	return k;
}

//
//Cutoff value under a classification scheme according to sign( log {P(X = c| error) / P(X = c |no error)} + log(prior)) 
//prior = 0 does automatic adjustment of priors according to the number of expected errors
template <typename TOddsRatio, typename TMean, typename TErrorrates, typename TPrefixLen>
inline unsigned PoisClassifCutoff(TOddsRatio prior, TMean lambda, TErrorrates errorrate, TPrefixLen prefixlen){
	double noerr = probabilityNoError(errorrate, prefixlen);	
	double noerrlm2 = pow(1.0 - errorrate, prefixlen - 2.0);
	double noerrlm1 = noerrlm2 * (1-errorrate);
	double errexpnoerr = lambda * noerr;
	double errexp1err = lambda * noerrlm1 * (errorrate/3);
	double errexp2err = lambda * noerrlm2 * (errorrate/3) * (errorrate/3);
	double perr1 = prefixlen * noerrlm1* (errorrate) ;
	double perr2 = (prefixlen * (prefixlen -1) / 2 ) * noerrlm2 * (errorrate) *(errorrate);
	double sc = perr1 + perr2;
	perr1 /= (sc); 
	perr2 /= (sc); 
	double negExpnoerr = exp(-errexpnoerr);
	double negExp1err = exp(-errexp1err); //
	double negExp2err = exp(-errexp2err);
	double pow1err = 1.0;
	double pow2err = 1.0;
	double pownoerr = 1.0;
	double fact = 1.0;
	double Ppostnoerr = 1.0;
	double Pposterr = 0.0;
	if (prior == 0){
		prior = (1-noerr) / noerr;
	}else {
		prior = prior * (1-noerr) / noerr; 
	}

	unsigned k = 0;
	//std::cerr << "prefix of len " << prefixlen << " expected " << lambda << " prior " << prior << " error-rate " <<errorrate << std::endl;
	//we impose that k shall not be higher than the expected count for correct reads.
	unsigned kquart = (unsigned)round(errexpnoerr);
	
	//while ((log((Pposterr / (Ppostnoerr)) * prior) > 0) || k == 0){
	while ((k < kquart && log(Pposterr / Ppostnoerr * prior) > 0) || k == 0){
		//not as efficient
		//Ppostnoerr = dpois(k, lambda*noerr);
		//Pposterr = dpoismixerror( k, lambda, errorrate, prefixlen);
		//std::cerr << "(" << k << " , "  << Ppostnoerr << " , " << Pposterr << ")" << std::endl;
		Ppostnoerr = pownoerr * negExpnoerr / fact;
        Pposterr = (perr1 * pow1err * negExp1err + perr2 * pow2err * negExp2err) / fact;
		pownoerr *= errexpnoerr;
		pow1err *= errexp1err; 
		pow2err *= errexp2err;
		k++;
		fact *= k;
	}
	//std::cerr << "(" << k << " , "  << Ppostnoerr << " , " << Pposterr << ")" << std::endl;
	return k;
	
}

// The probability distribution of a repeat, given the probability of the word
// !!! We assume simply non overlapping word and do a poisson approximation
inline double drepeat(int nrep, double pword, long genomelength){
	return dpois(nrep, pword * genomelength);
}


//Compute the odds of having a repeat for all counts from kmin to kmax 
//given an (iid M00) genome, a prefix length, the errorrate and the expected coverage
template <typename TPosterior, typename TCount, typename TMean, typename TErrorrates , typename TPrefixLen, typename TGenomeLen>
void OddsRepeat(TPosterior & post1occ, TCount cmin, TCount cmax, TMean lambda, TErrorrates errorrate, TPrefixLen prefixlen, TGenomeLen genomelength){
	double pword = 1.0 / pow(4.0, (double)prefixlen);
	int nrmax = 10;
	//prior on having a repeat for a random genome, not used now.
	String <double> prepeats ;
	resize(prepeats, nrmax+1, 0.0);
	double pnoerr = probabilityNoError(errorrate, prefixlen);
	for (int i = 0; i <= nrmax; i++) {
		prepeats[i] = drepeat(i, pword, genomelength);
	}
	String <double> posteriors;
	clear(post1occ);
	resize(post1occ, cmax, 0.0);
	for (int c = cmin; c < cmax; c++) {
		clear(posteriors);
		resize( posteriors, nrmax+1, 0.0);
		double sum = 0.0;
		posteriors[0] = 0.0;
		for (int nr=1; nr <= nrmax; nr++) {
			posteriors[nr] = ((pnoerr) * ppois(c, lambda*nr*pnoerr) + (1-pnoerr)*ppoismixerror(c, lambda*nr, errorrate, prefixlen)) * prepeats[nr];
			sum += posteriors[nr]; 
		}
		//rescale
		for (int nr=1; nr <= nrmax; nr++){
			posteriors[nr] /= sum;
		}
		post1occ[c] = (1-posteriors[1])/ posteriors[1] ;
	}
	
}

//The same methods, but computes the cutoff k where the odds of repeat over non repeat is > odds
template <typename TOdds, typename TMean, typename TErrorrate , typename TPrefixLen, typename TGenomeLen>
inline int OddsRepeatCutoff(
		TOdds  odds, 
		TMean lambda, 
		TErrorrate errorrate,
		TPrefixLen prefixlen, 
		TGenomeLen genomelength){
	double pword = 1.0 / pow(4.0, (double)prefixlen);
	int nrmax = 10;
	String <double> posteriors;
	clear(posteriors);
	resize( posteriors, nrmax+1, 0.0);
	//prior on having a repeat for a random genome, not used for now.
	String <double> prepeats ;
	resize(prepeats, nrmax+1, 0.0);
	double pnoerr = probabilityNoError(errorrate, prefixlen);
	for (int i = 0; i <= nrmax; i++) {
		prepeats[i] = drepeat(i, pword, genomelength);
	}
	//
	double post1occ = 0.0;
	int c = (odds < 1) ? 0 : (int)(lambda * pnoerr);
	int cmax = (int)(100.0 * lambda * pnoerr);
	while(post1occ < odds && c <cmax){
		clear(posteriors);
		resize( posteriors, nrmax+1, 0.0);
		double sum = 0.0;
		posteriors[0] = 0.0;
		for (int nr=1; nr <= nrmax; nr++) {
			posteriors[nr] = ((pnoerr) * ppois(c, lambda*nr*pnoerr) + (1-pnoerr)*ppoismixerror(c, lambda*nr, errorrate, prefixlen)) * prepeats[nr];
			sum += posteriors[nr]; 
		}
	//rescale
		for (int nr=1; nr <= nrmax; nr++){
			posteriors[nr] /= sum;
		}
		post1occ = (1-posteriors[1])/ posteriors[1] ;
		c++;
	}
	if (c == cmax) return 0;
	return c;
}
	
template <typename TCuttoffs, typename TOdds, typename TExpectedValues, typename TErrorrate , typename TPrefixLen, typename TGenomeLen>
void computeCutoffRepeats(
	TCuttoffs & thresholds,
	TOdds const odds,
	TExpectedValues const & expected,
	TErrorrate errorrate,
	TPrefixLen kmin,
	TPrefixLen kmax,
	TGenomeLen genomelength)
{
	clear(thresholds);
	resize(thresholds, kmax + 1, maxValue<typename Value<TCuttoffs>::Type>());
	for (int i = kmin; i <= kmax; i++)
		thresholds[i] = OddsRepeatCutoff(odds, expected[i], errorrate, i, genomelength); // Dave: I added "/ 3", otherwise this cutoff seems to have no effect
}



//Compute the number of ways of placing at most e errors in a read of length l such that
//any interval of length k has at least one error
inline void
precomputeOverlapCombinatorics(
    String<double> &expectedCorrectOverlapSum,
    String<double> &expectedFPOverlapSum,
    int maxNonSeedOverlap,
    int k,
	FionaOptions & options)
{
    clear(expectedCorrectOverlapSum);
    clear(expectedFPOverlapSum);
	resize(expectedCorrectOverlapSum, maxNonSeedOverlap + 1);
	resize(expectedFPOverlapSum, maxNonSeedOverlap + 1);

	SEQAN_OMP_PRAGMA(parallel for schedule(dynamic, 1))
    for (int nonSeedOverlap = maxNonSeedOverlap; nonSeedOverlap >= 0; --nonSeedOverlap)
    {
        binomial Zerr(nonSeedOverlap, options.errorrate);
        binomial Zotherov(nonSeedOverlap, (1 + options.errorrate) / 4);

		unsigned maxErrors = (unsigned)(options.overlap_errorrate * (nonSeedOverlap + k + 1));

        double expovsumT1 = 0;
        double expovsumT2 = 0;
        
        for (unsigned numError = 0; numError < maxErrors; ++numError)
        {
            expovsumT1 += (k + 1 + nonSeedOverlap - numError) * pdf(Zerr, numError);
            expovsumT2 += (k + 1 + numError)                  * pdf(Zotherov, numError);
        }
        
        expectedCorrectOverlapSum[nonSeedOverlap] = expovsumT1;
        expectedFPOverlapSum[nonSeedOverlap] = expovsumT2;
    }
}

//
// Model for putting a threshold on the OverlapSum 
// We compute the expected overlapsum count for the real and the erroneous reads
//
template <typename TMean, typename TErrorrate, typename TWeight, typename TReadLengthHist>
inline int OddsOverlapSumCutoff(
	int i,          // position of the error
	TMean lambda,   // expected coverage per position
	int lenError,   // error read length
	int k,          // seed length
	TErrorrate errorrate,
	TWeight w,
    String<double> & expectedCorrectOverlapSum,
    String<double> & expectedFPOverlapSum,
    TReadLengthHist & readLenHist,
	FionaOptions & /*options*/)
{
	double pnoerr = probabilityNoError(errorrate, k+1); 
	double potherpos = probabilityNoError(errorrate, k) * (3./4); 
	double pword = 1.0 / pow(4.0, (double)k);
    
	double totalExpectedCorrectOverlapSum = 0.0;    // expected value for bona fide reads
	double totalExpectedFPOverlapSum = 0.0;         // expected value for reads with errors
	//double varovsum = 0; //we would like also to compute the variance (later).
	//count the forward strand overlaps

    for (int lenCorrect = 1; lenCorrect < (int)length(readLenHist); ++lenCorrect)
    {
        unsigned numReads = readLenHist[lenCorrect];
        if (numReads == 0)
            continue;

        double localExpectedCorrectOverlapSum = 0;
        double localExpectedFPOverlapSum = 0;
        int stepSize = 1 + (lenCorrect / 150);

        // seed is left of the error
        if (i >= k)
        {
            // j is the start position of the seed
            for (int j = 0; j < lenCorrect - k; j += stepSize)
            {
                //                   |left overlap|   |========== right overlap =======================|
                int nonSeedOverlap = _min(i - k, j) + _min(lenError - (i + 1), lenCorrect - (j + k + 1));

                localExpectedCorrectOverlapSum += stepSize * expectedCorrectOverlapSum[nonSeedOverlap];
                localExpectedFPOverlapSum += stepSize * expectedFPOverlapSum[nonSeedOverlap];
            }
        }

        // seed is right of the error
        if (i < lenError - k)
        {
            // j is the position of the "error" in the correct read
            for (int j = 0; j < (int)lenCorrect - k; j += stepSize)
            {
                //                   |left overlap|   |========== right overlap ===========================|
                int nonSeedOverlap = _min(i, j)     + _min(lenError - (i + k + 1), lenCorrect - (j + k + 1));
                
                localExpectedCorrectOverlapSum += stepSize * expectedCorrectOverlapSum[nonSeedOverlap];
                localExpectedFPOverlapSum += stepSize * expectedFPOverlapSum[nonSeedOverlap];
            }
        }

        totalExpectedCorrectOverlapSum += localExpectedCorrectOverlapSum * numReads;
        totalExpectedFPOverlapSum      += localExpectedFPOverlapSum      * numReads;
    }

    totalExpectedCorrectOverlapSum *= lambda * pnoerr;
    totalExpectedFPOverlapSum      *= lambda * potherpos * pword;

//    if (options.verbosity >= 2)
//    {
//        SEQAN_OMP_PRAGMA(critical(outputOS))
//        {
//            std::cerr << "(pos:" << i << ")(rl:" << lenError << "-" << k << ")"
//                      << " -- lambda - OvSum noerror/errors: (" << lambda << " , " << totalExpectedCorrectOverlapSum
//                      << " -- " <<  totalExpectedFPOverlapSum << ")" << std::endl;
//        }
//    }

	int cutoff = (int)((1 - w) * totalExpectedCorrectOverlapSum + w * totalExpectedFPOverlapSum);
	return _max(cutoff, 5);


//	SEQAN_OMP_PRAGMA(parallel for schedule(dynamic, 1) reduction(+:expovsumT1) reduction(+:expovsumT2))
//	for (int j = 1; j <= i - k; ++j)
//    {
//		int mnov = l - j - k ; //max n. overlapping bases with the read
//		for (int nerr = 0; nerr < mnov; nerr++)
//        {
//			expovsumT1 += (k + 1 + mnov - nerr) * matZerr(nerr, mnov);
//			expovsumT2 += (k + 1 + nerr) * matZotherov(nerr, mnov);
//		}
//	}
//	//Now the reverse strand
//	SEQAN_OMP_PRAGMA(parallel for schedule(dynamic, 1) reduction(+:expovsumT1) reduction(+:expovsumT2))
//	for (int j = l; j >= i + k; j--)
//    {
//		int mnov = j - k - 1;
//		for (int nerr = 0; nerr < mnov; nerr++)
//        {
//			expovsumT1 += (k + 1 + mnov - nerr) * matZerr(nerr, mnov);
//			expovsumT2 += (k + 1 + nerr) * matZotherov(nerr, mnov);
//		}
//	}
//	expovsumT1 *= lambda * pnoerr;
//	expovsumT2 *= lambda * potherpos * pword;
//    if (options.verbosity >= 2)
//        std::cerr << "(pos:" << i << ")(rl:" << l << "-" << k << ")"
//                  << " -- lambda - OvSum noerror/errors: (" << lambda << " , " << expovsumT1
//                  << " --" <<  expovsumT2 << ")" << std::endl;
	//Todo (Hugues) find a more rational way for this parameter, this one could be too stringent
	//one could hypothesize that the variance is equal to expectation and use a binomial approx
	//on the T2 values
//	int cutoff = ceil((1-w)*expovsumT1 + w*expovsumT2);
//	cutoff = (cutoff < 5) ? 5 : cutoff;
//	return (cutoff);
}
//
//
////
//// Compute the overlapsum cutoff for each position in a read
template <typename TCutOffMatrix, typename TPrefixLen, typename TReadLengthHist, typename TGenomeLen>
void ComputeCutoffOverlapSum(
	TCutOffMatrix & thresholds,
	TPrefixLen k,
    TReadLengthHist &readLenHist,
	TGenomeLen genomeLength,
    FionaOptions & options)
{
    unsigned maxReadLength = length(readLenHist) - 1;

    String<double> expectedCorrectOverlapSum;
    String<double> expectedFPOverlapSum;

    precomputeOverlapCombinatorics(
        expectedCorrectOverlapSum,
        expectedFPOverlapSum,
        maxReadLength - k - 1,  // the maximal value of mnov is readlen-k
        k,
        options);

	thresholds.resize(maxReadLength + 1, maxReadLength);  // readLength, position
	thresholds.clear();

	for (unsigned lenError = 1; lenError <= maxReadLength; ++lenError)
    {
        if (readLenHist[lenError] == 0)
            continue;
        //std::cout << '.' << std::flush;

        int stepSize = 1 + (lenError / 150);

        SEQAN_OMP_PRAGMA(parallel for schedule(dynamic, 1))
        for (int posError = 0; posError < (int)lenError / 2; ++posError)
        {
            double thresh = -1;

            if (posError <= k || posError % stepSize == 0)
                thresh = OddsOverlapSumCutoff(
                            posError,
                            1.0 / genomeLength,
                            lenError,
                            k,
                            options.errorrate,
                            options.wovsum,
                            expectedCorrectOverlapSum,
                            expectedFPOverlapSum,
                            readLenHist,
                            options);

            thresholds(lenError, posError) = thresh;
            thresholds(lenError, lenError - posError - 1) = thresh;
        }
        for (int posError = 1; posError < (int)lenError; ++posError)
        {
            if (thresholds(lenError, posError) == -1)
                thresholds(lenError, posError) = thresholds(lenError, posError - 1);
        }
    }

//	//for (int k = kmin; k <= kmax; k++)
//	double expected = (double)readcount / genomelength;
//	unsigned pad = readLen / 150 + 1;
//	for (unsigned len = 1; len <= readLen; ++len)
//    {
//		//std::cerr << "Computing for length " << i << "expected is " << expected << std::endl;
//		if (len >= readLen / 2 + 1)
//			thresholds[len] = thresholds[readLen - len + 1];
//		else {
//			if (len == 1 || len % pad == 0u)
//				thresholds[len] = OddsOverlapSumCutoff(len, expected, readLen, k, errorrate, w, matZerr, matZotherov, verbosity);
//			else
//				thresholds[len] = thresholds[len - 1];
//		}
//	}
}




/*estimated a median value for a given level*/
template < typename TIndex, class TSpec >
double medianLevel(Iter<TIndex, VSTree<TSpec> > iter){

	double totalOccs = 0.0;
	double sumMedian = 0.0;
	double median = 0.0;
	double mediumTotalOccs = 0.0;

  std::map<unsigned, unsigned> vectorOccurences;

	goBegin(iter);
	for (; !atEnd(iter); ++iter)
	{
		unsigned numOccs = countOccurrences(iter);
		++vectorOccurences[numOccs];
		totalOccs += numOccs;
	}

	mediumTotalOccs = totalOccs / 2.0;

  std::map<unsigned,unsigned>::iterator iterMap;
	for (iterMap = vectorOccurences.begin (); iterMap != vectorOccurences.end (); ++iterMap)
	{
		sumMedian += iterMap->second*iterMap->first;
		if (sumMedian >= mediumTotalOccs)
		{
			median = iterMap->first;
			break;
		}
	}
	return median;
}

template <typename TPercentage, typename TSize>
inline double probabilityOneError(TPercentage percentageErr, TSize repLen)
{
	return 1.0 - pow(1.0 - percentageErr, (double)repLen);
}

//Compute the number of ways of placing at most e errors in a read of length l such that
//any interval of length k has at least one error
template <typename TMatrix>
void CombinatoricsNoSeed(TMatrix &m, int lread, int kmax, int nerrmax)
{
	int m1 =  2*kmax-1 < lread ? (2*kmax-1) : lread ;
	int i,k;
	//Verify the size
	//std::cerr << "resizing\n";
	m.resize(nerrmax + 1, lread + 1);
	m.clear();
	for (i = 0; i <= lread; ++i)
		for (k=0; k<= kmax; ++k)
			m(k,i) = 0;
	//std::cerr << "all values to 0\n";	
	for (i = 0; i <= lread; ++i)
		m(0,i) = m(1,i) = 0;
	for (i = 0; i < kmax; ++i)
		m(1,i) = i;
	for (i = kmax; i <= m1; ++i)
		m(1, i) = 2 * kmax - i;
	for (int ne = 2; ne <= nerrmax; ++ne)
    {
		for (k = 0; k < ne; ++k)
			m(ne, k) = 0;
		for (k = ne; k <= kmax; ++k)
			m(ne, k) = (int)boost::math::binomial_coefficient<double>(k, ne);
		int mpos = (ne + 1) * kmax;
		for (k = mpos; k <= lread; ++k)
			m(ne, k) = 0;
		int mposlread = mpos < (lread +1) ? mpos : (lread+1);
		for (k = kmax + 1; k < mposlread; ++k)
        {
			unsigned csum = 0;
			for (int j = k-kmax; j<k; j++)
				csum += m(ne-1, j);
			m(ne,k) = csum;
		}
	}
	//should print here for debug
//	std::cerr << "Computed the Combinatorial matrix\nk = " << kmax << ", l = " << lread << std::endl;
//	for (unsigned j = 1; j <= nerrmax; ++j){
//		for (i = 1; i <= lread; ++i)
//			std::cerr << "\t" << m(j,i);
//		std::cerr << std::endl;
//	}		
}


//Expected number of correctable reads


//Expected number of uncorrectable reads
template <typename TUExpCounts, typename TPrefixLen, typename TErrorRate, typename TReadLen, typename TNReads>
void UncorrectableExpected(
		TUExpCounts & UncorrExp, 
		TPrefixLen const kmin, 
		TPrefixLen const kmax,
		TReadLen const lread, 
		TNReads const nreads,
		TErrorRate const perr){
	clear(UncorrExp);
	resize(UncorrExp, kmax+1, 0.0);
	//Proba place exactly i errors
	String <double> pkerrs;
	clear(pkerrs);
	resize( pkerrs, kmax+1, 0.0);
	for (int i =0; i<=kmax; ++i)
		pkerrs[i] = pow(perr, (double)i) * pow(1.0 - perr, (double)(lread - i));
	matrix <unsigned> MatNoSeed (kmax+1, lread+1);
	for (int k = kmin; k <= kmax; k++){
		CombinatoricsNoSeed(MatNoSeed, lread, k, k);
		for (int nerr = 1; nerr < k; ++nerr){
			UncorrExp[k] += MatNoSeed(nerr,lread) * pkerrs[nerr] * nreads;
		}
	}
}

template <typename TUExpCounts, typename TPrefixLen, typename TErrorRate, typename TNumRead>
void UncorrectableExpectedBases(
		TUExpCounts & uncorrExp, 
		TPrefixLen const kmin, 
		TPrefixLen const kmax,
		String<TNumRead> readLenHist,
		TErrorRate const perr)
{
	clear(uncorrExp);
	resize(uncorrExp, kmax + 1, 0.0);

	//Proba place exactly i errors
	matrix<double> pkerrs(kmax + 1, length(readLenHist));

    // precompute the probabilities to have k errors in a read of length readLen
	SEQAN_OMP_PRAGMA(parallel for)
	for (int readLen = 1; readLen < (int)length(readLenHist); ++readLen)
        for (TPrefixLen k = 1; k <= kmax; ++k)
            pkerrs(k, readLen) = pow(perr, (double)k) * pow(1.0 - perr, (double)(readLen - k));

    // distribute the work (interval [kmin..kmax+1)) over different threads
    Splitter<int> splitter(kmin, kmax + 1);
	SEQAN_OMP_PRAGMA(parallel for num_threads(length(splitter)) schedule(static))
	for (int i = 0; i < (int)length(splitter); ++i)
    {
        // add for each anchor k the number of uncorrectable reads
        matrix<unsigned> matNoSeed;
        for (int k = splitter[i]; k < splitter[i + 1]; ++k)
        {
            CombinatoricsNoSeed(matNoSeed, length(readLenHist) - 1, k, k);
            for (unsigned readLen = 1; readLen < length(readLenHist); ++readLen)
            {
                TNumRead numReads = readLenHist[readLen];
                if (numReads == 0)
                    continue;

                for (int numErrors = 1; numErrors < k; ++numErrors)
                    uncorrExp[k] += matNoSeed(numErrors, readLen) * pkerrs(numErrors, readLen) * (double) numReads * (double) readLen;
            }
        }
	}
}


//Expected number of destructible reads
template <typename TDestCounts, typename TPrefixLen, typename TErrorRate, typename TReadLen, typename TNReads, typename TGenomeLen>
void DestructibleExpected(
		TDestCounts & DestrExp, 
		TPrefixLen const kmin, 
		TPrefixLen const kmax,
		TReadLen const lread, 
		TNReads const nreads,
		TErrorRate const perr, 
		TGenomeLen const genomelen){
	clear(DestrExp);
	resize(DestrExp, kmax+1, 0.0);
	double muw = pow(4.0, kmin - 1.0);
	for (int k = kmin; k <= kmax; ++k){
		muw *= 4;
		double qw = (1- pow(1-perr, (double)k))*(1-perr)*(1-pow(1-1.0/muw, (double)genomelen))* (3.0/4);
		DestrExp[k] = (1- pow(1-qw, (double)(lread-k)))*pow(1-perr, (double)lread) * nreads;
	}
}

//Expected number of destructible reads
template <typename TDestCounts, typename TPrefixLen, typename TErrorRate, typename TNumRead, typename TGenomeLen>
void DestructibleExpectedBases(
		TDestCounts & destrExp, 
		TPrefixLen const kmin, 
		TPrefixLen const kmax,
		String<TNumRead> readLenHist,
		TErrorRate const perr, 
		TGenomeLen const genomelen)
{
	clear(destrExp);
	resize(destrExp, kmax + 1, 0.0);

	SEQAN_OMP_PRAGMA(parallel for)
    for (int k = kmin; k <= kmax; ++k)
    {
        double muw = pow(4.0, (double)k);
        double qw = (1 - pow(1 - perr, (double)k)) * (1 - perr) * (1 - pow(1 - 1.0 / muw, (double)genomelen)) * 0.75;

        for (unsigned readLen = 1; readLen < length(readLenHist); ++readLen)
        {
            uint64_t numReads = readLenHist[readLen];
            if (numReads == 0)
                continue;

            destrExp[k] += (1 - pow(1 - qw, (double)(readLen - k))) * pow(1 - perr, (double)readLen) * (double) numReads * (double) readLen;
        }
    }
}

template <typename TDestCounts, typename TPrefixLen, typename TErrorRate, typename TReadLen, typename TNReads, typename TGenomeLen>
void DestructibleExpectedFiona(
						  TDestCounts & DestrExp, 
						  TPrefixLen const kmin, 
						  TPrefixLen const kmax,
						  TReadLen const /*lread*/, 
						  TNReads const /*nreads*/,
						  TErrorRate const /*perr*/, 
						  TGenomeLen const /*genomelen*/){
	clear(DestrExp);
	resize(DestrExp, kmax+1, 0.0);
//	double muw = pow(4.0, kmin -1);
	for (unsigned k = kmin; k <= kmax; ++k){
		//This version should account for the fact that Fiona gets the best correction over the range of Ks
	}
}



/*precomputation of thresholds for varying k*/
template <typename TThresholds, typename TExpectedValues, typename TStrictness, typename TErrorRate, typename TOddsError, typename TPrefixLen>
void ComputeCutoffErroneous(
		TThresholds & thresholds,
		TExpectedValues & ,
		TStrictness const cutoff,
		TErrorRate  const,
		TOddsError  const,
		TPrefixLen  const kmin,
		TPrefixLen  const kmax,
		FionaCount  const)
{
	clear(thresholds);
	resize(thresholds, kmax+1, 0);
	for (int k = kmin; k <= kmax; k++){
		thresholds[k] = (int)cutoff;
	}
}


//Fixed count mode
template <typename TThresholds, typename TExpectedValues, typename TStrictness, typename TErrorRate, typename TOddsError, typename TPrefixLen>
void ComputeCutoffErroneous(
	TThresholds & thresholds,
	TExpectedValues & expected,
	TStrictness const,
	TErrorRate const,
	TOddsError const,
	TPrefixLen const kmin,
	TPrefixLen const kmax,
	FionaExpected const)
{
		clear(thresholds);
		resize(thresholds, kmax+1, 0);
	for (int k = kmin; k <= kmax; k++){
		thresholds[k] = (int)expected[k];
	}
}

//Poisson pvalue mode
template <typename TThresholds, typename TExpectedValues, typename TStrictness, typename TErrorRate, typename TOddsError, typename TPrefixLen>
void ComputeCutoffErroneous(
	TThresholds & thresholds,
	TExpectedValues & expected,
	TStrictness const strictness,
	TErrorRate  const,
	TOddsError  const,
	TPrefixLen  const kmin,
	TPrefixLen  const kmax, 
	FionaPoisson const)
	{
		clear(thresholds);
		resize(thresholds, kmax+1, 0);
		for (int k = kmin; k <= kmax; k++){
			thresholds[k] = qpois(strictness, expected[k]);
		}
	}


//Poisson sensitivity mode
template <typename TThresholds, typename TExpectedValues, typename TStrictness, typename TErrorRate, typename TOddsError, typename TPrefixLen>
void ComputeCutoffErroneous(
	TThresholds & thresholds,
	TExpectedValues & expected,
	TStrictness const falsenegrate,
	TErrorRate const errorrate,
	TOddsError const,
	TPrefixLen const kmin,
	TPrefixLen const kmax,
	FionaPoissonSens const)
{
	clear(thresholds);
	resize(thresholds, kmax+1, 0);
	for (int k = kmin; k<= kmax; k++){
		thresholds[k] = 1 + qpoismixerror(1-falsenegrate, expected[k], errorrate, k); 
	}
}

// Poisson Classification mode
// priorerror is the parameter for more stringent (>1) more loose (<1) error detection. 
// oddserrorreads is the computed ratio of erroneous over correct reads
// value of 0 turns automatic prior computation of the amount of erroneous reads.
template <typename TThresholds, typename TExpectedValues, typename TStrictness, typename TErrorRate, typename TOddsError, typename TPrefixLen>
void ComputeCutoffErroneous(
	TThresholds & thresholds,
	TExpectedValues & expected,
	TStrictness const priorerror, 
	TErrorRate const errorrate,
	TOddsError const oddserrorreads, 
	TPrefixLen const kmin,
	TPrefixLen const kmax,
	FionaPoissonClassif const)
{
	clear(thresholds);
	resize(thresholds, kmax+1, 0);
	for (int k = kmin; k<= kmax; k++){
		thresholds[k] = PoisClassifCutoff(priorerror*oddserrorreads, expected[k], errorrate, k); 
		//(hugues) should we always add 1 just in case ?
		//thresholds[k]++;
	}
}


/*
* Linear Model fitting used for determination of number of Rounds by fitting
* log data to capture deviation from a exponential distribution
*/
struct LinearModel
{
	double		intercept;
	double 		slope;
	unsigned int	numberObservations;
	unsigned int	numberPredictors;
};


/* compute a fitted value under a linear regression model */
template <typename LinearModel, typename TValue>
inline TValue fittedValue(
        LinearModel const &linearModel,
	TValue  x) 
{
	return((TValue)(linearModel.intercept + (linearModel.slope * (double)x)));
}

	/* use the standard maximum likelihood estimator for linear regression 
	 * for datapoints x=(x_1, ..., x_n) and y=(y_1, .., y_n)  */
template <typename LinearModel, typename TValue>
inline void linearRegression(
        LinearModel &linearModel,
        String<TValue> const  &x,
        String<TValue> const &y)
{
	/* get the means first  */
	TValue meanX=0;
	TValue meanY=0;
	for(unsigned int i=0;i<length(x);i++)
	{
		meanX += x[i];
		meanY += y[i];
	}
	meanX = meanX/(TValue)length(x);
	meanY = meanY/(TValue)length(y);

	/* use the standard maximum likelihood estimator for linear regression  
	 * and compute first the slope than the intercept of the linear function */
	TValue covarianceXY = 0;
	TValue varianceX = 0;
    for(unsigned int i=0;i<length(x);i++)
    {
        covarianceXY += (x[i] - meanX) * (y[i] - meanY);
        varianceX    += (x[i] - meanX) * (x[i] - meanX);
    }

	/* save the parameters in the model */
	linearModel.slope     = (double) covarianceXY/varianceX;
	linearModel.intercept = (double) (meanY - ((TValue)linearModel.slope * meanX) );
	linearModel.numberObservations = (unsigned int) length(x);
    linearModel.numberPredictors  = (unsigned int) 1;
}

       /* compute R-Square (or Coefficient of Determination) for a set of values that
	* have been fit using a linear regression model */ 
template <typename LinearModel, typename TValue>
inline TValue RSquare(
        LinearModel const &linearModel,
        String<TValue> const &x,
        String<TValue> const &y)
{
        /* get the mean of y  */
        TValue meanY=0;
        for(unsigned int i=0;i<length(y);i++)
        {
                meanY += y[i];
        }
        meanY = meanY/(TValue)length(y);
	/* R-Square is defined as  1 - SSerror/SStotal, where SSerror is the sum of residual errors
	 * and SStotal is the variance of the y values	*/
	TValue SSerror = 0;
	TValue SStotal =0;
    for(unsigned int i=0;i<length(x);i++)
    {
        SStotal  += (y[i] - meanY) * (y[i] - meanY);
        SSerror  += pow((y[i] - fittedValue(linearModel,x[i])), 2.0);
    }
	return((TValue) ( 1- (SSerror/SStotal)));
}

       /* compute the adjusted R-Square for a set of values that
	* have been fit using a linear regression model */ 
template <typename LinearModel, typename TValue>
inline TValue adjustedRSquare(
        LinearModel const &linearModel,
        String<TValue> const &x,
        String<TValue> const &y)
{
	/* The adjusted R-Square value is nothing but the R-Square value corrected by the number
	 * of observed variables n and the number of predictors k
	 * AdjRSquare = 1 - (1-RSquare)*(n-1)/(n-k-1) */

	TValue R_2 = RSquare(linearModel,x,y);
	return( (TValue) (1 - (TValue)(1-R_2) * (TValue)(linearModel.numberObservations -1)/(TValue)(linearModel.numberObservations - linearModel.numberPredictors -1)));
}

template <typename TFragmentStore, typename TCorrection>
inline void _dumpCorrection(
	TFragmentStore &store,
	TCorrection const &correction,
	unsigned errorReadId)
{
	std::cerr << std::endl;
	std::cerr << "error___read_id\t" << errorReadId << std::endl;
    std::cerr << "error_pos      \t" << correction.errorPos << std::endl;
    std::cerr << "error_read length \t"<<length(store.readSeqStore[errorReadId])<<std::endl;
#ifndef FIONA_CONSENSUS_REDUCE_MEMORY
    std::cerr << "correct_read_id\t" << correction.correctReadId << std::endl;
	std::cerr << "correct_pos    \t" << correction.correctPos << std::endl;
    std::cerr << "correct_read length \t"<<length(store.readSeqStore[correction.correctReadId])<<std::endl;
#endif
	std::cerr << "overlap        \t" << correction.overlap << std::endl;
	std::cerr << "indel_len      \t" << (int)correction.indelLength << std::endl;
	std::cerr << "error___read   \t" << store.readSeqStore[errorReadId][correction.errorPos] << '\t';
#ifndef FIONA_CONSENSUS_REDUCE_MEMORY
	for (unsigned i = 0; i < correction.correctPos; ++i)
		std::cerr << ' ';
#endif
    std::cerr << store.readSeqStore[errorReadId] << std::endl;
#ifndef FIONA_CONSENSUS_REDUCE_MEMORY
	std::cerr << "correct_read   \t" << store.readSeqStore[correction.correctReadId][correction.correctPos] << '\t';
	for (unsigned i = 0; i < correction.errorPos; ++i)
		std::cerr << ' ';
    std::cerr << store.readSeqStore[correction.correctReadId] << std::endl;
#endif
}	

/*change the erroneous nucleotide in all reads identify with errors*/
template <typename TFragmentStore, typename TCorrections>
void applyReadErrorCorrections(
	TFragmentStore &store,
	TCorrections const &corrections,
    FionaOptions const & options)
{
	typedef typename Value<TCorrections>::Type TCorrection;
	int readCount = length(corrections);

	// we have to make a temp-copy in order to use original (not corrected) reads for correction
	StringSet<typename TFragmentStore::TReadSeq> originalReads;
	resize(originalReads, length(store.readSeqStore), Exact());

	SEQAN_OMP_PRAGMA(parallel for schedule(guided))
	for (int readId = 0; readId < readCount; ++readId)
	{
		TCorrection const &corr = corrections[readId];
		if (corr.overlap != 0 && corr.indelLength <= 0)
			originalReads[corr.correctReadId] = store.readSeqStore[corr.correctReadId];
	}

	SEQAN_OMP_PRAGMA(parallel for)
	for (int readId = 0; readId < readCount; ++readId)
	{
#ifdef SEQAN_VERBOSE
		std::cerr << "at readID: "<<readId<<std::endl;
#endif
		TCorrection const &corr = corrections[readId];
		if (corr.overlap == 0) continue;

        if (readId == options.debugRead)
        {
            std::cerr << "BEFORE:" << std::endl;
            _dumpCorrection(store, corr, readId);
        }

    std::ostringstream m;
		if (strContains(toCString(store.readNameStore[readId]), "corrected"))
			m << "\t";
		else
			m << " corrected:\t";

#ifdef SEQAN_VERBOSE
		_dumpCorrection(store, corr, readId);
#endif

		if (corr.indelLength == 0)
		{	

			m << corr.errorPos <<  "(" << options.cycle <<',' <<corr.overlap << ","<< corr.correctReadId<<"):" << store.readSeqStore[readId][corr.errorPos] << "->" << originalReads[corr.correctReadId][corr.correctPos];
			store.readSeqStore[readId][corr.errorPos] = originalReads[corr.correctReadId][corr.correctPos];
		}
#ifdef FIONA_ALLOWINDELS
		else if (corr.indelLength > 0)
		{
			m << corr.errorPos << "(" << options.cycle <<',' <<corr.overlap << ","<< corr.correctReadId<<"):-" << infix(store.readSeqStore[readId], corr.errorPos, corr.errorPos + corr.indelLength);
            erase(store.readSeqStore[readId], corr.errorPos, corr.errorPos + corr.indelLength);
		} else {
			m << corr.errorPos << "(" << options.cycle <<',' <<corr.overlap << ","<< corr.correctReadId<<"):+" << infix(originalReads[corr.correctReadId], corr.correctPos, corr.correctPos + -corr.indelLength);
			insert(store.readSeqStore[readId], corr.errorPos, infix(originalReads[corr.correctReadId], corr.correctPos, corr.correctPos + -corr.indelLength));
		}
#endif
		append(store.readNameStore[readId], m.str());
        if (readId == options.debugRead)
        {
            std::cerr << "AFTER:" << std::endl;
            _dumpCorrection(store, corr, readId);
        }
#ifdef SEQAN_VERBOSE
		std::cerr << "corrected:";
		for (unsigned i = 0; i < corr.correctPos; ++i)
			std::cerr << ' ';
		std::cerr << store.readSeqStore[readId] << std::endl;
#endif
	}
}

template <typename TObservedCount, typename TCutoffCount>
inline bool
potentiallyErroneousNode(TObservedCount observed, TCutoffCount cutoff)
{
	return (long)observed < cutoff;
}


//template <typename TObserved, typename TExpected, typename TStrictness, typename TErrorRate, typename TPrefixLen>
//inline bool potentiallyErroneousNode(
//	TObserved observed,
//	TExpected expected,
//	TStrictness strictness,
//	TErrorRate,
//	TPrefixLen,
//	FionaPoisson const)
//{
//	// compare the cumulative poisson distribution with the p-value (strictness)
//    double negExp = exp(-expected);
//    double pValue = 0.0;
//	double pow = 1.0;
//	double fact = 1.0;
//
//    for (TObserved i = 0; i <= observed && pValue <= strictness; ++i, fact *= i){
//        pValue += pow * negExp / fact;
//		pow *= expected;
//	}
//	return pValue <= strictness;
//}
//
//template <typename TObserved, typename TExpected, typename TStrictness, typename TErrorRate, typename TPrefixLen>
//inline bool potentiallyErroneousNode(
//	TObserved observed,
//	TExpected expected,
//	TStrictness,
//	TErrorRate,
//	TPrefixLen,
//	FionaExpected const)
//{
//	// compare the weight for a node with a cutoff given by the strictness param.
//	return observed < expected;
//}
//
//template <typename TObserved, typename TExpected, typename TStrictness, typename TErrorRate, typename TPrefixLen>
//inline bool potentiallyErroneousNode(
//	TObserved observed,
//	TExpected,
//	TStrictness cutoff,
//	TErrorRate,
//	TPrefixLen,
//	FionaCount const)
//{
//	// compare the weight for a node with a fixed cutoff
//	return observed < cutoff;
//}
//
//
//
//template <typename TObserved, typename TExpected, typename TStrictness, typename TErrorRate, typename TPrefixLen>
//inline bool potentiallyErroneousNode(
//	TObserved observed,
//	TExpected expected,
//	TStrictness falsenegrate,
//	TErrorRate errorrate,
//    TPrefixLen prefixlen,
//	FionaPoissonSens const)
//{
//	// Poisson based threshold, given a fixed percentage of missed errors (1 - min sensitivity)
//	// consider only the cases with one and two errors
//	// the average error rate and the expected value allow to compute the expected count for an error.
//	
//	//special case when current node count ==1, we always consider that as an error
//	if(observed == (TObserved) 1) return true;
//
//	double sensitivity = 1 - falsenegrate;
//	double noerrlm2 = pow(1-errorrate, prefixlen - 2.0);
//	double noerrlm1 = noerrlm2 * (1-errorrate);
//	double errexp1err = expected * noerrlm1 * errorrate/3;
//	double errexp2err = expected * noerrlm2 * (errorrate/3) *(errorrate/3);
//	double perr1 = prefixlen * noerrlm1* errorrate ;
//	double perr2 = (prefixlen * (prefixlen -1) / 2 ) * noerrlm2 * errorrate * errorrate;
//	double sc = perr1 + perr2;
//	perr1 /= (sc); 
//	perr2 /= (sc); 
//	double negExp1err = exp(-errexp1err); //
//	double negExp2err = exp(-errexp2err);
//    double probaerror = 0.0;
//	double pow1err = 1.0;
//	double pow2err = 1.0;
//	double fact = 1.0;
//	//std::cerr << "Level " << prefixlen << " and params for correc\n";
//	//std::cerr << "Expected and comp: " << expected << " - " << errexp1err << " - " << errexp2err << "\n";
//	//std::cerr << "the basic observed count: " << observed << ", perr is " << perr1 << " - " << perr2  << "\n";
//	TObserved i = 0;
//    for (i = 0; i <= observed && probaerror <= sensitivity; ++i, fact *= i){
//        probaerror += perr1 * pow1err * negExp1err / fact;
//		probaerror += perr2 * pow2err * negExp2err / fact;
//		pow1err *= errexp1err; 
//		pow2err *= errexp2err;
//	}
//	//std::cerr << "Stopped at observed value **" << i-1 << "** for a sens. of " << probaerror << "and a thr at " << sensitivity << "\n";
//	return probaerror <= sensitivity;
//}
//
//template <typename TObserved, typename TExpected, typename TStrictness, typename TErrorRate, typename TPrefixLen>
//inline bool potentiallyErroneousNode(
//	TObserved observed,
//	TExpected expected,
//	TStrictness priorerror,//the a priori odds of errors pi_err/(1-pi_err) (default should be 1)
//	TErrorRate errorrate,
//	TPrefixLen prefixlen,
//	FionaPoissonClassif const)
//{
//	// Poisson based threshold, we compute the logodds of being an error vs a genuine read
//	// consider only the cases with one and two errors
//	// the average error rate and the expected value allow to compute the expected count for an error.
//	
//	//special case when current node count ==1, we always consider that as an error
//	if(observed == (TObserved) 1) return true;
//	
//	double noerr = pow(1-errorrate, prefixlen);
//	double noerrlm2 = pow(1-errorrate, prefixlen - 2.0);
//	double noerrlm1 = noerrlm2 * (1-errorrate);
////	double errexpnoerr = expected * noerr;
////	double errexp1err = expected * noerrlm1 * (errorrate/3);
////	double errexp2err = expected * noerrlm2 * (errorrate/3) *(errorrate/3);
//	double perr1 = prefixlen * noerrlm1* (errorrate) ;
//	double perr2 = (prefixlen * (prefixlen -1) / 2 ) * noerrlm2 * (errorrate) *(errorrate);
//	double sc = perr1 + perr2;
//	perr1 /= (sc); 
//	perr2 /= (sc); 
////	double negExpnoerr = exp(-errexpnoerr);
////	double negExp1err = exp(-errexp1err); //
////	double negExp2err = exp(-errexp2err);
////	double pow1err = 1.0;
////	double pow2err = 1.0;
////	double pownoerr = 1.0;
////	double fact = 1.0;
//    double probaerror = 0.0;
//	double probanoerror = 0.0;
//	//std::cerr << "Level " << prefixlen << " and params for correc\n";
//	//std::cerr << "Expected and comp: " << errexpnoerr << " - " << errexp1err << " - " << errexp2err << "\n";
//	//std::cerr << "the basic observed count: " << observed << ", perr is " << perr1 << " - " << perr2  << "\n";
//	//TObserved i = 0;
//	probaerror = dpoismixerror( observed, expected, errorrate, prefixlen);
//	probanoerror = dpois(observed, expected*noerr);
////    for (i = 0; i <= observed; ++i, fact *= i){
////        probaerror += perr1 * pow1err * negExp1err / fact;
////		probaerror += perr2 * pow2err * negExp2err / fact;
////		pow1err *= errexp1err; 
////		pow2err *= errexp2err;
////		probanoerror += pownoerr * negExpnoerr / fact;
////	}
//	//std::cerr << "Stopped at observed value **" << i-1 << "with proba of err " << probaerror << "and probanoerr " << probanoerr << "\n";
//	return (log((probaerror)/ (probanoerror) * priorerror) > 0);
//}


struct Overlap  // for each operation (substitution/deletion/insert) there is one Overlap entry
{
    unsigned overlapSumLeft;
    unsigned overlapSumRight;
    unsigned readId;                // the readId of one correct candidate
    unsigned short correctPos;      // the position of the correct base in this candidate (reads shouldn't be longer than 65536bp)
#ifdef FIONA_MAXIMIZE_SUPPORT
    unsigned short _errorsRight;    // temporary
    unsigned support;               // absolute number of reads supporting this operation (with minimal errors right of the anchor)
#endif
#ifdef FIONA_CONSENSUS
    typedef ProfileChar<Dna5, unsigned short>   TProfileValue;
    typedef String<TProfileValue>               TConsensus;
    
    TConsensus consensus;
#endif
};

// this function is used to extend the read suffixes after a common seed with at most #maxErrors errors
template <typename TIter>
inline unsigned
_comparePrefixesWithEditDistance(
	Range<TIter> seq1,
	Range<TIter> seq2,
	unsigned maxErrors)
{
    typedef Range<TIter> TSeq;
    typename Size<TSeq>::Type len1 = length(seq1);
    typename Size<TSeq>::Type len2 = length(seq2);

    PatternState_<TSeq, Myers<AlignTextBanded<FindPrefix, NMatchesAll_, NMatchesAll_>, True, void> > state;
    state.maxErrors = maxErrors;
//    state.leftClip = maxErrors / 2;
    state.leftClip = maxErrors;

    typename Iterator<TSeq, Rooted>::Type iter;
    unsigned minErrors = maxErrors + 1;

    if (len1 <= len2)
    {
        if (len1 == 0)
            return 0;
        
        seq2.end = seq2.begin + _min(len2, len1 + state.leftClip);
        iter = begin(seq2, Rooted());
        if (_patternInitSmallStateBanded(iter, seq1, state))
            for (; !atEnd(iter) && _findMyersSmallPatternsBanded(iter, seq1, state, True()); goNext(iter))
                if (minErrors > state.errors)
                    minErrors = state.errors;
    }
    else
    {
        seq1.end = seq1.begin + _min(len1, len2 + state.leftClip);
        iter = begin(seq1, Rooted());
        if (_patternInitSmallStateBanded(iter, seq2, state))
            for (; !atEnd(iter) && _findMyersSmallPatternsBanded(iter, seq2, state, True()); goNext(iter))
                if (minErrors > state.errors)
                    minErrors = state.errors;
    }
    return minErrors;
}

template <typename TIter>
inline unsigned
_comparePrefixesWithEditDistanceReverse(
	Range<TIter> seq1,
	Range<TIter> seq2,
	unsigned maxErrors)
{
    typedef Range<TIter> TSeq;
    typename Size<TSeq>::Type len1 = length(seq1);
    typename Size<TSeq>::Type len2 = length(seq2);
    typedef ModifiedString<TSeq, ModReverse> TRev;

    PatternState_<TRev, Myers<AlignTextBanded<FindPrefix, NMatchesAll_, NMatchesAll_>, True, void> > state;
    state.maxErrors = maxErrors;
//    state.leftClip = maxErrors / 2;
    state.leftClip = maxErrors;

    typename Iterator<TRev, Rooted>::Type iter;
    unsigned minErrors = maxErrors + 1;

    if (len1 <= len2)
    {
        if (len1 == 0)
            return 0;
        
        seq2.begin = seq2.end - _min(len2, len1 + state.leftClip);

        TRev rseq1(seq1);
        TRev rseq2(seq2);
        iter = begin(rseq2, Rooted());
        if (_patternInitSmallStateBanded(iter, rseq1, state))
            for (; !atEnd(iter) && _findMyersSmallPatternsBanded(iter, rseq1, state, True()); goNext(iter))
                if (minErrors > state.errors)
                    minErrors = state.errors;
    }
    else
    {
        seq1.begin = seq1.end - _min(len1, len2 + state.leftClip);

        TRev rseq1(seq1);
        TRev rseq2(seq2);
        iter = begin(rseq1, Rooted());
        if (_patternInitSmallStateBanded(iter, rseq2, state))
            for (; !atEnd(iter) && _findMyersSmallPatternsBanded(iter, rseq2, state, True()); goNext(iter))
                if (minErrors > state.errors)
                    minErrors = state.errors;
    }
    return minErrors;
}

//newfunction for traversing and filling the linked list with/*detect and repair the reads with errors*/
template <
    int LOOP_LEVEL,
    typename TTreeIterator,
    typename TFragmentStore,
    typename TCorrections,
    typename TValueId,
    typename TAlgorithm >
void traverseAndSearchCorrections(
	TTreeIterator iter,
	TFragmentStore &store,
	String<TCorrections> & correctionList,
	String<TValueId> &firstCorrectionForRead,
	FionaOptions & options,
	Tag<TAlgorithm> const,
	unsigned readLength,
    FionaResources &resources)
{
	typedef typename Container<TTreeIterator>::Type TFionaIndex;
	typedef typename Fibre<TFionaIndex, FibreText>::Type TReadSet;
	typedef typename Fibre<TFionaIndex, FibreSA>::Type TSA;
	typedef typename Infix<TSA const>::Type TOccs;
	typedef typename Iterator<TOccs, Standard>::Type TOccsIterator;
	typedef typename Value<TReadSet>::Type TRead;
	typedef typename Value<TRead>::Type TValue;
	typedef typename Iterator<TRead, Standard>::Type TReadIterator;

    double start = omp_get_wtime();
    TFionaIndex &index = container(static_cast<TTreeIterator&>(iter));
	unsigned readCount = length(store.readSeqStore) / 2;
	//for debugging of read data
	String<TOccs, Array<4> > correctCandidates;     // there are at most 4 correcting branches
    Overlap bestCorrection[1+2*MAX_INDEL_LENGTH];   // for a given branch store for every indel-size the best correction
    Dna5 correctSeq[MAX_INDEL_LENGTH];
	const TValue unknownChar = unknownValue<TValue>();

	//compute maximum allowed mismatches per read
	//We allow up to maxAcceptedMismatches between two reads. The threshold is decided 
	//by controlling the proportion pNeig of the reads that are expected with that many mismatches (given the error rate)
    unsigned replen_min = cargo(index).replen_min;
    unsigned cycle = options.cycle;
	float pNeig = 0.95f;
	binomial Nmismatch(readLength, options.errorrate);
	unsigned maxAcceptedMismatches = _max((unsigned) ceil(quantile(Nmismatch, pNeig)), 2u);   //unlikely that 2 reads share the same error         (weese:) don't understand the comment
//	double oldAcceptedMismatches = (options.errorrate * readLength);

//	std::cout << std::endl << "acceptedMismatches: "  << maxAcceptedMismatches << " readLength " << readLength << "  error " << options.errorrate << std::endl;
//	std::cout << std::endl << "Old acceptedMismatches value: "  << oldAcceptedMismatches << std::endl;

//	for (goBegin(iter); !atEnd(iter); )                     // do a DFS walk
	while (!atEnd(iter))                                        // do a DFS walk
    {
//        if (value(iter).range.i1==1798 && value(iter).range.i2==1811 && value(iter).repLen==23)
//        {
//            std::cerr<<std::endl<<"START";
//            std::cerr << representative(iter)<<std::endl;
//            for(int i=0; i<countOccurrences(iter); ++i)
//                std::cerr << getOccurrences(iter)[i] << '\t';
//            std::cerr<<"END"<<std::endl;
//        }
		unsigned commonPrefix = parentRepLength(iter);			// length of parent label
//        if (seqan::range(iter).i1==127 && prefix(representative(iter),commonPrefix) == "AAAAACAAAAACA")
//        std::cout<<"HERE"<<std::endl;

        if ((int)commonPrefix < options.fromLevel)
        {
            goNext(iter);
            continue;
        }

#ifdef FIONA_USE_SA
        if ((int)commonPrefix > options.toLevel)
            SEQAN_FAIL("how can that be?");
#endif

		SEQAN_ASSERT_LT(commonPrefix + 1, length(options.expectedTheoretical));
//		SEQAN_ASSERT_LEQ(options.fromLevel, (int)commonPrefix); // doesn't hold for the first node (=root node)

        // only examine branches where the string depth is a multiple of depthSampleRate
		TValue firstEdgeChar = parentEdgeFirstChar(iter);
        bool skipNode = ((commonPrefix + cycle - replen_min) % options.depthSampleRate != 0);
        bool leaveNodeRight = (int)commonPrefix >= options.toLevel || countOccurrences(iter) < 3 || firstEdgeChar == unknownChar;

#ifdef FIONA_USE_SA
        if (!skipNode && isFirstChild(iter) && isLastChild(iter))
            skipNode = true;
#endif

		if (!skipNode && firstEdgeChar != unknownChar &&   // N is always an error
			!potentiallyErroneousNode(countOccurrences(iter), options.errorCutoffs[commonPrefix+1])) //New test is easier
			//!potentiallyErroneousNode(countOccurrences(iter), options.expectedTheoretical[commonPrefix+1], options.strictness, options.errorrate, commonPrefix + 1 ,alg))
		{
            skipNode = true;
		}

        // don't descent over repeats
        if (!skipNode)
        {
            if (/*countOccurrences(iter) >= options.repeatCutoffs[repLength(iter)] &&*/
//                isSelfRepetitive(representative(iter)))
                isSelfRepetitive(infixWithLength(indexText(index), getOccurrence(iter), commonPrefix + 1)))
            {
                // anchor plus first edge char is repetitive -> skip the whole parent
                skipNode = true;
                leaveNodeRight = true;
            }
        }

        if (skipNode)
        {
            if (leaveNodeRight)
                goNextRight(iter);
            else
                goNext(iter);
            continue;
        }


        ++resources.investigatedNodes;
		//
		//	get the id and position (suffix begin) for suspected nodes
		//	for which we can find a more optimal correction
		//
		TOccs errorCandidates = getOccurrences(iter);

		/*copy the iterator for iterate over the siblings*/
//		typename Iterator<TFionaIndex, TopDown<> >::Type iterSibling(index, nodeUp(iter));
		TTreeIterator iterSibling(iter);
		goUp(iterSibling);

		//
		//	potential reads for make the correction,
		//	because at the same level, with the same prefix
		//

		clear(correctCandidates);
		if (!goDown(iterSibling))
			SEQAN_ASSERT_FAIL("going up and down failed!?");


if (LOOP_LEVEL != 0)
{
        
		// pick potentially correct reads
        unsigned long thickestBranchCount = length(errorCandidates);
        TOccs thickestBranchOccs;
		do
		{
            TValue siblingFirstEdgeChar = parentEdgeFirstChar(iterSibling);
			if (siblingFirstEdgeChar != firstEdgeChar && siblingFirstEdgeChar != unknownChar)
            {
                unsigned long siblingOccCount = countOccurrences(iterSibling);
                // record the thickest branch
                if (thickestBranchCount < siblingOccCount)// && siblingOccCount < options.repeatCutoffs[commonPrefix+1])
                {
                    thickestBranchCount = siblingOccCount;
                    thickestBranchOccs = getOccurrences(iterSibling);
                }
                
                if (!potentiallyErroneousNode(siblingOccCount, options.errorCutoffs[commonPrefix + 1]) &&
                    siblingOccCount < options.repeatCutoffs[commonPrefix+1])
                    //!potentiallyErroneousNode(countOccurrences(iterSibling), options.expectedTheoretical[commonPrefix + 1], options.strictness, options.errorrate,commonPrefix +1, alg))
                {
                    // save the id and position(where the suffix begin in the reads) in the table of IDs correct
                    // also the number of occurrences
                    appendValue(correctCandidates, getOccurrences(iterSibling));
                }
            }
            if (ordValue(siblingFirstEdgeChar) == 3) break; // we ignore the N-node right of the T
		} while (goRight(iterSibling));

        // if there aren't any, try the thickest branch
        if (empty(correctCandidates)  &&  thickestBranchCount > length(errorCandidates))
            appendValue(correctCandidates, thickestBranchOccs);
}

		// continue only if we have found a correct read
		if (!empty(correctCandidates))
        {
//std::cout << seqan::range(iter) << '\t' << parentEdgeFirstChar(iter) << '\t' << prefix(representative(iter),commonPrefix) << '\t';
//for (unsigned j = 0; j < length(correctCandidates); ++j)
//    std::cout << beginPosition(correctCandidates[j]) << ',' << endPosition(correctCandidates[j]) << '\t';
//std::cout << '\n';

            double computeOverlapSumStart = omp_get_wtime();

            // make the comarison between the substrings(the suffix after the position of error
            TOccsIterator errorRead = begin(errorCandidates, Standard());
            TOccsIterator errorReadEnd = end(errorCandidates, Standard());
            for (; errorRead != errorReadEnd; ++errorRead)
            {
                unsigned errorReadId = (*errorRead).i1; //debug?
                unsigned fwdReadId = errorReadId;
                // swap to forward read ID because the allowed errors are only saved for the forward read IDs
                if (fwdReadId >= readCount)
                      fwdReadId -= readCount;

                //check here if the max number of corrections was made already 
                if (options.allowedCorrectionsPerRead[fwdReadId] == 0)
                    continue;

                unsigned positionError = (*errorRead).i2 + commonPrefix;

#ifdef FIONA_MAX_CORRECTIONS_PER_BASE
                lockReading(correctionListLock);
                unsigned foundCorr = getFoundCorrections(correctionList, firstCorrectionForRead, errorReadId, positionError, store);
                unlockReading(correctionListLock);
                if (foundCorr >= FIONA_MAX_CORRECTIONS_PER_BASE)
                    continue;
#endif

                TReadIterator itEBegin = begin(store.readSeqStore[errorReadId], Standard());
                TReadIterator itEPrefixBegin = itEBegin + (*errorRead).i2;
                TReadIterator itEEnd = end(store.readSeqStore[errorReadId], Standard());

    if (LOOP_LEVEL == 1)
        continue;

                for (unsigned c = 0; c < length(correctCandidates); ++c)
                {
                    TOccsIterator corrRead = begin(correctCandidates[c], Standard());
                    TOccsIterator corrReadEnd = end(correctCandidates[c], Standard());
                    
                /*
                Here should go the new Branch and Bound algorithm that
                looks if the current error pos has already a higher overlaps sum
                than what is possible to achieve with an SA infix from correctCandidates
                by considering the current strand. Although the Overlapsum might be
                computed before the for loop with c
                */

                    /////////////////////////////////////////////////////////////////////////////////
                    // reset overlap sums
                    for (int i = 0; i < options.maxIndelLength * 2 + 1; ++i)
                    {
                        Overlap &ov = bestCorrection[i];
                        ov.overlapSumLeft = 0;
                        ov.overlapSumRight = 0;
                    #ifdef FIONA_MAXIMIZE_SUPPORT
                        ov.support = 0;
                    #endif
                    #ifdef FIONA_CONSENSUS
                        clear(ov.consensus);
                        resize(ov.consensus, (itEEnd - itEPrefixBegin) - commonPrefix + options.maxIndelLength + 1);
                    #endif
                    }
                    
    if (LOOP_LEVEL == 2)
        continue;

//               bool debug = (errorReadId == (unsigned int)options.debugRead || errorReadId-length(store.readSeqStore)/2 == (unsigned int)options.debugRead);
//               if (debug)
//               {
//               std::cout<<"found"<<std::endl;
//               }

                    for (; corrRead != corrReadEnd; ++corrRead)
                    {					
                        /////////////////////////////////////////////////////////////////////////////////
                        // compare overlap left of the common prefix
                        //this part can be done without considering the type of indel
                        //if the left part has already too many errors no further investigation necessary

                        TReadIterator itE = itEBegin;
                        TReadIterator itCBegin = begin(store.readSeqStore[(*corrRead).i1], Standard());
                        TReadIterator itCLeft = itCBegin;
                        TReadIterator itCEnd = end(store.readSeqStore[(*corrRead).i1], Standard());

                        int delta = (*errorRead).i2 - (*corrRead).i2;
                        unsigned overlapLeft = positionError;

                        if (delta > 0)
                        {
                            // erroneous reads starts left of correct read
                            // EEEEEEEEEEEEEEE
                            //          CCCCCCCCCCCCCCC
                            overlapLeft -= delta;
                            itE += delta;
                        }
                        else
                        {
                            // erroneous reads starts right or with correct read
                            //         EEEEEEEEEEEEEEE
                            // CCCCCCCCCCCCCCC
                            itCLeft += -delta;
                        }
#ifdef FIONA_FIXED_OVERLAP_ERRORS
                        unsigned acceptedMismatchesLeft = maxAcceptedMismatches;
#else
                        // TOTAL NUMBER OF ERRORS IN THE OVERLAP
                        unsigned acceptedMismatchesLeft = std::max(2u, (unsigned)(options.overlap_errorrate * _min(itEEnd - itE, itCEnd - itCLeft)));
#endif
                        // COMPARE READ OVERLAPS WITH ERRORS
                    #ifdef FIONA_OVERLAP_WITH_EDIT_DISTANCE
                        // ALLOW INDELS

                        unsigned maxLen = _min((*errorRead).i2, (*corrRead).i2);
                        itE = itEPrefixBegin;
                        TReadIterator itC = itCBegin + (*corrRead).i2;

//                        if (debug)
//                        {
//                        #pragma omp critical
//                        {
//                        std::cout<< std::endl<< Range<TReadIterator>(itEBegin, itE) << std::endl;
//                        std::cout<< Range<TReadIterator>(itCBegin, itC) << std::endl<< std::endl;
//                        }
//                        }

                        for (; maxLen != 0; --maxLen)
                        {
                            --itC;
                            --itE;
                        #ifdef FIONA_MATCH_N
                            if (ordValue(*itE) == 4) continue;
                        #endif
                            if (*itE != *itC)
                                break;
                        }

                        unsigned errorsLeft =_comparePrefixesWithEditDistanceReverse(
                            Range<TReadIterator>(itEBegin, itE),
                            Range<TReadIterator>(itCBegin, itC),
                            acceptedMismatchesLeft);

                        // too many mismatches right of the common prefix?
                        if (acceptedMismatchesLeft < errorsLeft)
                            continue;
                        acceptedMismatchesLeft -= errorsLeft;
                    #else

                        for (; itE < itEPrefixBegin; ++itE, ++itCLeft)
                        {
                        #ifdef FIONA_MATCH_N
                            if (ordValue(*itE) == 4) continue;
                        #endif
                            if (*itE != *itCLeft)
                                if (--acceptedMismatchesLeft == MaxValue<unsigned>::VALUE) break;
                        }
                        
                        // too many mismatches left of the common prefix?
                        if (acceptedMismatchesLeft == MaxValue<unsigned>::VALUE)
                            continue;
                    #endif

                        if (overlapLeft > (maxAcceptedMismatches - acceptedMismatchesLeft)) // kann weg (immer true)
                            overlapLeft -= (maxAcceptedMismatches - acceptedMismatchesLeft);

                        // the position in the read until which there is the same prefix
                        unsigned positionCorrect = (*corrRead).i2 + commonPrefix;


    if (LOOP_LEVEL == 3)
        continue;
                    #ifdef FIONA_MAXIMIZE_SUPPORT
                        unsigned overallMinErrorsRight = acceptedMismatchesLeft + 1;
                    #endif

                        /////////////////////////////////////////////////////////////////////////////////
                        // compare overlap right of the common prefix by considering all types of allowed errors
                        for (int indel = -options.maxIndelLength; indel <= options.maxIndelLength; ++indel)
                        {
                            Overlap &overlap = bestCorrection[((indel >= 0)? indel * 2: -indel * 2 - 1)];
                        #ifdef FIONA_MAXIMIZE_SUPPORT
                            overlap._errorsRight = acceptedMismatchesLeft + 2;  // initialize with "infinity"
                        #endif
                            itE = itEBegin + positionError;
                            TReadIterator itC = itCBegin + positionCorrect;

                            if (indel == 0)
                            {
                                // mismatch
                                ++itE;
                                ++itC;
                            }
                            else if (indel > 0)
                            {
                                // gap in correct read (must be deleted in err. read)
                                itE += indel;
                                if (itE + indel >= itEEnd || itC + indel >= itCEnd) continue;
                            }
                            else
                            {
                                // gap in erroneous read (must be filled with an insertion in err. read)
                                itC += -indel;
                                if (itC + -indel >= itCEnd || itC + -indel >= itCEnd) continue;
                            }
                            
    if (LOOP_LEVEL == 4)
        continue;

                            // COMPARE READ OVERLAPS WITH ERRORS
                            unsigned rightOverlapLen = _min(itEEnd - itE, itCEnd - itC);
                            unsigned acceptedMismatches = acceptedMismatchesLeft;
                            unsigned errorsRight;
                        #ifdef FIONA_OVERLAP_WITH_EDIT_DISTANCE
                            // ALLOW INDELS

                            // first extend seed without errors
                            for (unsigned maxLen = rightOverlapLen; maxLen != 0; --maxLen, ++itE, ++itC)
                            {
                            #ifdef FIONA_MATCH_N
                                if (ordValue(*itE) == 4) continue;
                            #endif
                                if (*itE != *itC)
                                    break;
                            }

                            // now continue with banded Myers
                            errorsRight =_comparePrefixesWithEditDistance(
                                Range<TReadIterator>(itE, itEEnd),
                                Range<TReadIterator>(itC, itCEnd),
                                acceptedMismatches);

                            // too many mismatches right of the common prefix?
                            if (acceptedMismatches < errorsRight)
                                continue;
                            acceptedMismatches -= errorsRight;
                        #else
                            // ALLOW ONLY MISMATCHES

                            // manually count mismatches
                            for (unsigned maxLen = rightOverlapLen; maxLen != 0; --maxLen, ++itE, ++itC)
                            {
                            #ifdef FIONA_MATCH_N
                                if (ordValue(*itE) == 4) continue;
                            #endif
                                if (*itE != *itC)
                                    if (--acceptedMismatches == MaxValue<unsigned>::VALUE)
                                        break;
                            }

                            // too many mismatches right of the common prefix?
                            if (acceptedMismatches == MaxValue<unsigned>::VALUE)
                                continue;

                            errorsRight = acceptedMismatchesLeft - acceptedMismatches;
                        #endif

                        #ifdef FIONA_MAXIMIZE_SUPPORT
                            overlap._errorsRight = errorsRight;         // store number errors for this operation
                            if (overallMinErrorsRight > errorsRight)    // update minimum over all operations
                                overallMinErrorsRight = errorsRight;
                        #else
                            ignoreUnusedVariableWarning(errorsRight);
                        #endif

//               bool debug = (errorReadId == (unsigned int)options.debugRead || errorReadId-length(store.readSeqStore)/2 == (unsigned int)options.debugRead);
//                            if(debug)
//                            {
//                                 std::cerr << "error_read     \t" << indel << '\t' << suffix(store.readSeqStore[errorReadId],positionError) << '\t' << errorReadId << '\t' << (acceptedMismatchesLeft-acceptedMismatches) << '\n';
//                                 std::cerr << "correct_read   \t" << indel << '\t' << suffix(store.readSeqStore[(*corrRead).i1],positionCorrect) << '\t' << (*corrRead).i1 << '\n';
//                                 //std::cerr << store.readSeqStore[(*corrRead).i1] << std::endl;
//                            }

                            // correction candidate
                            overlap.overlapSumLeft += overlapLeft;
                            int overlapRight = rightOverlapLen;
                            if (overlapRight + _min(indel,0) >= 0)
                                overlapRight += _min(indel,0); // hier immer indel laenge abziehen damit Mismatches nicht benachteiligt werden
                            if (indel == 0)
                                ++overlapRight;
                            if (overlapRight >= (int)(acceptedMismatchesLeft - acceptedMismatches))
                                overlapRight -= (int)(acceptedMismatchesLeft - acceptedMismatches);
                            overlap.overlapSumRight += overlapRight;

                            overlap.readId = (*corrRead).i1;
                            overlap.correctPos = positionCorrect;

//                            if (debug)
//                            {
//                                std::cerr << "overlap      \t" << overlapLeft << '+' << overlapRight << '\t' << indel << std::endl;
//                            }

                        #ifdef FIONA_CONSENSUS
                            // (only for mismatches/insertions) compute consensus of correct reads
                            // that fulfill the acceptedMismatch-critereon
                            if (indel <= 0)
                            {
                                // reset itC and repeat comparison to increase consensus counters
                                typename Iterator<Overlap::TConsensus, Standard>::Type itCons = begin(overlap.consensus, Standard());

                                // there are rightOverlapLen bases right of the error
                                itC = itCLeft + commonPrefix;
                                itCEnd = itC + rightOverlapLen;

                                // take the error (mismatch/gap in error read) into account for consensus computation
                                if (indel == 0)
                                    ++itCEnd;
                                else if (indel < 0)
                                    itCEnd += -indel;
                                
                                for (; itC < itCEnd; ++itC, ++itCons)
                                    ++(*itCons).count[ordValue(*itC)];
                                SEQAN_ASSERT_LEQ(itCons, end(overlap.consensus, Standard()));
                            }
                        #endif
                        }

                    #ifdef FIONA_MAXIMIZE_SUPPORT
                        // update support for all operations
                        for (int i = 0; i < options.maxIndelLength * 2 + 1; ++i)
                        {
                            Overlap &overlap = bestCorrection[i];
                            if (overlap._errorsRight == overallMinErrorsRight)  // increase support for operation with minimal errors
                                ++overlap.support;
                        }
                    #endif
                    }


                #ifdef FIONA_MAXIMIZE_SUPPORT
                    // determine operation with maximal support
                    unsigned bestOperation = 0;
                    unsigned maxSupport = bestCorrection[0].support;
                    for (int i = 1; i < options.maxIndelLength * 2 + 1; ++i)
                    {
                        Overlap &overlap = bestCorrection[i];
                        if (maxSupport < overlap.support)
                        {
                            maxSupport = overlap.support;
                            bestOperation = i;
                        }
                    }
                    if (maxSupport == 0)
                        continue;
                #endif

                    // try finding the best correction with the highest overlap sum
                    // here is where we start to differ as we record the Corrections in the new
                    // new linked list (correctionList) with CorrectionIndelPos structs
                    // but instead of choosing the Correction with the highest Overlapsum from each error type
                    // we treat each of theses cases by using addCorrectionEntry
                    bool strand = (errorReadId >= readCount);

                #ifdef FIONA_MAXIMIZE_SUPPORT
                    int i = bestOperation;
                #else
                    for (int i = 0; i < options.maxIndelLength * 2 + 1; ++i)
                #endif
                    {
                        unsigned short overlapSum = bestCorrection[i].overlapSumLeft + bestCorrection[i].overlapSumRight;

                        if (overlapSum == 0)
                            continue;

                        //create variables to use addCorrectionEntry this is critical for OMP
                        signed char indel = ((i & 1) == 0)? i / 2: -((i + 1) / 2);

#ifdef FIONA_CONSENSUS
                        TReadIterator itE = itEPrefixBegin + commonPrefix;
                        typename Iterator<Overlap::TConsensus, Standard>::Type itCons = begin(bestCorrection[i].consensus, Standard());

                        if (indel == 0)     // mismatch
                        {
                            // extract first consensus base
                            correctSeq[0] = *itCons;
                            if (strand)
                                correctSeq[0] = FunctorComplement<Dna5>()(correctSeq[0]);
                            ++itE;
                            ++itCons;
                        }
                        else if (indel > 0) // gap in correct read (must be deleted in err. read)
                        {
                            itE += indel;
                        }
                        else                // gap in erroneous read (must be filled with an insertion in err. read)
                        {
                            SEQAN_ASSERT_LT(indel, 0);
                            // extract consensus bases to determine insert
                            if (strand)
                            {
                                for (int l = -indel; l > 0; ++itCons)
                                    correctSeq[--l] = FunctorComplement<Dna5>()((Dna5)*itCons);
                            }
                            else
                            {
                                for (int l = 0; l < -indel; ++l, ++itCons)
                                    correctSeq[l] = *itCons;
                            }
                        }
                        SEQAN_ASSERT_LEQ(itCons, end(bestCorrection[i].consensus, Standard()));

                 /*      SEQAN_OMP_PRAGMA(critical(TestConsensusOverlapsum))
                                    {
                                           std::cout << "normCorrect: " << errorReadId<< " "<< positionError<< " " << overlapSum<< " " <<  options.overlapSumCutoffs[positionError+1]<< " " << cycle<< std::endl;
                                    } */

                        // 1. add major mismatch/indel correction
                        SEQAN_OMP_PRAGMA(critical(addCorrection))
                        {
                            ++resources.putCorrections;
                            addCorrectionEntry(
                                correctionList,
                                firstCorrectionForRead,
                                errorReadId,
                                bestCorrection[i].readId,
                                bestCorrection[i].correctPos,
                                positionError,
                                overlapSum,
                                strand,
                                indel,
                                store,
                                correctSeq);
                        }

                        if (indel == 0)
                        {
                            // 2. add minor consensus mismatch corrections
                            //bool debugConsensus = false;
                            for (; itE < itEEnd; ++itE, ++itCons)
                            {
                                unsigned maxBase = getMaxIndex(*itCons);
                                if (maxBase == 4) continue;     // skip if N is the consensus base
                                unsigned frequency = (*itCons).count[maxBase];
                                if (frequency < 2) break;       // at least 2 suffixes need to vote for that base
                                if ((*itCons).count[ordValue(*itE)] < frequency)
                                {
                                    // TODO:
                                    // (weese:) I'm not sure if we better scale the overlap-sum relative to the coverage at the anchor (front(consensus))
                                    //          or relative to the coverage at the current base (*itCons)
                                    unsigned totalCounts = totalCount(*itCons);
                                    if(totalCounts == 0)
                                         continue;
                                  //totalCount(*itCons /*front(consensus)*/));
                                    unsigned consOverlapSum = (unsigned)((frequency * overlapSum) / totalCounts);
				   if(consOverlapSum >1) //penalize consensus correction by one to always to major correction first
					--consOverlapSum; 
                                    //unsigned testOverlapSum = (unsigned)((frequency * overlapSum) / totalCount(front(itCons)));
                                  /*  SEQAN_OMP_PRAGMA(critical(TestConsensusOverlapsum))
                                    {
                                           std::cout << "overCorrect: " << errorReadId<< " "<< maxBase << " " <<itE-itEBegin<< " " << overlapSum << " " << consOverlapSum << " "   << frequency <<" overcutoff: " << options.overlapSumCutoffs[itE-itEBegin+1]<< " " << cycle << std::endl;
                                    } */
                                    correctSeq[0] = (Dna5)maxBase;
                                    if (strand)
                                        correctSeq[0] = FunctorComplement<Dna5>()(correctSeq[0]);
                                    SEQAN_OMP_PRAGMA(critical(addCorrection))
                                    {
                                        ++resources.putCorrections;
                                        addCorrectionEntry(correctionList,firstCorrectionForRead,errorReadId,bestCorrection[i].readId,bestCorrection[i].correctPos,itE-itEBegin,consOverlapSum,strand,indel,store,correctSeq);
                                    }

                                    //std::cout << "replace " << *itE << " at position " << (itE - itEBegin) << " in read " << errorReadId;
                                    //std::cout << " by " << (Dna5)maxBase << " (support=" << (*itCons).count[maxBase] << ")" << std::endl;
                                    //debugConsensus = true;
                                }
                            }//go over all positions in consensus
                        }//no indel
/*
                        if (debugConsensus)
                        {
                            for(int divider = 10; divider != 0; divider /= 10)
                            {
                                for(int xx=0; xx<positionError+1+indel; ++xx) std::cout << ' ';
                                for(unsigned xa=0; xa<length(bestCorrection[i].consensus); ++xa)
                                {
                                    unsigned maxBase = getMaxIndex(bestCorrection[i].consensus[xa]);
                                    if (bestCorrection[i].consensus[xa].count[maxBase] == 0) break;
                                    std::cout << (bestCorrection[i].consensus[xa].count[maxBase] / divider) % 10;
                                }
                                std::cout << std::endl;
                            }


                            for(int xx=0; xx<indel; ++xx) std::cout << ' ';
                            std::cout << prefix(store.readSeqStore[errorReadId], positionError) << ' ';
                            for(unsigned xa=0; xa<length(bestCorrection[i].consensus); ++xa)
                            {
                                unsigned maxBase = getMaxIndex(bestCorrection[i].consensus[xa]);
                                if (bestCorrection[i].consensus[xa].count[maxBase] == 0) break;
                                std::cout << (Dna5)maxBase;
                            }
                            std::cout << std::endl;

                            std::cout << prefix(store.readSeqStore[errorReadId], positionError) << ' ';
                            for(int xy=0; xy<-indel; ++xy) std::cout << ' ';
                            std::cout << suffix(store.readSeqStore[errorReadId], positionError + _max(0, -indel)) << std::endl;
                            std::cout << std::endl;
                        }
*/
                       
#else // FIONA_CONSENSUS
                        if (indel <= 0) //only get string if insertion in read or mismatch
                            getCorrectionString(correctSeq,indel,bestCorrection[i].readId,bestCorrection[i].correctPos,strand,store);
                        SEQAN_OMP_PRAGMA(critical(addCorrection))
                        {
             /*std::ofstream myfile;
myfile.open ("EntryOutput.txt",std::ios::app);
myfile << "beforeEntry " << " "<< errorReadId<< " "<<bestCorrection[i].readId<< " "<<bestCorrection[i].correctPos<< " "<<positionError<< " "<<(int)indel << " " << overlapSum << " " <<representative(iter) <<"endEntry" << std::endl;
myfile.close();*/
                            ++resources.putCorrections;
                            addCorrectionEntry(correctionList,firstCorrectionForRead,errorReadId,bestCorrection[i].readId,bestCorrection[i].correctPos,positionError,overlapSum,strand,indel,store,correctSeq);
                        }
#endif // FIONA_CONSENSUS
                    }

                }//finished errorCandidate

            }//finished analysis error read

            options.timeComputeOverlapSum += (omp_get_wtime() - computeOverlapSumStart);
        } // if (!empty(correctCandidates))

        if (leaveNodeRight)
            goNextRight(iter);
        else
            goNext(iter);
	}
    resources.cpuTime = omp_get_wtime() - start;
}

// CorrectionIndelPos  


/*GC-content*/
/*fonction which allow to determine the frequency for each nucleotide*/
template < typename TFionaIndex, typename TSpec>
String<double, Array<5> >
determineFrequency(Iter< TFionaIndex, VSTree<TSpec> > iter)
{
    /*calculate the frequency for each nucleotide*/
    /*'A' = 0, 'C' = 1, 'G' = 2, 'T' = 3*/
    String<double, Array<5> > frequency;
    resize(frequency, 5, 0);

    goBegin(iter);

//    int position = 0;
    /*nombre total nucleotides*/
    double total = countOccurrences(iter);
    /*the first is A (alphabetical ordre)*/
    goDown(iter);
    do {
        frequency[ordValue(parentEdgeFirstChar(iter))] = countOccurrences(iter) / total;
    } while (goRight(iter));

    /*table of frequency for each nucleotide*/
    return frequency;
}

/*construction Suffix Array */
template <typename TFragmentStore, typename TAlgorithm>
unsigned correctReads(
	TFragmentStore & store,
	FionaOptions & options,
	Tag<TAlgorithm> const alg)
{
	/*iterator with restrictions*/
	typedef Iterator<TFionaIndex, TopDown<ParentLinks<Preorder> > >::Type TConstrainedIterator;

	// append their reverse complements
	unsigned readCount = length(store.readSeqStore);
    if (options.verbosity >= 2)
        std::cerr << "Add reverse complements: " << std::flush;

    Dna5String tmp;
    //if (options.genomeLength != 1)
    //(Hugues) we need to get the reads and their reverse complements 
    //when estimating the error rates (but the letter substitutions should be reversed).
    SEQAN_PROTIMESTART(timeRevComp);
    for (unsigned i = 0; i < readCount; ++i)
    {
        tmp = store.readSeqStore[i];
        reverseComplement(tmp, Serial());
        appendValue(store.readSeqStore, tmp);
    }

    if (options.verbosity >= 2)
        std::cerr << SEQAN_PROTIMEDIFF(timeRevComp) << " seconds." << std::endl;

    /*table with the theoretical values*/

    String<uint64_t> readLengthHist;
    computeReadLengthHistogram(readLengthHist, store.readSeqStore);
    unsigned maxReadLength = length(readLengthHist) - 1;
    if (options.verbosity >= 2)
        std::cerr << "Maximal read length:" << maxReadLength << std::endl;

    double experrreads = expectedValueTheoretical(options.expectedTheoretical, readLengthHist, options.genomeLength, options.errorrate);

    if (IsSameType<TAlgorithm, FionaExpected_>::VALUE)
    {
        String<double> sd;
        standardDeviation(sd, store.readSeqStore, options.genomeLength);

        /*The strictness value allows to estimate the confidence intervall*/
        for (unsigned i = 0; i < length(options.expectedTheoretical); ++i)
        {
            double expectedTemporary = options.expectedTheoretical[i] - options.strictness * sd[i];

            /*If the connfidential intervall take value less than 1 ??? not sure for that*/
            /*if(expectedTemporary < 1){
                options.expectedTheoretical[i] = 1.1;
            }else{*/
                options.expectedTheoretical[i] = expectedTemporary;
            //}
        }
    }

    if (IsSameType<TAlgorithm, FionaCount_>::VALUE)
        for (unsigned i = 0; i < length(options.expectedTheoretical); ++i)
            options.expectedTheoretical[i] = options.strictness;

    // std::cerr << " run the multiple-Correction-per-Round Fiona method " <<std::endl;
    // the linked list for read corrections
    String<CorrectionIndelPos> correctionList;
    // the first correction occurrence (if any) for a read
    // if no occurrence exists set the enrty to maxINt Value
    String<unsigned int> firstCorrectionForRead; // should this really be always created anew for different cycles, could be created outside correctReads?
    // we assume we work with three reads here
    resize(firstCorrectionForRead, readCount, maxValue<unsigned>(), Exact());

    // Determine the number of allowed corrections per round per read, depending on the read length and the
    // configuration in options.relativeErrorsToCorrect.  We set a hard lower limit of 2.
    unsigned const MIN_ALLOWED_CORRECTIONS = 2;
    if (options.limitCorrPerRound || length(options.allowedCorrectionsPerRead) == 0u)
    {
        resize(options.allowedCorrectionsPerRead, readCount, Exact());
        for (unsigned i = 0; i < readCount; ++i)
        {
            unsigned readLength = length(store.readSeqStore[i]);
            options.allowedCorrectionsPerRead[i] = _max((unsigned) ceil(options.relativeErrorsToCorrect * readLength), MIN_ALLOWED_CORRECTIONS);
        }
    }

    /*
    //copy Hugues code to get the allowed errors
	binomial Nmismatch(maxReadLength, options.errorrate);
    unsigned maxAcceptedMismatches = (unsigned) ceil(quantile(Nmismatch, 0.95));
    if (maxAcceptedMismatches < 2)
        maxAcceptedMismatches = 2; //unlikely that 2 reads share the same error
    if (options.verbosity >= 3)
        std::cerr << "Max number of corrections in a read: " << maxAcceptedMismatches << std::endl;
    if (options.limitCorrPerRound)
        clear(options.allowedCorrectionsPerRead);
    resize(options.allowedCorrectionsPerRead, readCount, maxAcceptedMismatches, Exact());
    */
	
    if (options.verbosity >= 2)
    {
        if (IsSameType<TAlgorithm, FionaExpected_>::VALUE)
            std::cerr << std::endl << "Method with expected value for each level" << std::endl;
        if (IsSameType<TAlgorithm, FionaPoisson_>::VALUE) 
            std::cerr << std::endl << "Method with p-value and Poisson distribution" << std::endl;
        if (IsSameType<TAlgorithm, FionaPoissonSens_>::VALUE)
            std::cerr << std::endl << "Method with sensitivity and Poisson distribution" << std::endl;
        if (IsSameType<TAlgorithm, FionaCount_>::VALUE)
            std::cerr << std::endl << "Method with fixed count for each level" << std::endl;
        if (IsSameType<TAlgorithm, FionaPoissonClassif_>::VALUE)
            std::cerr << std::endl << "Log-odds method assuming a Poisson coverage distribution" << std::endl;
    }
	
	///Give the set of cut-off for the various methods
	double oddserrreads = (experrreads /  (readCount - experrreads));
	options.oddserrorreads = oddserrreads;
	if (options.verbosity >= 2 && experrreads != 0)
    {
		std::cerr << "Error rate provided: " << options.errorrate << std::endl;
		std::cerr << "Expected number of erroneous reads (percent): " << floor(experrreads) << " ("  << floor(experrreads/readCount *100) << ")" << std::endl;
		std::cerr << "Odds of erroneous/correct reads: " << oddserrreads << std::endl;
	}
	
	if (options.autolevel){
        if (options.verbosity >= 2)
            std::cerr << "Setting automatic from/to level with number of Correctables/Uncorrectables reads" << std::endl;
		//std::cerr << "Computing the expected number of uncorrectable (Uk) and Destructible (Dk) reads" << std::endl;
		//
        // TODO(holtgrew): This logic is broken.
//		float errrate = options.errorrate;
		if (options.verbosity >= 2 && options.errorrate == 0)
        {
			std::cerr << "Error rate not given, set to default value of 1%" << std::endl;
//			errrate = 0.01;
		}
		float minexpcov = 5.; //ask for mincov of 5, we could just do + 10
		int toplevel = (int) (maxReadLength - minexpcov * options.genomeLength / readCount) - 1;
		int mink = 5;
		int maxk = std::min((int)maxReadLength - 2, 50);
		toplevel = (toplevel > (int)maxReadLength) ? (int)maxReadLength : toplevel;

        String<double> uncorrectables;
        String<double> destructibles;

		UncorrectableExpectedBases(uncorrectables, mink, maxk, readLengthHist, options.errorrate);
		DestructibleExpectedBases(destructibles, mink, maxk, readLengthHist, options.errorrate, options.genomeLength);

        if (options.verbosity >= 2)
        {
            std::cerr << "max. read length: " << maxReadLength << std::endl;
            std::cerr << "k\tUncorrectable\tDestructible\tUc+Dc" << std::endl;
        }
		float TmpExp = uncorrectables[mink] + destructibles[mink];
		unsigned HiTEC_mink = mink;
		for (int i = mink + 1; i <= maxk; i++)
        {
			double tmp = uncorrectables[i] + destructibles[i];
            
            if (options.verbosity >= 2)
                std::cerr << i << "\t" << uncorrectables[i] << "\t" << destructibles[i] << "\t" << tmp << std::endl;
            
			if (tmp < TmpExp)
            {
				HiTEC_mink = i;
				TmpExp = tmp; 
			}
		}
        if (options.verbosity >= 1)
            std::cerr << "Determination of minimum tree level according to HiTEC strategy." << std::endl;
        double mink_genome = log(200.0 * options.genomeLength) / log(4.0);
		options.fromLevel = (HiTEC_mink < mink_genome) ? HiTEC_mink : (int)mink_genome;
        
		int upl = (options.fromLevel + 10) < (int)maxReadLength ? (options.fromLevel + 10) : (int)maxReadLength;
		options.toLevel = upl; // OLD let to high toplevels: toplevel < upl ? upl : toplevel;
        if (options.verbosity >= 1)
            std::cerr << "The estimated top level is " << options.fromLevel << " and the down level is " << options.toLevel << std::endl;
	}
	
    if (options.verbosity >= 2)
    {
        std::cerr << "Expected coverage of k-mers before sequencing (k, coverage):" << std::endl;
        for (int i = options.fromLevel; i<= options.toLevel; i++){
            std::cerr << "(" <<  i << " , " << options.expectedTheoretical[i] << ")  ";	
        }
        std::cerr << std::endl;
    }
	
	ComputeCutoffErroneous(options.errorCutoffs, options.expectedTheoretical, options.strictness, options.errorrate, options.oddserrorreads, options.fromLevel, options.toLevel + 1, alg);
    if (options.verbosity >= 2)
    {
        std::cerr << "Computed cutoffs for errors (level, cutoff):" << std::endl;
        for (int i = options.fromLevel; i<= options.toLevel; i++)
            std::cerr << "(" <<  i << " , " << options.errorCutoffs[i] << ")  ";
        std::cerr << std::endl;
    }
	//(Hugues) shouldn't we increment all automatics cutoffs by 1 for errors of one value (sensitivity + oddsratio ?) 
	
	if (options.errorrate != 0)
    {
		computeCutoffRepeats(options.repeatCutoffs, 1, options.expectedTheoretical, options.errorrate, options.fromLevel, options.toLevel + 1, options.genomeLength);
        if (options.verbosity >= 2)
        {
            std::cerr << "Computed cutoffs for repeats (level, cutoff):" << std::endl;
            for (int i = options.fromLevel; i<= options.toLevel; i++){
                std::cerr << "(" <<  i << " , " << options.repeatCutoffs[i] << ")  ";
            }
            std::cerr << std::endl;
        }
	}
    else
    {
        resize(options.repeatCutoffs, options.toLevel + 2, maxValue<unsigned>());
    }

    if (options.verbosity >= 2)
        std::cerr << std::endl;

    if (options.errorrate != 0 && options.wovsum != 0)
    {
        SEQAN_PROTIMESTART(timeCutoffComp);
        ComputeCutoffOverlapSum(options.overlapSumCutoffs, options.fromLevel, readLengthHist, options.genomeLength, options);
        /*int hack[100] = {  876, 876, 873, 870, 866, 863, 859, 856, 852, 848, 843, 839, 834, 830, 842, 855, 867, 878, 890, 901, 911, 922, 932, 941, 950, 959, 968, 976, 984, 991, 998, 1005, 1011, 1017, 1023, 1028, 1033, 1038, 1042, 1046, 1049, 1053, 1055, 1058, 1060, 1062, 1063, 1064, 1065, 1065, 1065, 1065, 1064, 1063, 1062, 1060, 1058, 1055, 1053, 1049, 1046, 1042, 1038, 1033, 1028, 1023, 1017, 1011, 1005, 998, 991, 984, 976, 968, 959, 950, 941, 932, 922, 911, 901, 890, 878, 867, 855, 842, 830, 834, 839, 843, 848, 852, 856, 859, 863, 866, 870, 873, 876, 8763 };
        for (unsigned i=0;i<100;++i)
            options.overlapSumCutoffs(100, i) = hack[i];
        */
        if (options.verbosity >= 2)
        {
            unsigned len = _min(100u, maxReadLength);
            std::cerr << "Computed cutoffs for nb overlap bp (pos, cutoff)" << std::endl;
            for (unsigned i = 0; i < len; ++i)
                std::cerr << "(" << i + 1 << " , " << options.overlapSumCutoffs(len, i) << ")  ";
            std::cerr << std::endl;
            std::cerr << "Time required for cutoffs computation: " << SEQAN_PROTIMEDIFF(timeCutoffComp) << " seconds." << std::endl;
        }
	}
    else
    {
        options.overlapSumCutoffs.resize(length(readLengthHist), length(readLengthHist) - 1);  // readLength, position
        for (unsigned readLen = 0; readLen < length(readLengthHist); ++readLen)
            for (unsigned pos = 0; pos < readLen; ++pos)
                options.overlapSumCutoffs(readLen, pos) = 3; //default parameter is 3, that is 3 bp are needed to correct.
    }
	
//	std::ofstream pdist("proba_dist.txt");
	
//	pdist << "count";
//	for (int i = options.fromLevel ; i<= options.toLevel; i++) 
//			pdist << "\t" << i << ".expected.cov\t" <<  i << ".dpois\t" <<  i << ".dpoismix\t" << i << ".ppoismix\t";
//	pdist << std::endl;
//	for (int k = 0; k <= 50; k++){
//		pdist << k ;
//		for (int i = options.fromLevel; i<= options.toLevel; i++){
//			double noerr = probabilityNoError(options.errorrate, i);
//			pdist << "\t" << options.expectedTheoretical[i] << "\t" << dpois(k, options.expectedTheoretical[i] * noerr) << "\t" << dpoismixerror(k, options.expectedTheoretical[i], options.errorrate, i) << "\t" << 1-ppoismixerror(k, options.expectedTheoretical[i], options.errorrate, i) ;
//		}
//		pdist << std::endl;
//	}
//	pdist.close();

	//exit(0);

    options.timeComputeOverlapSum = 0;
    if (options.verbosity >= 1)
        std::cerr << "Searching..." << std::endl;
	SEQAN_PROTIMESTART(search);

#ifndef FIONA_PARALLEL
	// FIONA NON-PARALLEL SEARCH
		
	// construct suffix array of the set of reads
    if (options.verbosity >= 1)
        std::cerr << "Construct suffix array" << std::endl;
	SEQAN_PROTIMESTART(construct);
	TFionaIndex myIndex(store.readSeqStore);
	TConstrainedIterator myConstrainedIterator(myIndex);

	/*calculate the frequency for each nucleotide, didn't use for the moment*/
	/*'A' = 0, 'C' = 1, 'G' = 2, 'T' = 3*/
//	String<double, Array<5> > frequency = determineFrequency(myConstrainedIterator);

    if (options.verbosity >= 1)
        std::cerr << "Time required for suffix array construction : " << SEQAN_PROTIMEDIFF(construct) << " seconds." << std::endl;

	/*restrictions just for estimating the genome length if there is no data*/

#ifdef MEDIAN
	unsigned level = fromLevel;
	ofstream out("medianLevels.txt"); 
	ofstream median("medianForEachLevel.txt");
#endif // #ifdef MEDIAN

	if (options.genomeLength == 1)
	{
        if (options.verbosity >= 1)
        {
            std::cerr << "Generating Hugues' stats file." << std::endl;
            std::cerr << "Between levels " << options.fromLevel << " and " << options.toLevel << std::endl;
        }
        std::ofstream stats("stats.txt");
		Iterator<TFionaIndex, TopDown<ParentLinks<Preorder> > >::Type it(myIndex);
		//change the iterator definition here
		cargo(myIndex).replen_min = options.fromLevel;
		cargo(myIndex).replen_max = options.toLevel; 	
		//cargo(myIndex).frequency = frequency;
		TConstrainedIterator myItStat(myIndex);
		goBegin(myItStat);
		CharString tmp;
		//get the length of the reads.
		unsigned readMaxLength = 0;
		for (unsigned i = 0; i < readCount; ++i)
		{
			unsigned readLength = length(store.readSeqStore[i]);
			readMaxLength = (readMaxLength < readLength) ? readLength : readMaxLength;
		}
        if (options.verbosity >= 1)
            std::cerr << "Max observed read length : " << readMaxLength << std::endl;
		//String<int> freq;
		std::map < unsigned, std::vector <int> > freqpos; //
		for (unsigned i = 0; i < 6; i++) freqpos[i].assign(readMaxLength, 0);
		std::vector <int> freqmarginal(5, 0 );
		
		
		//stats << "branch\tlength\ttreeDep\tletter\treadPos\tfreq" << std::endl;
		stats << "prefix\ttreeDepth\treadPos\tna\tnc\tng\tnt\tnn\tntot\tnfather" << std::endl;
		
		while (!atEnd(myItStat))
		{
			//unsigned ofs = parentRepLength(myItStat);
			//tmp = parentEdgeLabel(myItStat);
			CharString tmp2 = representative(myItStat);
			unsigned cfather = countOccurrences(myItStat);
			if (parentRepLength(myItStat) == 0) { 
				goNext(myItStat);
				continue;} 
			//std::cerr << "******* Now in prefix : " << toCString(tmp) << " of the string: " << tmp2 << std::endl; 
			if (isLeaf(myItStat)){ 
				//	std::cerr << "which is a leaf, next one" << std::endl;
				goNext(myItStat);
				continue;
			}
			//copy the iterator to get all siblings
			Iterator<TFionaIndex, TopDown<ParentLinks<Preorder> > >::Type it2(myItStat);
			goDown(it2);
			//goDown(it2);
			unsigned let = 0;
			//count each position and read.
			do {
				//Get count per letter per pos
				/*'A' = 0, 'C' = 1, 'G' = 2, 'T' = 3 and 'N'= 4*/
				//WE NEED TO GET THE VALUE OF LET HERE
				for (unsigned j = 0; j < countOccurrences(it2); ++j)
				{
					unsigned readID = getOccurrences(it2)[j].i1 ; 
					unsigned rl = length(store.readSeqStore[readID]);
					unsigned thei2 = getOccurrences(it2)[j].i2; //check i2
					unsigned posInRead = (readID < readCount) ? thei2 : rl - thei2 - 1; 
					//unsigned posInRead =  0;  //  ofs + length(tmp); //changer ici, que vaut i2 ?
					//std::cerr << "Looking at sequence repres: " << representative(it2) << std::endl ; 
					//std::cerr << "we have length=" << rl << " for read number " << readID << std::endl;
					//std::cerr << " i2=" << thei2 << " or with dir access " << getOccurrences(it2)[j].i2 << std::endl;
					//std::cerr <<"letter:" << let << " and with ofs "	<< ofs << " and length(tmp): " << length(tmp) << std::endl;
					//if (length(freqpos[let]) <= posInRead)
					//	freqpos[let][posInRead + 1] = 0;
					++freqpos[let][posInRead];
					
					//cl = cl < posInRead ? posInRead : cl;
				}
				//we should check the letter here  
				++let;
			}  while( goRight(it2));
			
			freqmarginal.assign(6,0);
			for (unsigned i= 0; i < readMaxLength; ++i)
				for (int cl=0; cl < 5; ++cl){
					freqpos[5][i] += freqpos[cl][i]; 
					freqmarginal[cl] += freqpos[cl][i];
				}
			for (int cl=0; cl < 5; ++cl)
				freqmarginal[5] += freqmarginal[cl]; 
			//also log the marginal, easier
			stats << tmp2 << '\t' << nodeDepth(myItStat) << '\t' << -1 << '\t';
			stats << freqmarginal[0] << '\t' << freqmarginal[1] << '\t'; 
			stats << freqmarginal[2] << '\t' << freqmarginal[3] << '\t' << freqmarginal[4] << '\t' ;
			stats << freqmarginal[5] << '\t' << cfather <<  std::endl;	
			
			
			for (unsigned cpos = 0; cpos < readMaxLength; ++cpos){
				
				if (freqpos[5][cpos] > 0) {
					stats << tmp2 << '\t' << nodeDepth(myItStat) << '\t' << cpos << '\t';
					stats << freqpos[0][cpos] << '\t' << freqpos[1][cpos] << '\t'; 
					stats << freqpos[2][cpos] << '\t' << freqpos[3][cpos] << '\t' << freqpos[4][cpos] << '\t' ;
					stats << freqpos[5][cpos] << '\t' << cfather <<  std::endl;	
				}
			}
			
			for (unsigned i = 0; i < 6; i++) freqpos[i].assign(readMaxLength, 0);
			
			goNext(myItStat);		
		}
		stats.close();
        if (options.verbosity >= 1)
            std::cerr << "  Done." << std::endl;
		exit(0);
	}
			
	if (options.genomeLength == 0)
	{
#ifdef MEDIAN		
		for (; level < toLevel; ++level)
		{
			//int logRation = (log10(static_cast<double>(length(setReads)/2))/(log10(4.0)));
			//int l = logRation + 1;
			//std::cerr << l << std::endl;
			
			cargo(myIndex).replen_min = level;
			cargo(myIndex).replen_max = level+2; 	
//			cargo(myIndex).frequency = frequency;
			double numOccs = 0.0;
			
			median << level << " " << medianLevel(myConstrainedIterator) << std::endl;
			goBegin(myConstrainedIterator);
			while (!atEnd(myConstrainedIterator))
			{
				if (parentRepLength(myConstrainedIterator) > level)
				{
					numOccs = countOccurrences(myConstrainedIterator);
					out << level << " " << numOccs << std::endl; 
				}
				++myConstrainedIterator;
			}
		}
#else // #ifdef MEDIAN
		//int logRation = log10(static_cast<double>(readCount)) / log10(4.0);
		//int l = logRation + 1;
		//std::cerr << l << std::endl;
		cargo(myIndex).replen_min = options.fromLevel;
		cargo(myIndex).replen_max = options.fromLevel + 2; 	
//		cargo(myIndex).frequency = frequency;

		double expectedValueGivenLevel = medianLevel(myConstrainedIterator);

        // Compute mean read length as an estimate.  This will be the read length for Illumina data and for now
        // a good enough value for 454 data.
        // TODO: Think of something more clever in the future.
		uint64_t readLengthSum = 0;
		for (unsigned i = 0; i < readCount; ++i)
		    readLengthSum += length(store.readSeqStore[i]);
		unsigned readLength = readLengthSum / readCount;
        if (options.verbosity >= 1)
            std::cerr << "Average read length " << readLength << "\n";

		/* a = readLength - path_label + 1 */
		/*here plus 1 also because the level is between fromLevel and toLevel*/
		double a = readLength - options.fromLevel + 2;
		options.genomeLength = static_cast<int64_t>(readCount * a / expectedValueGivenLevel);
        if (options.verbosity >= 1)
        {
            std::cerr << "Expected median coverage :" << expectedValueGivenLevel << " for k-mer of length:" << options.fromLevel << std::endl; 
            std::cerr << "The estimated genome length is " << options.genomeLength << std::endl;
        }
#endif // #ifdef MEDIAN
	}

	/*restrictions for the searching levels*/
	cargo(myIndex).replen_min = options.fromLevel;
	cargo(myIndex).replen_max = options.toLevel;
//    cargo(myIndex).frequency = frequency;
//    cargo(myIndex).repeatCutoffs = options.repeatCutoffs;

	/*the core of the correction method*/
    FionaResources resources;
    traverseAndSearchCorrections<-1>(myConstrainedIterator, store, correctionList, firstCorrectionForRead, options, alg,maxReadLength, resources);

    if (options.verbosity >= 2)
        std::cerr << "Time for searching between given levels: "<< SEQAN_PROTIMEDIFF(search) << " seconds." << std::endl
                  << "Time for compute overlap sums:           "<< options.timeComputeOverlapSum << " seconds." << std::endl;

#else // #ifndef FIONA_PARALLEL
	// FIONA PARALLEL SEARCH

	// construct q-gram index
//	TFionaQgramIndex qgramIndex(store.readSeqStore);
    TReadPrefixes prefixes;
    unsigned cutLength = options.fromLevel - 5; // we only need suffixes of length >= fromLevel (and their q-gram anchor)
    for (unsigned i = 0; i < length(store.readSeqStore); ++i)
        if (length(store.readSeqStore[i]) >= (unsigned)options.fromLevel)
            appendValue(prefixes, infix(store.readSeqStore[i], 0, length(store.readSeqStore[i]) - cutLength));
        else
            appendValue(prefixes, infix(store.readSeqStore[i], 0, 1));  // to short suffixes don't need to appear in the q-gram index
    TFionaQgramIndex qgramIndex(prefixes);
    cargo(qgramIndex).optionsPtr = &options;

<<<<<<< HEAD
    String<__uint64> packages;
    SEQAN_PROTIMESTART(constructQgramExt);
=======
	String<uint64_t> packages;
	SEQAN_PROTIMESTART(constructQgramExt);
>>>>>>> 847b7de6
    if (options.verbosity >= 1)
        std::cerr << "Construct external q-gram index ... " << std::flush;

#ifdef FIONA_INTERNAL_MEMORY

    SEQAN_PROTIMESTART(countQgramInt);
    if (options.verbosity >= 1)
        std::cerr << std::endl << "Counting phase of internal q-gram index ... " << std::flush;

    // 1. count q-grams
    resize(indexDir(qgramIndex), _fullDirLength(qgramIndex), Exact());
    _qgramClearDir(indexDir(qgramIndex), qgramIndex.bucketMap, Parallel());
    _qgramCountQGrams(indexDir(qgramIndex), qgramIndex.bucketMap, indexText(qgramIndex), indexShape(qgramIndex), getStepSize(qgramIndex), Parallel());
    _qgramDisableBuckets(qgramIndex);

    typedef typename Fibre<TFionaQgramIndex, QGramDir>::Type TQGramDir;
    typedef typename Value<TQGramDir>::Type TQGramDirValue;
    typedef typename Size<TQGramDir>::Type TQGramDirSize;
    TQGramDir origDir = indexDir(qgramIndex);

    // 2. create super packages for multiple q-gram index creations
    unsigned dirLen = length(origDir);
    uint64_t numSuffixes = 0;
    SEQAN_OMP_PRAGMA(parallel for reduction(+ : numSuffixes))
    for (int i = 0; i < (int)dirLen; ++i)
        if (origDir[i] != (TQGramDirValue)-1)
            numSuffixes += origDir[i];

	String<uint64_t> superPackages;
    uint64_t sumSuffixes = 0;
    uint64_t nextThresh = 0;
    for (unsigned i = 0; i < dirLen; ++i)
    {
        if (nextThresh <= sumSuffixes)
        {
            appendValue(superPackages, i);
            nextThresh = (length(superPackages) * numSuffixes) / (uint64_t)options.numSuperPackages;
        }
        if (origDir[i] != (TQGramDirValue)-1)
            sumSuffixes += origDir[i];
    }

    if (options.verbosity >= 1)
        std::cerr << "done. (" << SEQAN_PROTIMEDIFF(countQgramInt) << " seconds, " << sumSuffixes << " kmers)" << std::endl;

    // 3. create partial q-gram index and iterate over its packages
    for (unsigned superPackage = 0; superPackage < options.numSuperPackages; ++superPackage)
    {
        SEQAN_PROTIMESTART(fillQgramSAInt);
        if (options.verbosity >= 1)
        {
            std::cerr << "Create partial internal q-gram index (" << superPackage + 1 << " of " << options.numSuperPackages << ", ";
            std::cerr << "buckets " << superPackages[superPackage] << '-' << superPackages[superPackage+1] <<") ... " << std::flush;
        }

        // 4. keep only a portion of buckets with ids in [beginBucket..endBucket)
        TQGramDir &dir = indexDir(qgramIndex);
        dir = origDir;
        TQGramDirSize beginBucket = superPackages[superPackage];
        TQGramDirSize endBucket = superPackages[superPackage + 1];

        for (TQGramDirSize i = 0; i < beginBucket; ++i)
            dir[i] = (TQGramDirValue)-1;
        for (TQGramDirSize i = endBucket; i < dirLen - 1; ++i)
            dir[i] = (TQGramDirValue)-1;

        resize(indexSA(qgramIndex), _qgramCummulativeSum(indexDir(qgramIndex), True(), True(), Unsigned<1>(), Parallel()), Exact());
        _qgramFillSuffixArray(indexSA(qgramIndex), indexText(qgramIndex), indexShape(qgramIndex), indexDir(qgramIndex), qgramIndex.bucketMap, getStepSize(qgramIndex), True(), Parallel());
        _qgramPostprocessBuckets(indexDir(qgramIndex), Parallel());
        
        if (options.verbosity >= 1)
            std::cerr << "done. (" << SEQAN_PROTIMEDIFF(fillQgramSAInt) << " seconds, " << back(indexDir(qgramIndex)) << " kmers, ";

#else
    resize(indexSA(qgramIndex), _qgramQGramCount(qgramIndex), Exact());
    resize(indexDir(qgramIndex), _fullDirLength(qgramIndex), Exact());
    createQGramIndexExt(qgramIndex);

//	createQGramIndexExtSA(qgramIndex);  // alternative but (unfortunately) slower variant using a Mapper
	resize(indexSA(qgramIndex), back(indexDir(qgramIndex)), Exact());
#endif

#if defined(FIONA_REDUCE_MEMORY) && !defined(FIONA_INTERNAL_MEMORY)
    flush(indexSA(qgramIndex));
#endif

    if (options.verbosity >= 1)
        std::cerr << "done. (" << SEQAN_PROTIMEDIFF(constructQgramExt) << " seconds, " << back(indexDir(qgramIndex)) << " kmers, ";
#ifndef FIONA_INTERNAL_MEMORY
	clear(indexText(qgramIndex));
#endif

//    unsigned dirLen = length(indexDir(qgramIndex));
//	SEQAN_PROTIMESTART(purgeNBuckets);
//	typedef typename Fibre<TFionaIndex, FibreSA>::Type TSA;
//    typedef typename Iterator<TSA, Standard>::Type TSAIter;
//    TSAIter beginSA = begin(indexSA(qgramIndex), Standard());
//    TSAIter srcIt = beginSA;
//    TSAIter dstIt = beginSA;
//    unsigned i;
//    resize(maskedBuckets, dirLen - 1, false);
//
//    // 1. mask k-mers with Ns
//    for (i = 0; i < dirLen - 1; ++i)
//        maskedBuckets[i] = hashContainsN(i);
//
//    // 2. mask k-mers that are trivial repeats, e.g. X^k
//    maskTrivialRepeats(maskedBuckets, indexShape(qgramIndex));
//
//    // 3. mask k-mers from repeat regions
//    maskRepeatBuckets(indexDir(qgramIndex));
//
//    // 3. remove all masked k-mers from k-mer index
//	std::cerr << "Purge repetitive k-mers ........... " << std::flush;
//    for (i = 0; i < dirLen - 1; ++i)
//    {
//        uint64_t bucketLen = indexDir(qgramIndex)[i + 1] - indexDir(qgramIndex)[i];
//        indexDir(qgramIndex)[i] = dstIt - beginSA;
//        // copy bucket unless it is marked for removal
//        if (!maskedBuckets[i])
//        {            
//            if (dstIt != srcIt)
//                std::copy(srcIt, srcIt + bucketLen, dstIt);
//            dstIt += bucketLen;
//        }
//        srcIt += bucketLen;
//    }
//    indexDir(qgramIndex)[i] = dstIt - beginSA;
//    resize(indexSA(qgramIndex), dstIt - beginSA);
//	std::cerr << "done. (" << SEQAN_PROTIMEDIFF(purgeNBuckets) << " seconds)" << std::endl;

    // distribute q-gram buckets over work packages
#ifdef FIONA_USE_SA
    packages = indexDir(qgramIndex);
#else
    unsigned dirLen = length(indexDir(qgramIndex));
    uint64_t numPacks = options.packagesPerThread * omp_get_max_threads();
    uint64_t numSuffixes = back(indexDir(qgramIndex));
    uint64_t nextThresh = numSuffixes / numPacks;
	appendValue(packages, 0);
    for (unsigned i = 1; i < dirLen; ++i)
    {
        if (nextThresh <= indexDir(qgramIndex)[i])
        {
            appendValue(packages, indexDir(qgramIndex)[i]);
            nextThresh = (length(packages) * numSuffixes) / numPacks;
        }
    }
#endif
    if (options.verbosity >= 1)
        std::cerr << length(packages) << " packages)" << std::endl;

    // don't need the q-gram dir any more, from now we use packages (multiple q-gram buckets)
    clear(indexDir(qgramIndex));
    shrinkToFit(indexDir(qgramIndex));
    unsigned finished = 0;
    bool inTerm = isatty(fileno(stdout));

    if (options.verbosity >= 1)
        std::cerr << "Parallel suffix tree traversal .... ";
    if (inTerm && options.verbosity >= 2)
        std::cerr << "  0%";
    if (options.verbosity >= 2)
        std::cerr << std::flush;

    //investigatedNodes=0;
    //putCorrections=0;

    String<FionaResources> resourcesPerPackage;
    resize(resourcesPerPackage, length(packages) - 1, Exact());

#if defined(FIONA_REDUCE_MEMORY) && !defined(FIONA_INTERNAL_MEMORY)
    flush(indexSA(qgramIndex));
    FileMapping<File<> > mapping;
    open(mapping, indexSA(qgramIndex).file);
#endif

    double startTime = sysTime();
    std::vector<double> done(omp_get_max_threads(), 0);

    // this must be done before and here (out of the parallel section)
    _refreshStringSetLimits(store.readSeqStore);

    SEQAN_OMP_PRAGMA(parallel for schedule(dynamic,1))
	for (int i = 1; i < (int)length(packages); ++i)
	{
        typedef uint64_t                            TFileSize;

        SEQAN_OMP_PRAGMA(atomic)
        ++finished;

        TFileSize bktBegin = packages[i-1];
        TFileSize bktEnd = packages[i];
		if (bktBegin + 3 >= bktEnd)     // we need at least 3 suffixes to distinguish correct from incorrect bases
            continue;

		TFionaIndex myIndex(store.readSeqStore);

#if defined(FIONA_REDUCE_MEMORY) && !defined(FIONA_INTERNAL_MEMORY)
        typedef Fibre<TFionaIndex, FibreSA>::Type   TSA;
        typedef typename Value<TSA>::Type           TSAValue;
        typedef typename Size<TSA>::Type            TSASize;

        TFileSize mapOfs = bktBegin & ~(TFileSize)0xfff;
        TFileSize mapSize = (TFileSize)sizeof(TSAValue) * (bktEnd - mapOfs);

        TSAValue *mapPtr = (TSAValue*)mapFileSegment(mapping, (TFileSize)sizeof(TSAValue) * mapOfs, mapSize, MAP_COPYONWRITE | MAP_RDWR);
        indexSA(myIndex).begin = mapPtr + (bktBegin - mapOfs);
        indexSA(myIndex).end   = mapPtr + (bktEnd   - mapOfs);
#else
		indexSA(myIndex) = toRange(infix(indexSA(qgramIndex), bktBegin, bktEnd));
#endif

		cargo(myIndex).replen_min = options.fromLevel;
		cargo(myIndex).replen_max = options.toLevel;
//        cargo(myIndex).repeatCutoffs = options.repeatCutoffs;

		if (inTerm && options.verbosity >= 2)
        {
            SEQAN_OMP_PRAGMA(critical(progressOutput))
            {
                for (int u = 0; u <= omp_get_thread_num(); ++u)
                    std::cerr << '\n';
                std::cerr << "thread " << omp_get_thread_num() << "\t: ";
                std::cerr << prefix(suffix(store.readSeqStore, front(indexSA(myIndex))), QGRAM_LENGTH) << " - ";
                std::cerr << prefix(suffix(store.readSeqStore, back(indexSA(myIndex))), QGRAM_LENGTH);
                std::cerr << '\t' << (bktEnd - bktBegin) << "          ";
                std::cerr << (char)27 << '[' << (omp_get_thread_num() + 1) << 'F' << std::flush;
            }
        }

		TConstrainedIterator myConstrainedIterator(myIndex);

#ifdef FIONA_USE_SA
        // extend prefix sorting to the k-max
        _refineQGramIndexBucket(
            indexSA(myIndex),
            indexText(myIndex),
            QGRAM_LENGTH,
            options.toLevel + 1);   // sort by one more character, as the toLevel restriction is applied to the parentRepLength

        value(myConstrainedIterator).range.i1 = 0;
        _setSizeInval(value(myConstrainedIterator).range.i2);
        value(myConstrainedIterator).parentRight = value(myConstrainedIterator).range.i2;
        value(myConstrainedIterator).repLen = QGRAM_LENGTH;
        value(myConstrainedIterator).lastChar = suffix(store.readSeqStore, front(indexSA(myIndex)))[QGRAM_LENGTH - 1];
#endif
        FionaResources &resources = resourcesPerPackage[i - 1];
        resources.bucketBegin = bktBegin;
        resources.bucketEnd = bktEnd;
        traverseAndSearchCorrections<-1>(myConstrainedIterator, store, correctionList, firstCorrectionForRead, options, alg, maxReadLength, resources);
/*    if (options.loopLevel == 0)
                traverseAndSearchCorrections<0>(myConstrainedIterator, store, correctionList, firstCorrectionForRead, options, alg, maxReadLength, resources);
    if (options.loopLevel == 1)
                traverseAndSearchCorrections<1>(myConstrainedIterator, store, correctionList, firstCorrectionForRead, options, alg, maxReadLength, resources);
    if (options.loopLevel == 2)
                traverseAndSearchCorrections<2>(myConstrainedIterator, store, correctionList, firstCorrectionForRead, options, alg, maxReadLength, resources);
    if (options.loopLevel == 3)
                traverseAndSearchCorrections<3>(myConstrainedIterator, store, correctionList, firstCorrectionForRead, options, alg, maxReadLength, resources);
    if (options.loopLevel == 4)
                traverseAndSearchCorrections<4>(myConstrainedIterator, store, correctionList, firstCorrectionForRead, options, alg, maxReadLength, resources);
    if (options.loopLevel == 5)
                traverseAndSearchCorrections<5>(myConstrainedIterator, store, correctionList, firstCorrectionForRead, options, alg, maxReadLength, resources);
*/
//		traverseAndSearchCorrections(myConstrainedIterator, store, correctionList, firstCorrectionForRead, options, alg,readLength, resources);
//		mmapAdvise(indexSA(qgramIndex), MAP_DONTNEED, bktBegin, bktEnd);
#if defined(FIONA_REDUCE_MEMORY) && !defined(FIONA_INTERNAL_MEMORY)
        unmapFileSegment(mapping, mapPtr, mapSize);
#endif
        if (inTerm && options.verbosity >= 2)
        {
            SEQAN_OMP_PRAGMA(critical(progressOutput))
            {
				std::cerr << "Parallel suffix tree traversal .... " << std::setw(3) << (100 * finished) / (length(packages) - 1) << '%' << std::flush;

                for (int u = 0; u <= omp_get_thread_num(); ++u)
                    std::cerr << '\n';
                std::cerr << "thread " << omp_get_thread_num() << "\t: done                                 ";
                std::cerr << (char)27 << '[' << (omp_get_thread_num() + 1) << 'F' << std::flush;
            }
		}
		
		done[omp_get_thread_num()] = sysTime() - startTime;
	}
	if (options.verbosity >= 1)
	{
	    for (unsigned i = 0; i < length(done); ++i)
    	    std::cerr << "Thread " << i << " took " << done[i] << " wallclock seconds." << std::endl;
	}
	
	if (inTerm && options.verbosity >= 2)
    {
		std::cerr << "\b\b\b\b";
        for (int u = 0; u <= omp_get_max_threads() + 1; ++u)
            std::cerr << std::endl;
    }
	if (inTerm && options.verbosity >= 1)
        std::cerr << "done. (" << SEQAN_PROTIMEDIFF(search) << " seconds)" << std::endl;

    std::sort(begin(resourcesPerPackage, Standard()), end(resourcesPerPackage, Standard()));
	if (inTerm && options.verbosity >= 2)
    {
        std::cerr << std::endl;
        std::cerr << "kmerFirst\tkmerLast\ttime\t\tnodes\tcorrections\tsuffixes" << std::endl;
        for (unsigned i = 0; i < 30; ++i)
        {
            FionaResources &resources = resourcesPerPackage[i];
            std::cerr << prefix(suffix(store.readSeqStore, indexSA(qgramIndex)[resources.bucketBegin]), QGRAM_LENGTH) << '\t';
            std::cerr << prefix(suffix(store.readSeqStore, indexSA(qgramIndex)[resources.bucketEnd - 1]), QGRAM_LENGTH) << '\t';
            std::cerr << resources.cpuTime << '\t' << resources.investigatedNodes << '\t' << resources.putCorrections << '\t' << (resources.bucketEnd - resources.bucketBegin) << std::endl;
//          std::cerr << investigatedNodes << " many error nodes have been investigated" <<std::endl;
//          std::cerr << putCorrections << " many Corrections where found and potentially saved "<< std::endl;
        }
        std::cerr << std::endl;
    }
#ifdef FIONA_INTERNAL_MEMORY
    }   // for-loop over all superpackages
#endif

#endif // #ifndef FIONA_PARALLEL


	unsigned totalCorrections = 0;
	//get the number of corrections from the next function as more than one correction
	//per read might occur
	totalCorrections = applyReadErrorCorrections(correctionList,firstCorrectionForRead,store,options);
	unsigned readCorrections=0;
    for (unsigned a = 0; a < length(firstCorrectionForRead); ++a)
    {
        if (firstCorrectionForRead[a] == maxValue<unsigned>()) continue;
        ++readCorrections;
    }

    if (options.verbosity >= 1)
        std::cerr << "Total corrected reads number is "<< readCorrections << std::endl
                  << "Number of total corrections is "<< totalCorrections << std::endl;

    // remove reverse complements
    resize(store.readSeqStore, readCount);
    return totalCorrections;
}

// Write output and return 0 on success, a different value on errors.  Update numCorrected to reflect the number of
// corrected reads.

template <typename TFragmentStore>
int writeOutput(unsigned & numCorrected, TFragmentStore const & store, FionaOptions const & options)
{
    // Write out the corrected reads and stream through input file for getting the read ids.
    SeqFileIn inFile;
    std::cerr << "Opening input " << options.inputFilename << "\n";
    if (!open(inFile, toCString(options.inputFilename)))
    {
        std::cerr << "ERROR: Could not open " << options.inputFilename << " for reading.\n";
        return 1;
    }
    bool success;
    SeqFileOut outFile;
    if (options.outputFilename != "-")
        success = open(outFile, toCString(options.outputFilename));
    else
        success = open(outFile, std::cout, Fasta());
    std::cerr << "Opening output " << options.outputFilename << "\n";

    if (!success)
    {
        std::cerr << "ERROR: Could not open " << options.outputFilename << " for writing.\n";
        return 1;
    }

    // Buffer variables for FASTA id/sequence.
    CharString id;
    Dna5String seq2, seq;

    numCorrected = 0;
    // disable linebreak in output file
    context(outFile).options.lineLength = 0;

    for (unsigned i = 0; i < length(store.readSeqStore); ++i)
    {
        // Read record from input (for the id only).
        readRecord(id, seq, inFile);

        // Overwrite the sequence from the input file with the corrected read sequence.
        seq = store.readSeqStore[i];
        // Append correction information to the read id if we collected any.
        if (options.appendCorrectionInfo)
        {
            append(id, store.readNameStore[i]);
            // TODO(holtgrew): Value of numCorrected is not increased if options.appendCorrectionInfo is false.
            numCorrected += !empty(store.readNameStore[i]);
        }

        // Trim leading and trailing Ns that could not be substituted.
        if (options.trimNsOnOutput)
        {
            int beginPos = 0, endPos = length(seq);
            for (; beginPos < (int)length(seq); ++beginPos)
                if (seq[beginPos] != 'N')
                    break;
            for (; endPos > 0; --endPos)
                if (seq[endPos - 1] != 'N')
                    break;
            if (beginPos > endPos)
                endPos = beginPos;

            if (options.appendCorrectionInfo && (beginPos != 0 || endPos != (int)length(seq)))
            {
                std::stringstream ss;
                ss << " trimmed to [" << beginPos << ", " << endPos << ")";
                append(id, ss.str().c_str());
            }

            seq2 = infix(seq, beginPos, endPos);
            seq = seq2;
        }

        // Write out the FASTA record to the output file.
        writeRecord(outFile, id, seq);
    }

    std::cerr << "Wrote " << length(store.readSeqStore) << " sequences\n";

    return 0;
}

// Parse the command line and return the status of the parsing.
seqan::ArgumentParser::ParseResult
parseCommandLine(FionaOptions & options, int argc, char const ** argv)
{
    // Setup command line parser.
    seqan::ArgumentParser parser(FIONA_BINARY_NAME);

    // Set short description, version, and date.
    setShortDescription(parser, "Parallel and automatic read error correction");
    setCategory(parser, "Error Correction");

    setVersion(parser, SEQAN_APP_VERSION " [" SEQAN_REVISION "]");
    setDate(parser, SEQAN_DATE);

    // Define usage line and long description.
    addUsageLine(parser,
                 "[\\fIOPTIONS\\fP] \\fB-g\\fP \\fIGENOME_LEN\\fP \\fIIN.{fq,fa}\\fP \\fIOUT.fa\\fP");
    addDescription(parser,
                   "Fiona is a tool for the correction of NGS read data sets.  It uses a novel "
                   "statistical approach for high quality and state-of-the art data structures "
                   "for low resource consumptions and features a good parallelization.");
    addDescription(parser,
                   "You have to specify the approximate genome length of the donor in \\fIGENOME_LEN\\fP. "
                   "The reads are read from the file \\fIIN.{fq,fa}\\fP and are written to \\fIOUT.fa\\fP.");

    // Fiona gets two parameters:  The paths to the input and the output files.
    addArgument(parser, seqan::ArgParseArgument(seqan::ArgParseArgument::INPUT_FILE, "IN"));
    setValidValues(parser, 0, "fa fasta fq fastq");
    setHelpText(parser, 0, "An input file with reads to be corrected.");
    addArgument(parser, seqan::ArgParseArgument(seqan::ArgParseArgument::OUTPUT_FILE, "OUT"));
    setValidValues(parser, 1, "fa fasta fq fastq");
    setHelpText(parser, 1, "An output file to store the corrected reads.");

    // General Options.
    addOption(parser, seqan::ArgParseOption("v", "verbose", "Verbose output."));
    addOption(parser, seqan::ArgParseOption("vv", "very-verbose", "More verbose output."));
    addOption(parser, seqan::ArgParseOption("", "correction-infos",
                                            "Enable embedding of correction information in the output file."));

    // Internal Options
    addSection(parser, "Internal");
    addOption(parser, seqan::ArgParseOption("", "global-corr-limit", "Limit corrections globally and not per round."));
    addOption(parser, seqan::ArgParseOption("", "no-final-trim-ns", "Disable trimming of Ns at the end."));

    // Dataset Properties.
    addSection(parser, "Dataset Properties");

    addOption(parser, seqan::ArgParseOption("g", "genome-length", "Approximate length of the underlying genome.",
                                            seqan::ArgParseOption::INT64, "LEN"));
    setMinValue(parser, "genome-length", "1");
    setRequired(parser, "genome-length");

    addOption(parser, seqan::ArgParseOption("e", "error-rate",
                                            "Approximate per-base error rate in the read set. A slight "
                                            "overestimation gives better results.",
                                            seqan::ArgParseOption::DOUBLE, "ERATE"));
    setMinValue(parser, "error-rate", "0");
    setMaxValue(parser, "error-rate", "1");
    setDefaultValue(parser, "error-rate", options.errorrate);

    addOption(parser, seqan::ArgParseOption("oe", "overlap-error-scale",
                                            "The \\fIerror-rate\\fP is multiplied by this scale to define the error rate cutoff in the pairwise read overlap.",
                                            seqan::ArgParseOption::DOUBLE, "ERATE"));
    setMinValue(parser, "overlap-error-scale", "0");
    setDefaultValue(parser, "overlap-error-scale", "2");

    // Tree Iteration Options.
    addSection(parser, "Tree Iteration Options");

    // TODO(holtgrew): The old help for --levels was "set to 0 <x> for auto HiTEC, 1 <x> for auto fiona".. Fix this here?
    addOption(parser, seqan::ArgParseOption("fl", "from-level",
                                            "Set the lower bound on the level for suffix tree DFS.  Use "
                                            "\\fI0\\fP for both \\fIfrom-level\\fP and \\fIto-level\\fP "
                                            "to get automatic level detection.",
                                            seqan::ArgParseOption::INTEGER, "LEVEL"));
    setMinValue(parser, "from-level", "0");
    setDefaultValue(parser, "from-level", options.fromLevel);

    // TODO(holtgrew): The old help for --levels was "set to 0 <x> for auto HiTEC, 1 <x> for auto fiona".. Fix this here?
    addOption(parser, seqan::ArgParseOption("tl", "to-level",
                                            "Set the upper bound on the level for suffix tree DFS.  Use "
                                            "\\fI0\\fP for both \\fIto-level\\fP and \\fIto-level\\fP "
                                            "to get automatic level detection.",
                                            seqan::ArgParseOption::INTEGER, "LEVEL"));
    setMinValue(parser, "to-level", "0");
    setDefaultValue(parser, "to-level", options.toLevel);

    addOption(parser, seqan::ArgParseOption("dsr", "depth-sample-rate", "The depth sampling rate factor.",
                                            seqan::ArgParseOption::INTEGER, "NUM"));
    setMinValue(parser, "depth-sample-rate", "1");
    setDefaultValue(parser, "depth-sample-rate", options.depthSampleRate);

    // Repeat Masking Options
    addSection(parser, "Repeat Masking Options");

    addOption(parser, seqan::ArgParseOption("", "no-mask-repeats", "Turn off automatic repeat masking."));
    //hideOption(parser, "no-mask-repeats");

    addOption(parser, seqan::ArgParseOption("krr", "kmer-repeat-ratio",
                                            "The fraction of k-mers that are considered as repeats.",
                                            seqan::ArgParseOption::DOUBLE, "RATIO"));
    setMinValue(parser, "kmer-repeat-ratio", "0");
    setMaxValue(parser, "kmer-repeat-ratio", "1");
    setDefaultValue(parser, "kmer-repeat-ratio", options.kmerAbundanceCutoff);

    addOption(parser, seqan::ArgParseOption("krsd", "kmer-repeat-std-dev",
                                            "Multiples of standard deviation (for k-mer repeat cut-off).",
                                            seqan::ArgParseOption::DOUBLE, "SCALE"));
    setMinValue(parser, "kmer-repeat-std-dev", "0");
    setDefaultValue(parser, "kmer-repeat-std-dev", options.kmerStdDevCutOff);

    // Correction Algorithm Options.
    addSection(parser, "Correction Algorithm Options");

    addOption(parser, seqan::ArgParseOption("", "method", "Selects the correction method to use.",
                                            seqan::ArgParseOption::STRING, "NAME"));
    setValidValues(parser, "method", "classifier control_fp control_fn expected count");
    setDefaultValue(parser, "method", "classifier");

    addOption(parser, seqan::ArgParseOption("i", "iterations",
                                            "Number of iterations.  Use \\fI0\\fP for auto-detection.",
                                            seqan::ArgParseOption::INTEGER, "NUM"));
    setMinValue(parser, "iterations", "0");
    setDefaultValue(parser, "iterations", options.cycles);

    addOption(parser, seqan::ArgParseOption("f", "expected",
                                            "Use expected value correction with the given strictness cutoff "
                                            "for the \\fIexpected\\fP method.",
                                            seqan::ArgParseOption::DOUBLE, "CUTOFF"));
    setMinValue(parser, "expected", "0");
    setDefaultValue(parser, "expected", "1");

    addOption(parser, seqan::ArgParseOption("c", "count", "Use fixed count correction cutoff.",
                                            seqan::ArgParseOption::DOUBLE, "CUTOFF"));
    setMinValue(parser, "count", "0");
    setDefaultValue(parser, "count", "7");

    addOption(parser, seqan::ArgParseOption("or", "odds-ratio", "Odds-ratio for the \\fIclassifier\\fP method.",
                                            seqan::ArgParseOption::DOUBLE, "RATIO"));
    setMinValue(parser, "odds-ratio", "0");
    setDefaultValue(parser, "odds-ratio", "1");

    addOption(parser, seqan::ArgParseOption("p", "p-value", "The p value for the \\fIexpected\\fP mode. In "
                                            "sensitivity mode, this is the false discovery rate.",
                                            seqan::ArgParseOption::DOUBLE, "P-VALUE"));
    setMinValue(parser, "p-value", "0");
    setDefaultValue(parser, "p-value", "1");

    addOption(parser, seqan::ArgParseOption("m", "mismatches", "The number of accepted mismatches per read.",
                                            seqan::ArgParseOption::INTEGER, "NUM"));
    setMinValue(parser, "mismatches", "0");
    setDefaultValue(parser, "mismatches", options.acceptedMismatches);

    addOption(parser, seqan::ArgParseOption("os", "overlap-sum",
                                            "Filter on the number of overlapping bp needed to correct an "
                                            "erroneous bp.  A smaller value leads to lower sensitivity, a "
                                            "higher value leads to higher sensitivity.",
                                            seqan::ArgParseOption::DOUBLE, "P-VALUE"));
    setMinValue(parser, "overlap-sum", "0");
    setMaxValue(parser, "overlap-sum", "1");
    setDefaultValue(parser, "overlap-sum", options.wovsum);

#ifdef FIONA_ALLOWINDELS
    addOption(parser, seqan::ArgParseOption("id", "indel-length", "Maximal indel length.  Use \\fI0\\fP for "
                                            "correcting only substitutions and \\fI1\\fP for edit distance "
                                            "corrections on Illumina reads.",
                                            seqan::ArgParseOption::INTEGER, "NUM"));
    setMinValue(parser, "indel-length", "0");
    {
        std::stringstream tmp;
        tmp << MAX_INDEL_LENGTH;
        setMaxValue(parser, "indel-length", tmp.str().c_str());
    }
    setDefaultValue(parser, "indel-length", options.maxIndelLength);
#endif

    // DEBUG Options

    addOption(parser, seqan::ArgParseOption("", "loop-level", "For time measurements.",
                                            seqan::ArgParseOption::INTEGER, "NUM"));
    setDefaultValue(parser, "loop-level", options.loopLevel);
    hideOption(parser, "loop-level");

    addOption(parser, seqan::ArgParseOption("", "debug-read", "Dump information for a read given by its id.",
                                            seqan::ArgParseOption::INTEGER, "ID"));
    hideOption(parser, "debug-read");

    addOption(parser, seqan::ArgParseOption("", "corr-read", "Dump information for a correcting read.",
                                            seqan::ArgParseOption::INTEGER, "ID"));
    hideOption(parser, "corr-read");

    // Parallelization Options.
    addSection(parser, "Parallelization Options");

    addOption(parser, seqan::ArgParseOption("nt", "num-threads", "Number of threds to use (default 1).",
                                            seqan::ArgParseArgument::INTEGER, "INT"));
    setMinValue(parser, "num-threads", "1");
    setDefaultValue(parser, "num-threads", options.numThreads);

#ifdef FIONA_INTERNAL_MEMORY
    addOption(parser, seqan::ArgParseOption("", "super-packages", "Number of internal q-gram index creation runs.",
                                            seqan::ArgParseArgument::INTEGER, "INT"));
    setMinValue(parser, "super-packages", "1");
    setDefaultValue(parser, "super-packages", options.numSuperPackages);
#endif


    addOption(parser, seqan::ArgParseOption("ppt", "packages-per-thread",
                                            "Set the number of work packages per thread.  More packages result "
                                            "lower memory consumption but possibly a longer running time.",
                                            seqan::ArgParseArgument::INTEGER, "INT"));
    setMinValue(parser, "packages-per-thread", "1");
    setDefaultValue(parser, "packages-per-thread", options.packagesPerThread);

    // Documentation on the correction methods.
    addTextSection(parser, "Method Description");
    addText(parser, "The \\fB--method\\fP parameter can be used to select one of the following methods to decide on the coverage cutoff");
    addListItem(parser, "\\fIclassifier\\fP (default)", "Default method, all k-mers are modeled as a mixture of Poisson distributions.  Detect k-mers with errors using a naive bayes classifier (parameters: \\fB--error-rate\\fP, \\fB--odds-ratio\\fP)");
    addListItem(parser, "\\fIcontrol_fp\\fP (type I mode)", "The cutoff is set to control the probability of a false positive detection for each k, using the Poisson distribution for the reads without errors. (parameter: FP probability \\fB--p-value\\fP)");
    addListItem(parser, "\\fIcontrol_fn\\fP (type II mode)", "The cutoff is set to control the probability of a false negative detection (parameters: FN proba or 1-FN proba through \\fB--error-rate\\fP)");
    addListItem(parser, "\\fIexpected\\fP", "The cutoff is set to lambda-alpha*lambda^2, where lambda is the expected coverage of reads before sequencing.");
    addListItem(parser, "\\fIcount\\fP", "The cutoff is set manually with \\fB--count\\fP and the same for all values of k.");

    // Usage Examples.
    addTextSection(parser, "Examples");
    addText(parser,
            "Most users will only have to specify the genome length using the mandatory \\fB-g\\fP parameter and "
            "enable multi-threading using the \\fB-nt\\fP option.  For best performance, use as many threads "
            "as you have (virtual) cores in your machine.");

    std::string toolName = "\\fB" FIONA_BINARY_NAME "\\fP";
    addListItem(parser, toolName + " \\fB-g\\fP 4639675 IN.fq OUT.fq",
                "Correct reads in \\fIIN.fq\\fP with one thread and write the results to \\fIOUT.fq\\fP. "
                "The estimated genome length fits for E.coli.");

    addListItem(parser, toolName + " \\fB-nt\\fP 16 \\fB-g\\fP 4639675 IN.fq OUT.fq",
                "Same as above, but use \\fI16\\fP threads.");

    addListItem(parser, toolName + " \\fB-id\\fP 0 \\fB-g\\fP 4639675 IN.fq OUT.fq",
                "Sequential correction that corrects only mismatches no indels.");

    addListItem(parser, toolName + " \\fB-e\\fP 0.02 \\fB-g\\fP 4639675 IN.fq OUT.fq",
                "Sequential correction using an expected base error rate of 2%.");

    // Environment Variables.
    addTextSection(parser, "Environment Variables.");
    addText(parser,
            "Fiona uses the \\fBTMPDIR\\fP environment variable for creating temporary files.  If not set then "
            "\\fI/tmp\\fP is used which is fine for desktop settings.  In a compute server/data center setup, "
            "ask your administrator for the appropriate value.");

    // Parse command line.
    seqan::ArgumentParser::ParseResult res = parse(parser, argc, argv);

    // Only extract options if the program will continue after parseCommandLine().
    if (res != seqan::ArgumentParser::PARSE_OK)
        return res;

    // Extract Argument and Option Value

    getArgumentValue(options.inputFilename, parser, 0);
    getArgumentValue(options.outputFilename, parser, 1);

    if (isSet(parser, "verbose"))
        options.verbosity = 1;
    if (isSet(parser, "very-verbose"))
        options.verbosity = 2;

    options.trimNsOnOutput = !isSet(parser, "no-final-trim-ns");
    options.limitCorrPerRound = !isSet(parser, "global-corr-limit");

    seqan::CharString tmp;
    getOptionValue(tmp, parser, "method");
    options.method = methodForName(tmp);

    // The option member strictness is double-typed and stores the cutoff-like values.  We branch here between the
    // different methods and get the appropriate option into strictness.
    switch (options.method)
    {
        case EXPECTED:
            getOptionValue(options.strictness, parser, "expected");
            break;
        case COUNT:
            getOptionValue(options.strictness, parser, "count");
            break;
        case CONTROL_FP:
            getOptionValue(options.strictness, parser, "p-value");
            break;
        case CONTROL_FN:
            // Empty on purpose, --error-rate is always interpreted.
            break;
        case CLASSIFIER:
            getOptionValue(options.strictness, parser, "odds-ratio");
            break;
    }

    double overlapErrorScale = 2;
    getOptionValue(options.errorrate, parser, "error-rate");
    getOptionValue(overlapErrorScale, parser, "overlap-error-scale");
    options.overlap_errorrate = overlapErrorScale * options.errorrate;

    options.appendCorrectionInfo = isSet(parser, "correction-infos");
    getOptionValue(options.fromLevel, parser, "from-level");
    getOptionValue(options.toLevel, parser, "to-level");
    getOptionValue(options.packagesPerThread, parser, "packages-per-thread");
	getOptionValue(options.wovsum, parser, "overlap-sum");
    getOptionValue(options.genomeLength, parser, "genome-length");
	getOptionValue(options.acceptedMismatches, parser, "mismatches");
	getOptionValue(options.cycles, parser, "iterations");
    getOptionValue(options.loopLevel, parser, "loop-level");
	getOptionValue(options.kmerAbundanceCutoff, parser, "kmer-repeat-ratio");
	getOptionValue(options.kmerStdDevCutOff, parser, "kmer-repeat-std-dev");
	getOptionValue(options.depthSampleRate, parser, "depth-sample-rate");

#ifdef FIONA_ALLOWINDELS
	getOptionValue(options.maxIndelLength, parser, "indel-length");
#endif
    getOptionValue(options.numThreads, parser, "num-threads");
#ifdef FIONA_INTERNAL_MEMORY
    getOptionValue(options.numSuperPackages, parser, "super-packages");
#endif
    getOptionValue(options.debugRead, parser, "debug-read");
    getOptionValue(options.corrRead, parser, "corr-read");

    // Check Arguments.

	if (options.packagesPerThread >= _intPow((unsigned)ValueSize<Dna5>::VALUE, QGRAM_LENGTH))
    {
		std::cerr << "warning: packages-per-thread parameter is decreased to " << _intPow((unsigned)ValueSize<Dna5>::VALUE, QGRAM_LENGTH) - 1 << std::endl;
        // nothing more needs to be done, the parameter is implicitly decreased
    }

    return seqan::ArgumentParser::PARSE_OK;
}

int main(int argc, const char* argv[]) 
{
    // Declare options variable and parse command line.
    FionaOptions options;
    seqan::ArgumentParser::ParseResult parseRes = parseCommandLine(options, argc, argv);

    // If parsing was not successful then exit with code 1 if there were errors.  Otherwise, exit with code 0 (e.g. help
    // was printed).
    if (parseRes != seqan::ArgumentParser::PARSE_OK)
        return parseRes == seqan::ArgumentParser::PARSE_ERROR;

    // Set number of threads to use from the command line.
#if defined(_OPENMP)
    omp_set_num_threads(options.numThreads);
#endif

    if (options.verbosity >= 1)
        std::cerr << "FIONA - Read Correction\n"
                  << "=======================\n\n";

    bool autoCycles = (options.cycles == 0 || options.cycles == 1000);
    bool bestExpFit = (options.cycles == 0);
    if (autoCycles) options.cycles = MAX_NUM_ROUND;
    if (options.verbosity >= 1)
        printOptions(std::cerr, options);

    SEQAN_PROTIMESTART(correction);

    // Load original set of reads without read names.  When collecting correction information for debugging, we will
    // collect the correction string in the readNameStore and allocate space for this below.  When writing out, we will
    // stream through the input file again and get the read ids from there.
    TFionaFragStore store;
    if (options.verbosity >= 1)
        std::cerr << "Loading reads from " << options.inputFilename << "\n";
    if (!loadReadsNoNames(store, options.inputFilename, options))
    {
        std::cerr << "Failed to open reads file " << options.inputFilename << "\n"
                    << "Exiting ...\n";
        return 1;
    }
    else
    {
        if (options.verbosity >= 1)
            std::cerr << "Loaded " << length(store.readSeqStore) << " reads (" << SEQAN_PROTIMEDIFF(correction) << ".\n";
    }
    // If we collect correction information in the sequence ids/headers then we need to allocate space for them in the
    // readNameStore.
    if (options.appendCorrectionInfo)
        resize(store.readNameStore, length(store.readSeqStore), Exact());
    if (options.verbosity >= 1)
        std::cerr << "Done loading " << length(store.readSeqStore) << " sequences with a total of " << lengthSum(store.readSeqStore) << " nucleotides.\n";

/*	//DEBUG Corrrection Indel Pos
	//check the new CorrectionIndelPos struct and the linked list
	String<CorrectionIndelPos> correctionList;
	String<unsigned int> firstCorrectionForRead;
 	// append reverse complements of reads
	unsigned readCount = length(store.readSeqStore);
	Dna5String tmp;
	for (unsigned i = 0; i < readCount; ++i)
		{
			tmp = store.readSeqStore[i];
			reverseComplement(tmp);
			appendValue(store.readSeqStore, tmp);
		}

	_testCorrectionStruct(correctionList,firstCorrectionForRead,store);
/// for debugging output vorziehen:
 // write in file all input reads with the corrected one
        std::ofstream out(toCString(getArgumentValue(parser, 1)));
        int numCorrected = 0;
        for (unsigned i = 0; i < length(store.readNameStore); ++i)
        {
                // to give the number of reads corrected for several iteration
                if (strContains(toCString(store.readNameStore[i]), "corrected"))
                        ++numCorrected;

                out << '>' << store.readNameStore[i] << std::endl;
                out << store.readSeqStore[i] << std::endl;
        }
///DEBUG END	
	exit(0);	
*/

	// initialise the top and down level by using the log4 from the total number of reads
	// Done in the CorrectRead function at every round now (in case the error rate would change automatically)
//	if (options.fromLevel == 0)
//	{
//		int logRation = static_cast<int>(log10(static_cast<double>(length(store.readSeqStore))) / log10(4.0));
//		options.fromLevel = logRation + 2;
//		options.toLevel   = options.fromLevel + 10;
//		std::cerr << "The estimated top level is " << options.fromLevel << " and the down level is " << options.toLevel << std::endl;
//	}
	
#ifndef FIONA_NOERROROPTIMIZATION
    if (options.verbosity >= 1)
        std::cerr << "Use normal full optimization"<<std::endl;
#endif
    if (options.verbosity >= 1)
        std::cerr << "Building external index with Qgram length " << QGRAM_LENGTH << std::endl;
    options.autolevel = (options.fromLevel <= 1);

    //if (autoCycles) options.cycles = 20;
    String<double> logCorrections;
    String<double> roundsDone;
    double lastAdjRSquare = 0;
    unsigned nfamprev = 0;
    if (options.verbosity >= 1)
    {
        std::cerr << "number iters: " << options.cycles << std::endl;
        std::cerr << "\n"
                     "__RUNNING READ CORRECTION________________________________________\n";
    }

	for (options.cycle = 1; options.cycle <= options.cycles; ++options.cycle)
	{
        if (options.verbosity >= 1)
        {
            std::cerr << std::endl << "Cycle "<< options.cycle;
            if (!autoCycles) std::cerr << " of " << options.cycles;
            std::cerr << std::endl;
        }
		unsigned numCorrected = 0;
		nfamprev = nfamilies;
		nfamilies = 0;
        switch (options.method)
        {
            case CONTROL_FP:
                // use of p-value like a limit
                numCorrected = correctReads(store, options, FionaPoisson());
                break;
            case COUNT:
                numCorrected = correctReads(store, options, FionaCount());
                break;
            case CONTROL_FN:
                numCorrected = correctReads(store, options, FionaPoissonSens());
                break;
            case CLASSIFIER:
                numCorrected = correctReads(store, options, FionaPoissonClassif());
                break;
            case EXPECTED:
                // use an expected value for a certain level
                numCorrected = correctReads(store, options, FionaExpected());
                break;
        }
		//Todo (Hugues) adjust error rate estimate between rounds
		//
        if (options.verbosity >= 1)
            std::cerr << std::endl << "Number of families at nodes:" << nfamilies << std::endl;
		if (options.verbosity >= 1 && options.cycle > 1)
			std::cerr << std::endl << "Relative change: " << ((float) (nfamprev - nfamilies)) / (nfamprev == 0u ? 1 : nfamprev) << std::endl;

//		if (options.acceptedMismatches > 0) --options.acceptedMismatches;

		// TODO maybe to stop if there is not reads corrected in the cycle before
		// if so after each iteration must save the ID for the reads which are corrected
		// thus we can also show the total number of reads that are corrected at the final stage
		//if (autoCycles)
		//{
            resize(logCorrections, options.cycle);
            resize(roundsDone, options.cycle);
            logCorrections[options.cycle-1] = (double)log((double)numCorrected);
            roundsDone[options.cycle-1]     = (double)options.cycle;

            if (options.cycle >= 1)
            {
                //compute adjusted R-Square after fitting model
                LinearModel linearModel;
                linearRegression(linearModel,roundsDone,logCorrections);
                double adjRSquare =  adjustedRSquare(linearModel,roundsDone,logCorrections);
                if (options.verbosity >= 2)
                    std::cerr << "The adjusted R^2 in cycle " << options.cycle << " is " << adjRSquare << "\n";
                if (autoCycles)
                {
                    //do another round if adjusted R square value is better than 0.95
                    if (!bestExpFit && options.cycle > 3)
                    {
                        if (adjRSquare <= 0.95)
                        {
                            if (options.verbosity >= 2)
                                std::cerr <<std::endl<<"Stopped at cycle: "<< options.cycle <<" with adjustedRSquare : "<< adjRSquare <<std::endl;
                            ++options.cycle;
                            break;
                        }
                    }
                    else
                    {

                        if (adjRSquare < lastAdjRSquare)
                        {
                            if (options.verbosity >= 2)
                                std::cerr <<std::endl<<"Stopped at cycle: "<< options.cycle <<" with adjustedRSquare (previous): "<< adjRSquare <<" ("<<lastAdjRSquare <<")"<<std::endl;
                            ++options.cycle;
                            break;
                        }
                        else
                        {
                            lastAdjRSquare=adjRSquare;
                        }
                    }
                }
            }
        //}
	}

    // Write out corrected reads.
    unsigned numCorrected = 0;
    int res = writeOutput(numCorrected, store, options);
    if (res != 0)
        return res;

    if (options.verbosity >= 1 && options.cycles > 1)
        std::cerr << "Total number reads corrected for " << options.cycle-1 << " cycles is " << numCorrected << std::endl;

//	struct rusage usage;
//	getrusage(RUSAGE_SELF, &usage);
    if (options.verbosity >= 1)
    {
        std::cerr << std::endl;
        std::cerr << "Time required for execution: " << SEQAN_PROTIMEDIFF(correction) << " seconds." << std::endl;
//	    std::cerr << "Peak resident memory usage:  " << usage.ru_maxrss / (1024*1024) << " Mb." << std::endl;
    }

	return 0;
}<|MERGE_RESOLUTION|>--- conflicted
+++ resolved
@@ -4640,13 +4640,8 @@
     TFionaQgramIndex qgramIndex(prefixes);
     cargo(qgramIndex).optionsPtr = &options;
 
-<<<<<<< HEAD
-    String<__uint64> packages;
+	String<uint64_t> packages;
     SEQAN_PROTIMESTART(constructQgramExt);
-=======
-	String<uint64_t> packages;
-	SEQAN_PROTIMESTART(constructQgramExt);
->>>>>>> 847b7de6
     if (options.verbosity >= 1)
         std::cerr << "Construct external q-gram index ... " << std::flush;
 
