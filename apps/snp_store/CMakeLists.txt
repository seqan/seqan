# ===========================================================================
#                  SeqAn - The Library for Sequence Analysis
# ===========================================================================
# File: /apps/snp_store/CMakeLists.txt
#
# CMakeLists.txt file for SNP Store.
# ===========================================================================

cmake_minimum_required (VERSION 3.0.0)
project (seqan_apps_snp_store CXX)
message (STATUS "Configuring apps/snp_store")

set (SEQAN_APP_VERSION "1.3.4")

# ----------------------------------------------------------------------------
# Dependencies
# ----------------------------------------------------------------------------

# Search SeqAn and select dependencies.
<<<<<<< HEAD
if (NOT "${SEQAN_BUILD_SYSTEM}" STREQUAL "DEVELOP")
    find_package (ZLIB)
    find_package (Boost)
    find_package (SeqAn REQUIRED)
endif ()
=======
find_package (OpenMP)
find_package (ZLIB)
find_package (Boost)
find_package (SeqAn REQUIRED)
>>>>>>> eaa7e87d

if (NOT Boost_FOUND OR NOT ZLIB_FOUND)
    message (STATUS "  Boost or zlib not found: Not building snp_store.")
    return ()
endif ()

# ----------------------------------------------------------------------------
# Build Setup
# ----------------------------------------------------------------------------

# Add include directories.
include_directories (${SEQAN_INCLUDE_DIRS})
include_directories (SYSTEM ${Boost_INCLUDE_DIRS})

# Add definitions set by find_package (SeqAn).
add_definitions (${SEQAN_DEFINITIONS})

# Add definitions set by the build system.
add_definitions (-DSEQAN_APP_VERSION="${SEQAN_APP_VERSION}")
add_definitions (-DSEQAN_REVISION="${SEQAN_REVISION}")
add_definitions (-DSEQAN_DATE="${SEQAN_DATE}")

# Update the list of file names below if you add source files to your application.
add_executable (snp_store snp_store.cpp snp_store.h)

# Add dependencies found by find_package (SeqAn).
target_link_libraries (snp_store ${SEQAN_LIBRARIES})

# Add CXX flags found by find_package (SeqAn).
set (CMAKE_CXX_FLAGS "${CMAKE_CXX_FLAGS} ${SEQAN_CXX_FLAGS}")

# ----------------------------------------------------------------------------
# Setup Common Tool Description for Generic Workflow Nodes
# ----------------------------------------------------------------------------

# Include executable snp_store in CTD structure.
set (SEQAN_CTD_EXECUTABLES ${SEQAN_CTD_EXECUTABLES} snp_store CACHE INTERNAL "")

# ----------------------------------------------------------------------------
# Installation
# ----------------------------------------------------------------------------

# Set variables for installing, depending on the selected build type.
if (NOT SEQAN_PREFIX_SHARE_DOC)
  seqan_setup_install_vars (snp_store)
endif (NOT SEQAN_PREFIX_SHARE_DOC)

# Install snp_store in ${PREFIX}/bin directory
install (TARGETS snp_store
         DESTINATION bin)

# Install non-binary files for the package to "." for app builds and
# ${PREFIX}/share/doc/snp_store for SeqAn release builds.
install (FILES LICENSE
               README
         DESTINATION ${SEQAN_PREFIX_SHARE_DOC})
install (FILES example/exampleGenome.fa
               example/exampleReads.gff
         DESTINATION ${SEQAN_PREFIX_SHARE_DOC}/example)

# ----------------------------------------------------------------------------
# App Test
# ----------------------------------------------------------------------------

seqan_add_app_test (snp_store)

# ----------------------------------------------------------------------------
# CPack Install
# ----------------------------------------------------------------------------

if (SEQAN_BUILD_SYSTEM STREQUAL "APP:snp_store")
    set (CPACK_PACKAGE_NAME "snp_store")
    set (CPACK_PACKAGE_DESCRIPTION_SUMMARY "snp_store - SNP and indel calling")
    set (CPACK_DEBIAN_PACKAGE_MAINTAINER "David Weese <david.weese@fu-berlin.de>")
    set (CPACK_PACKAGE_VENDOR "SeqAn Team, FU Berlin")

    seqan_configure_cpack_app (snp_store "snp_store")
endif (SEQAN_BUILD_SYSTEM STREQUAL "APP:snp_store")<|MERGE_RESOLUTION|>--- conflicted
+++ resolved
@@ -17,18 +17,10 @@
 # ----------------------------------------------------------------------------
 
 # Search SeqAn and select dependencies.
-<<<<<<< HEAD
-if (NOT "${SEQAN_BUILD_SYSTEM}" STREQUAL "DEVELOP")
-    find_package (ZLIB)
-    find_package (Boost)
-    find_package (SeqAn REQUIRED)
-endif ()
-=======
 find_package (OpenMP)
 find_package (ZLIB)
 find_package (Boost)
 find_package (SeqAn REQUIRED)
->>>>>>> eaa7e87d
 
 if (NOT Boost_FOUND OR NOT ZLIB_FOUND)
     message (STATUS "  Boost or zlib not found: Not building snp_store.")
