# ===========================================================================
#                  SeqAn - The Library for Sequence Analysis
# ===========================================================================
# File: /apps/bs_tools/CMakeLists.txt
#
# CMakeLists.txt file for bs_tools.
# ===========================================================================

cmake_minimum_required (VERSION 3.0.0)
project (seqan_apps_bs_tools CXX)
message (STATUS "Configuring apps/bs_tools")

<<<<<<< HEAD
set (SEQAN_APP_VERSION "0.1.8")
=======
set (SEQAN_APP_VERSION "0.1.9")
>>>>>>> d80e19a2

if ((${CMAKE_SYSTEM_NAME} STREQUAL "FreeBSD") AND ("$ENV{MODEL}" STREQUAL "Nightly"))
    message (STATUS "bs_tools skipped on FreeBSD because math.h rounding errors.")
    return ()
endif ()

# ----------------------------------------------------------------------------
# Dependencies
# ----------------------------------------------------------------------------

# Search SeqAn and select dependencies.
if (NOT "${SEQAN_BUILD_SYSTEM}" STREQUAL "DEVELOP")
    find_package (ZLIB)
    find_package (Boost)
    find_package (SeqAn CONFIG REQUIRED)
endif ()

if (NOT Boost_FOUND OR NOT ZLIB_FOUND)
    message (STATUS "  Boost or zlib not found: Not building bs_tools.")
    return ()
endif (NOT Boost_FOUND OR NOT ZLIB_FOUND)

# ----------------------------------------------------------------------------
# Build Setup
# ----------------------------------------------------------------------------

# Add include directories.
include_directories (${SEQAN_INCLUDE_DIRS})
include_directories (SYSTEM ${Boost_INCLUDE_DIRS})

# Add definitions set by find_package (SeqAn).
add_definitions (${SEQAN_DEFINITIONS})

# Add definitions set by the build system.
add_definitions (-DSEQAN_REVISION="${SEQAN_REVISION}")
add_definitions (-DSEQAN_DATE="${SEQAN_DATE}")
add_definitions (-DSEQAN_APP_VERSION="${SEQAN_APP_VERSION}")

# Update the list of file names below if you add source files to your application.
add_executable (bisar bisar.cpp
                    bisar.h
                    bisar_base.h
                    bisar_score.h
                    bisar_score_data.h)

add_executable (casbar casbar.cpp
                    casbar.h
                    casbar_calling.h
                    casbar_realignment.h
                    casbar_consensus_realign.h
                    casbar_score.h
                    casbar_score_data.h
                    casbar_util.h
                    casbar_alphabets.h)

add_executable (four2three four2three.cpp
                    four2three.h)

# Add dependencies found by find_package (SeqAn).
target_link_libraries (bisar ${SEQAN_LIBRARIES})
target_link_libraries (casbar ${Boost_LIBRARIES} ${SEQAN_LIBRARIES})
target_link_libraries (four2three ${SEQAN_LIBRARIES})

# Add CXX flags found by find_package (SeqAn).
set (CMAKE_CXX_FLAGS "${CMAKE_CXX_FLAGS} ${SEQAN_CXX_FLAGS}")

# ----------------------------------------------------------------------------
# Setup Common Tool Description for Generic Workflow Nodes
# ----------------------------------------------------------------------------

# Include bs_tools executables in CTD structure.
set (SEQAN_CTD_EXECUTABLES ${SEQAN_CTD_EXECUTABLES}
        bisar
        casbar
        four2three
        CACHE INTERNAL "")

# ----------------------------------------------------------------------------
# Installation
# ----------------------------------------------------------------------------

# Set variables for installing, depending on the selected build type.
if (NOT SEQAN_PREFIX_SHARE_DOC)
  seqan_setup_install_vars (bs_tools)
endif (NOT SEQAN_PREFIX_SHARE_DOC)

# Install bs_tools in ${PREFIX}/bin directory
install (TARGETS bisar casbar four2three
         DESTINATION bin)

# Install non-binary files for the package to "." for app builds and
# ${PREFIX}/share/doc/bs_tools for SeqAn release builds.
install (FILES LICENSE
               README
         DESTINATION ${SEQAN_PREFIX_SHARE_DOC})
#install (FILES example/fasta1.fa
#               example/fasta2.fa
#         DESTINATION ${SEQAN_PREFIX_SHARE_DOC}/example)

# ----------------------------------------------------------------------------
# App Test
# ----------------------------------------------------------------------------

if (SEQAN_BUILD_SYSTEM STREQUAL "DEVELOP")
    include("SeqAnConsistentFPFlags")
    set (CMAKE_CXX_FLAGS "${CMAKE_CXX_FLAGS} ${SEQAN_CONSISTENT_FP_FLAGS}")
endif()

# (weese:) temporarily disabled app test
seqan_add_app_test (bs_tools)

# ----------------------------------------------------------------------------
# CPack Install
# ----------------------------------------------------------------------------

if (SEQAN_BUILD_SYSTEM STREQUAL "APP:bs_tools")
  set (CPACK_PACKAGE_NAME "bs_tools")
  set (CPACK_PACKAGE_DESCRIPTION_SUMMARY "bs_tools")
  set (CPACK_DEBIAN_PACKAGE_MAINTAINER "Sabrina Krakau <sabrina.krakau@fu-berlin.de>")
  set (CPACK_PACKAGE_VENDOR "SeqAn Team, FU Berlin")

  seqan_configure_cpack_app (bs_tools "bs_tools")
endif (SEQAN_BUILD_SYSTEM STREQUAL "APP:bs_tools")<|MERGE_RESOLUTION|>--- conflicted
+++ resolved
@@ -10,11 +10,7 @@
 project (seqan_apps_bs_tools CXX)
 message (STATUS "Configuring apps/bs_tools")
 
-<<<<<<< HEAD
-set (SEQAN_APP_VERSION "0.1.8")
-=======
 set (SEQAN_APP_VERSION "0.1.9")
->>>>>>> d80e19a2
 
 if ((${CMAKE_SYSTEM_NAME} STREQUAL "FreeBSD") AND ("$ENV{MODEL}" STREQUAL "Nightly"))
     message (STATUS "bs_tools skipped on FreeBSD because math.h rounding errors.")
