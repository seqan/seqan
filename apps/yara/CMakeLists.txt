# ===========================================================================
#                  SeqAn - The Library for Sequence Analysis
# ===========================================================================
# File: /apps/yara/CMakeLists.txt
#
# CMakeLists.txt file for yara.
# ===========================================================================

cmake_minimum_required (VERSION 3.0.0)
project (seqan_apps_yara CXX)
message (STATUS "Configuring apps/yara")

# ----------------------------------------------------------------------------
# Dependencies
# ----------------------------------------------------------------------------

if (COMPILER_MSVC)
    message (STATUS "Yara is currently not build on Microsoft Visual because it requires OpenMP 3.0.")
    return ()
endif ()

# Search SeqAn and select dependencies.
if (NOT "${SEQAN_BUILD_SYSTEM}" STREQUAL "DEVELOP")
    find_package (OpenMP)
    find_package (ZLIB)
    find_package (BZip2)
    find_package (SeqAn CONFIG REQUIRED)
endif ()

# Warn if OpenMP was not found.
if (NOT OPENMP_FOUND)
  message (STATUS "  OpenMP 3.0 not found: building yara without multi-threading.")
endif (NOT OPENMP_FOUND)

# Warn if Zlib was not found.
if (NOT ZLIB_FOUND)
  message (STATUS "  Zlib not found: building yara without gzipped input and BAM output.")
endif (NOT ZLIB_FOUND)

# Warn if BZip2 was not found.
if (NOT BZIP2_FOUND)
  message (STATUS "  BZip2 not found: building yara without bzipped input.")
endif (NOT BZIP2_FOUND)

# ----------------------------------------------------------------------------
# App-Level Configuration
# ----------------------------------------------------------------------------

<<<<<<< HEAD
set (SEQAN_APP_VERSION "0.9.9")
=======
set (SEQAN_APP_VERSION "0.9.10")
>>>>>>> d80e19a2

option (YARA_LARGE_CONTIGS "Set to OFF to disable support for more than 32k contigs or contigs longer than 4Gbp." ON)
if (YARA_LARGE_CONTIGS AND NOT SEQAN_TRAVIS_BUILD)
  add_definitions (-DYARA_LARGE_CONTIGS=1)
endif (YARA_LARGE_CONTIGS AND NOT SEQAN_TRAVIS_BUILD)

# ----------------------------------------------------------------------------
# Disable Compiler Warnings
# ----------------------------------------------------------------------------

# Disables warning about conversion from 64 bit to 32 bit integrals.
# Note that there is a runtime exception thrown if the type is not sufficient.
# Unfortunately the VC does not detect it.
if (MSVC)
    set (SEQAN_CXX_FLAGS "${SEQAN_CXX_FLAGS} /wd4244")  # When compiling on 32 bit windows.
    set (SEQAN_CXX_FLAGS "${SEQAN_CXX_FLAGS} /wd4267")  # When compiling on 64 bit windows.
endif (MSVC)

# ----------------------------------------------------------------------------
# Build Setup
# ----------------------------------------------------------------------------

# Add include directories.
include_directories (${SEQAN_INCLUDE_DIRS})

# Add definitions set by find_package (SeqAn).
add_definitions (${SEQAN_DEFINITIONS})

# Add definitions set by the build system.
add_definitions (-DSEQAN_REVISION="${SEQAN_REVISION}")
add_definitions (-DSEQAN_DATE="${SEQAN_DATE}")
add_definitions (-DSEQAN_APP_VERSION="${SEQAN_APP_VERSION}")

# Add CXX flags found by find_package (SeqAn).
set (CMAKE_CXX_FLAGS "${CMAKE_CXX_FLAGS} ${SEQAN_CXX_FLAGS}")

# Update the list of file names below if you add source files to your application.
add_executable(yara_indexer indexer.cpp
                            misc_tags.h
                            misc_timer.h
                            misc_options.h
                            misc_types.h
                            store_seqs.h
                            bits_matches.h
                            index_fm.h)

add_executable(yara_mapper    mapper.cpp
                              mapper.h
                              mapper_collector.h
                              mapper_classifier.h
                              mapper_ranker.h
                              mapper_filter.h
                              mapper_extender.h
                              mapper_verifier.h
                              mapper_aligner.h
                              mapper_writer.h
                              basic_alphabet.h
                              file_pair.h
                              file_prefetched.h
                              store_seqs.h
                              misc_tags.h
                              misc_timer.h
                              misc_options.h
                              misc_types.h
                              bits_reads.h
                              bits_hits.h
                              bits_matches.h
                              bits_context.h
                              bits_seeds.h
                              bits_bucket.h
                              find_extender.h
                              find_verifier.h
                              index_fm.h)

# Add dependencies found by find_package (SeqAn).
target_link_libraries (yara_indexer ${SEQAN_LIBRARIES})
target_link_libraries (yara_mapper ${SEQAN_LIBRARIES})

# ----------------------------------------------------------------------------
# Installation
# ----------------------------------------------------------------------------

# Set variables for installing, depending on the selected build type.
if (NOT SEQAN_PREFIX_SHARE_DOC)
  seqan_setup_install_vars (yara)
endif (NOT SEQAN_PREFIX_SHARE_DOC)

# Install yara in ${PREFIX}/bin directory
install (TARGETS yara_indexer yara_mapper
         DESTINATION bin)

# Install non-binary files for the package to "." for app builds and
# ${PREFIX}/share/doc/yara for SeqAn release builds.
install (FILES LICENSE README.rst
         DESTINATION ${SEQAN_PREFIX_SHARE_DOC})

# ----------------------------------------------------------------------------
# App Test
# ----------------------------------------------------------------------------

seqan_add_app_test (yara)

# ----------------------------------------------------------------------------
# Setup Common Tool Description for Generic Workflow Nodes
# ----------------------------------------------------------------------------

# Include executable yara_mapper in CTD structure.
set (SEQAN_CTD_EXECUTABLES ${SEQAN_CTD_EXECUTABLES}
                           yara_indexer yara_mapper CACHE INTERNAL "")

# ----------------------------------------------------------------------------
# CPack Install
# ----------------------------------------------------------------------------

if (SEQAN_BUILD_SYSTEM STREQUAL "APP:yara")
  set (CPACK_PACKAGE_NAME "yara")
  set (CPACK_PACKAGE_DESCRIPTION_SUMMARY "Yara - Yet Another Read Aligner")
  set (CPACK_DEBIAN_PACKAGE_MAINTAINER "Enrico Siragusa <enrico.siragusa@fu-berlin.de>")
  set (CPACK_PACKAGE_VENDOR "SeqAn Team, FU Berlin")
  set (CPACK_PACKAGE_DESCRIPTION_FILE "${CMAKE_CURRENT_SOURCE_DIR}/README.rst")

  seqan_configure_cpack_app (yara "yara")
endif (SEQAN_BUILD_SYSTEM STREQUAL "APP:yara")<|MERGE_RESOLUTION|>--- conflicted
+++ resolved
@@ -46,11 +46,7 @@
 # App-Level Configuration
 # ----------------------------------------------------------------------------
 
-<<<<<<< HEAD
-set (SEQAN_APP_VERSION "0.9.9")
-=======
 set (SEQAN_APP_VERSION "0.9.10")
->>>>>>> d80e19a2
 
 option (YARA_LARGE_CONTIGS "Set to OFF to disable support for more than 32k contigs or contigs longer than 4Gbp." ON)
 if (YARA_LARGE_CONTIGS AND NOT SEQAN_TRAVIS_BUILD)
