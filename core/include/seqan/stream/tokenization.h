--- conflicted
+++ resolved
@@ -144,11 +144,7 @@
 
 typedef EqualsChar<'\t'>                                        IsTab;
 typedef EqualsChar<' '>                                         IsSpace;
-<<<<<<< HEAD
-typedef OrFunctor<EqualsChar<' '>, EqualsChar<'\t'> >           IsBlank;
-=======
 typedef OrFunctor<IsSpace, IsTab>                               IsBlank;
->>>>>>> 0b6d2ee4
 typedef OrFunctor<EqualsChar<'\n'>, EqualsChar<'\r'> >          IsNewline;
 typedef OrFunctor<IsBlank, IsNewline>                           IsWhitespace;
 typedef IsInRange<'!', '~'>                                     IsGraph;
@@ -355,7 +351,7 @@
 {
     readUntil(target, iter, stopFunctor, False());
 }
-    
+
 // ----------------------------------------------------------------------------
 // Function readOne()
 // ----------------------------------------------------------------------------
@@ -365,14 +361,14 @@
 {
     if (atEnd(iter))
         throw UnexpectedEnd();
-    
+
     AssertFunctor<TFunctor, ParseError> asserter(functor);
-    
+
     asserter(*iter);
     target = *iter;
     ++iter;
 }
-    
+
 template <typename TTarget, typename TFwdIterator, typename TFunctor>
 inline void readOne(TTarget & target, TFwdIterator &iter, TFunctor const &functor)
 {
@@ -385,59 +381,21 @@
 {
     if (atEnd(iter))
         throw UnexpectedEnd();
-    
+
     target = *iter;
     ++iter;
 }
 
 // ----------------------------------------------------------------------------
-// Function readOne()
-// ----------------------------------------------------------------------------
-
-//TODO(singer): implement a chunked version!
-//TODO(singer): write test
-template <typename TTarget, typename TFwdIterator, typename TIgnoreFunctor>
-inline void readOne(TTarget & target, TFwdIterator &iter, TIgnoreFunctor const &ignoreFunctor)
-{
-    //readUntil(target, iter, CountDownFunctor<>(1), ignoreFunctor);
-    if (atEnd(iter))
-        throw UnexpectedEnd();
-
-    Asserter<TIgnoreFunctor, ParseError> asserter(ignoreFunctor);
-
-    asserter(*iter);
-    target = *iter;
-    ++iter;
-}
-
-template <typename TTarget, typename TFwdIterator>
-inline void readOne(TTarget & target, TFwdIterator &iter)
-{
-    //readUntil(target, iter, CountDownFunctor<>(1));
-
-    if (atEnd(iter))
-        throw UnexpectedEnd();
-
-    target = *iter;
-    ++iter;
-}
+// Function readRawByte()
+// ----------------------------------------------------------------------------
 
 template <typename TTarget, typename TFwdIterator, typename TNumber>
 inline void readRawByte(TTarget & target, TFwdIterator &iter, TNumber numberOfBytes)
 {
-    /*typename Value<TFwdIterator>::Type val;
-    for (; !atEnd(iter); ++iter)
-    {
-        if (stopFunctor(val = *iter))
-            return;
-        if (!ignoreFunctor(val))
-            writeValue(target, val);
-    }
-    */
     char * buffer = reinterpret_cast<char *>(&target);
     for (; !numberOfBytes(*iter); ++buffer, ++iter)
         *buffer = *iter;
-    //readUntil(buffer, iter, CountDownFunctor<>(numberOfBytes));
 }
 
 // ----------------------------------------------------------------------------
