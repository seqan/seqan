--- conflicted
+++ resolved
@@ -45,25 +45,8 @@
 // Class ParseError
 // ----------------------------------------------------------------------------
 
-<<<<<<< HEAD
-//TODO(singer): now in stream/tokinization.h
-/*
-.Internal.Class.ParseError
-..cat:Miscellaneous
-..summary:General ParseError.
-*/
-
-/*class ParseError : public RuntimeError
-{
-public:
-    ParseError(std::string const & option) :
-        RuntimeError(option)
-    {}
-};*/
-=======
 // Defined in core/include/seqan/stream/tokenization.h
 struct ParseError;
->>>>>>> 4e1f81f7
 
 // ----------------------------------------------------------------------------
 // Class InvalidOption
