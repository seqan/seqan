--- conflicted
+++ resolved
@@ -328,15 +328,7 @@
     if (IsNewline()(value(iter)))
         return;
 
-<<<<<<< HEAD
     skipUntil(iter, NotFunctor<IsWhitespace>());
-=======
-    if (value(reader) == '=')
-    {
-        goNext(reader);
-        if (skipBlanks(reader) != 0)
-            return 1;
->>>>>>> 4076a0a9
 
     if (value(iter) == '=')
     {
