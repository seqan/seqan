--- conflicted
+++ resolved
@@ -137,16 +137,6 @@
         host(&_host),
         objNo(0)
     {
-<<<<<<< HEAD
-        if (empty(_host))
-        {
-            _begin = _cur = _end = obj_iterator();
-            return;
-        }
-        _begin = _cur = begin(_host[objNo]);
-        _end = end(_host[objNo]);
-        _testEnd();
-=======
         if (!empty(_host))
         {
             _begin = _cur = begin(_host[0]);
@@ -157,7 +147,6 @@
         {
             _begin = _cur = _end = obj_iterator();
         }
->>>>>>> 39efbbd5
     }
 
     Iter(TStringSet &_host, unsigned _objNo, difference_type _offset):
@@ -189,11 +178,6 @@
     // non-public function is allowed.
     inline void _testEnd()
     {
-<<<<<<< HEAD
-        while (_cur == _end && objNo + 1 < length(*host))
-        {
-            ++objNo;
-=======
         if (objNo >= length(*host))
         {
             SEQAN_ASSERT_EQ(_begin, obj_iterator());
@@ -208,7 +192,6 @@
                 return;
             if (++objNo == length(*host))
                 break;
->>>>>>> 39efbbd5
             _begin = _cur = begin((*host)[objNo]);
             _end = end((*host)[objNo]);
         }
@@ -573,22 +556,14 @@
 inline bool
 atEnd(Iter<TSSet, ConcatVirtual<TSpec> > & me)
 {
-<<<<<<< HEAD
-    return me._cur == me._end && me.objNo + 1 >= length(*me.host);
-=======
     return me._cur == me._end;
->>>>>>> 39efbbd5
 }
 
 template <typename TSSet, typename TSpec>
 inline bool
 atEnd(Iter<TSSet, ConcatVirtual<TSpec> > const & me)
 {
-<<<<<<< HEAD
-    return me._cur == me._end && me.objNo + 1 >= length(*me.host);
-=======
     return me._cur == me._end;
->>>>>>> 39efbbd5
 }
 
 // --------------------------------------------------------------------------
