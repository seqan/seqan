--- conflicted
+++ resolved
@@ -1,11 +1,3 @@
-<<<<<<< HEAD
-// USAGE: compute_gain GENOME.fa PRE.sam POST.{sam,fq,fa}
-//
-// Where PRE.sam are the mapped reads before mapping, POST.sam are the mapped reads after mapping, and GENOME.fa is the
-// used FASTA file with the genome.
-
-=======
->>>>>>> 98faf2ac
 #include <cctype>
 #include <iostream>
 #include <map>
@@ -390,15 +382,9 @@
 
     // Create alignment objects and AlignConfig object.
     typedef Align<Dna5String> TAlign;
-<<<<<<< HEAD
     TAlign & preAlign = stats._preAlign;
     TAlign & postAlign = stats._postAlign;
-    
-=======
-    TAlign &preAlign = stats._preAlign;
-    TAlign &postAlign = stats._postAlign;
-
->>>>>>> 98faf2ac
+
     resize(rows(preAlign), 2);
     setSource(row(preAlign, 0), genomeInfixPre);
     setSource(row(preAlign, 1), preRead);
@@ -847,11 +833,7 @@
     addOption(parser, seqan::ArgParseOption("", "pre", "Pre-correction SAM file.", seqan::ArgParseOption::INPUTFILE,
                                             "PRE.{sam,bam}"));
     setRequired(parser, "pre");
-<<<<<<< HEAD
-    setValidValues(parser, "pre", "sam");
-=======
-    setValidValues(parser, "pre", "SAM BAM");
->>>>>>> 98faf2ac
+    setValidValues(parser, "pre", "sam bam");
 
     addOption(parser, seqan::ArgParseOption("", "post-sam", "Post-correction SAM file.", seqan::ArgParseOption::INPUTFILE,
                                             "POST.sam"));
