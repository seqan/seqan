--- conflicted
+++ resolved
@@ -88,8 +88,6 @@
 	crossBottomUp< TopDown<ParentLinks<PostorderEmptyEdges> > > (index1, index2);
 }
 
-<<<<<<< HEAD
-=======
 template <typename TIndexSpec, typename TText1, typename TText2>
 void crossSameIndex(TText1 &text1, TText2 &text2)
 {
@@ -108,7 +106,6 @@
 	crossBottomUp< TopDown<ParentLinks<PostorderEmptyEdges> > > (index1, index2);
 }
 
->>>>>>> 8e07288c
 template <typename TIndexSpec1, typename TIndexSpec2>
 void crossIndicesChar()
 {
@@ -179,8 +176,6 @@
 	}
 }
 
-<<<<<<< HEAD
-=======
 template <typename TIndexSpec, typename TStringSpec1, typename TStringSpec2>
 void crossStringsDna()
 {
@@ -196,7 +191,6 @@
     crossSameIndex<TIndexSpec> (t, t2);
 }
 
->>>>>>> 8e07288c
 SEQAN_DEFINE_TEST(testIndexCrossCompareChar)
 {
 	crossIndicesChar<IndexEsa<>, IndexWotd<> >();
@@ -215,8 +209,6 @@
 	// crossIndicesDna<IndexWotd<>, IndexWotd<Dfi<> > >();
 }
 
-<<<<<<< HEAD
-=======
 
 SEQAN_DEFINE_TEST(testIndexCrossCompareDnaStrings)
 {
@@ -231,7 +223,6 @@
 	crossStringsDna<IndexWotd<>, Alloc<>, MMap<> >();
 }
 
->>>>>>> 8e07288c
 SEQAN_DEFINE_TEST(testIndexCrossCompareDnaDfi)
 {
 	// crossIndicesDna<IndexEsa<>, IndexWotd<> >();
