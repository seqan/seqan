// ==========================================================================
//                 SeqAn - The Library for Sequence Analysis
// ==========================================================================
// Copyright (c) 2006-2013, Knut Reinert, FU Berlin
// All rights reserved.
//
// Redistribution and use in source and binary forms, with or without
// modification, are permitted provided that the following conditions are met:
//
//     * Redistributions of source code must retain the above copyright
//       notice, this list of conditions and the following disclaimer.
//     * Redistributions in binary form must reproduce the above copyright
//       notice, this list of conditions and the following disclaimer in the
//       documentation and/or other materials provided with the distribution.
//     * Neither the name of Knut Reinert or the FU Berlin nor the names of
//       its contributors may be used to endorse or promote products derived
//       from this software without specific prior written permission.
//
// THIS SOFTWARE IS PROVIDED BY THE COPYRIGHT HOLDERS AND CONTRIBUTORS "AS IS"
// AND ANY EXPRESS OR IMPLIED WARRANTIES, INCLUDING, BUT NOT LIMITED TO, THE
// IMPLIED WARRANTIES OF MERCHANTABILITY AND FITNESS FOR A PARTICULAR PURPOSE
// ARE DISCLAIMED. IN NO EVENT SHALL KNUT REINERT OR THE FU BERLIN BE LIABLE
// FOR ANY DIRECT, INDIRECT, INCIDENTAL, SPECIAL, EXEMPLARY, OR CONSEQUENTIAL
// DAMAGES (INCLUDING, BUT NOT LIMITED TO, PROCUREMENT OF SUBSTITUTE GOODS OR
// SERVICES; LOSS OF USE, DATA, OR PROFITS; OR BUSINESS INTERRUPTION) HOWEVER
// CAUSED AND ON ANY THEORY OF LIABILITY, WHETHER IN CONTRACT, STRICT
// LIABILITY, OR TORT (INCLUDING NEGLIGENCE OR OTHERWISE) ARISING IN ANY WAY
// OUT OF THE USE OF THIS SOFTWARE, EVEN IF ADVISED OF THE POSSIBILITY OF SUCH
// DAMAGE.
//
// ==========================================================================
// Author: David Weese <david.weese@fu-berlin.de>
// ==========================================================================

#ifndef TESTS_INDEX_TEST_STREE_ITERATORS_H
#define TESTS_INDEX_TEST_STREE_ITERATORS_H


//////////////////////////////////////////////////////////////////////////////

namespace SEQAN_NAMESPACE_MAIN
{

SEQAN_DEFINE_TEST(testBuild)
{
		typedef String<char> TText;
		typedef StringSet< TText, Owner<ConcatDirect<> > > TMulti;

		String<char> gen1, gen2, gen3;
		std::cout << open(gen1, "corpus/NC_000117.txt");
		std::cout << open(gen2, "corpus/NC_002620.txt");
		std::cout << open(gen3, "corpus/NC_007429.txt");

        Index<TMulti> esa;
		appendValue(indexText(esa), gen1);
		appendValue(indexText(esa), gen2);
		appendValue(indexText(esa), gen3);


		indexRequire(esa, EsaSA());
		indexRequire(esa, EsaLcp());
		indexRequire(esa, EsaBwt());
		indexRequire(esa, EsaChildtab());

        save(esa, "corpus/chlamydia");
}

template <typename TIter>
inline void _printNode(TIter const it) 
{
		std::cout << countOccurrences(it) << "\t";
		std::cout << representative(it) << "\t";
//		std::cout << "parentEdgeLabel:" << parentEdgeLabel(it);
		std::cout << std::endl;
}

SEQAN_DEFINE_TEST(testMultiIndex)
{
		typedef String<Dna5> TText;
		typedef StringSet< TText, Owner<> > TMulti;

		String<Dna5> t[6];
		//t[0] = "caterpillar";
		//t[1] = "catwoman";
		//t[2] = "pillow";
		//t[3] = "willow";
		//t[4] = "ill";
		//t[5] = "wow";

<<<<<<< HEAD
=======
        // test empty stringsets
        {
            typedef Index<TMulti> TIndex;
            TMulti emptyStringSet;

            TIndex index(emptyStringSet);
            Iterator<
                TIndex,
                TopDown<>
            >::Type iterator(index);
        }

>>>>>>> d5592e63
		t[0] = "caggctcgcgt";
		t[1] = "caggaacg";
		t[2] = "tcgttg";
		t[3] = "tggtcg";
		t[4] = "agg";
		t[5] = "ctg";

		t[0] = "ac";
		t[1] = "ac";
//		t[2] = "aatt";

        Index<TMulti> esa;
		for(unsigned i=0; i<2; ++i)
			appendValue(indexText(esa), t[i]);

		// efficient dfs iterator (hiding edges with empty labels)
		{
			std::cout << "BottomUp without empty edges" << std::endl;
			Iter<Index<TMulti>, VSTree< BottomUp<> > > it(esa);
			while (!atEnd(it)) {
				_printNode(it);
				goNext(it);
			}
		}

		// efficient dfs iterator
		{
			std::cout << std::endl << "BottomUp with empty edges" << std::endl;
			Iter<Index<TMulti>, VSTree< BottomUp<PostorderEmptyEdges> > > it(esa);
			while (!atEnd(it)) {
				_printNode(it);
				goNext(it);
			}
		}

		// topdown dfs iterator (hiding edges with empty labels)
		{
			std::cout << std::endl << "TopDown postorder without empty edges" << std::endl;
			Iter<Index<TMulti>, VSTree< TopDown<ParentLinks<Postorder> > > > it(esa);
			while (goDown(it)) ;
			while (!atEnd(it)) {
				_printNode(it);
				goNext(it);
			}
		}

		// topdown dfs iterator
		{
			std::cout << std::endl << "TopDown postorder with empty edges" << std::endl;
			Iter<Index<TMulti>, VSTree< TopDown<ParentLinks<PostorderEmptyEdges> > > > it(esa);
			while (goDown(it)) ;
			while (!atEnd(it)) {
				_printNode(it);
				goNext(it);
			}
		}

		// topdown dfs iterator (hiding edges with empty labels)
		{
			std::cout << std::endl << "TopDown preorder without empty edges" << std::endl;
			Iter<Index<TMulti>, VSTree< TopDown<ParentLinks<Preorder> > > > it(esa);
			goDown(it,'c');
			while (!atEnd(it)) {
				_printNode(it);
				goNext(it);
			}
		}

		// topdown dfs iterator
		{
			std::cout << std::endl << "TopDown preorder with empty edges" << std::endl;
			Iter<Index<TMulti>, VSTree< TopDown<ParentLinks<PreorderEmptyEdges> > > > it(esa);
			while (!atEnd(it)) {
				_printNode(it);
				goNext(it);
			}
		}

		// topdown iterator w/o parent links (hiding edges with empty labels)
		{
			std::cout << std::endl << "TopDown with empty edges" << std::endl;
			Iter<Index<TMulti>, VSTree< TopDown<HideEmptyEdges> > > it(esa);
			_printNode(it);
			while (goDown(it))
				_printNode(it);
		}

		// topdown iterator w/o parent links
		{
			std::cout << std::endl << "TopDown with empty edges" << std::endl;
			Iter<Index<TMulti>, VSTree< TopDown<EmptyEdges> > > it(esa);
			_printNode(it);
			while (goDown(it))
				_printNode(it);
		}

//		indexRequire(esa, EsaSA());
//		indexRequire(esa, EsaBwt());
//		for(int i=0; i<length(indexRawSA(esa)); ++i)
//			std::cout << saAt(i,esa) << " " << bwtAt(i,esa) << "    " << suffix(t[getValueI1(saAt(i,esa))], getValueI2(saAt(i,esa))) << std::endl;
//
////		resize(indexLcp(esa), length(indexRawText(esa)));
////		createLcpTableExt(indexLcp(esa), indexText(esa), indexSA(esa), Kasai());
//		indexRequire(esa, EsaLcp());
//		for(int i=0; i<length(indexRawSA(esa)); ++i)
//			std::cout << lcpAt(i,esa) << "    " << suffix(t[getValueI1(saAt(i,esa))], getValueI2(saAt(i,esa))) << std::endl;
//
//		for(int i=0; i<length(indexRawSA(esa)); ++i)
//			std::cout << saAt(i,esa) << " = " << indexRawSA(esa)[i] << "    " << std::endl;
//		for(int i=0; i<length(indexRawSA(esa)); ++i)
//			std::cout << bwtAt(i,esa) << " = " << indexBwt(esa).tab[i] << "    " << std::endl;
//		for(int i=0; i<length(indexRawSA(esa)); ++i)
//			std::cout << lcpAt(i,esa) << " = " << indexLcp(esa)[i] << "    " << std::endl;


//		resize(sa, length(indexRawText(esa)));
//		createSuffixArrayExt(sa, indexText(esa), Skew7());
//
//		for(int i=0; i<length(indexRawText(esa)); ++i)
//			std::cout << indexRawText(esa)[i] << "    ";
//
//		String<unsigned> lcp;
//		resize(lcp, length(indexRawText(esa)));
//		createLcpTableExt(lcp, indexText(esa), sa, Kasai());
}

template <typename TIndex1, typename TIndex2>
void compareTreeIterators(TIndex1 &index1, TIndex2 &index2)
{
	Iter<TIndex1, VSTree< TopDown< ParentLinks<Preorder> > > > it1(index1);
	Iter<TIndex2, VSTree< TopDown< ParentLinks<Preorder> > > > it2(index2);

	while (!atEnd(it1) && !atEnd(it2)) 
	{
		SEQAN_ASSERT_EQ(representative(it1), representative(it2));
		SEQAN_ASSERT_EQ(parentEdgeLabel(it1), parentEdgeLabel(it2));
		SEQAN_ASSERT_EQ(countOccurrences(it1), countOccurrences(it2));
		SEQAN_ASSERT_EQ(isRoot(it1), isRoot(it2));
//		SEQAN_ASSERT_EQ(isLeaf(it1), isLeaf(it2));
		goNext(it1);
		goNext(it2);
	}

	SEQAN_ASSERT_EQ(atEnd(it1), atEnd(it1));
}

template <typename TIndexSpec1, typename TIndexSpec2>
void compareIndices()
{
	{
		CharString text("mississippi");
		Index<CharString, TIndexSpec1> index1(text);
		Index<CharString, TIndexSpec2> index2(text);
		compareTreeIterators(index1, index2);
	}
	{
		DnaString text("acaaacatat");
		Index<DnaString, TIndexSpec1> index1(text);
		Index<DnaString, TIndexSpec2> index2(text);
		compareTreeIterators(index1, index2);
	}
	{
		StringSet<CharString> t;
		resize(t, 6);
		t[0] = "caterpillar";
		t[1] = "catwoman";
		t[2] = "pillow";
		t[3] = "willow";
		t[4] = "ill";
		t[5] = "wow";
		Index<StringSet<CharString>, TIndexSpec1> index1(t);
		Index<StringSet<CharString>, TIndexSpec2> index2(t);
		compareTreeIterators(index1, index2);
	}
	{
		StringSet<DnaString> t;
		resize(t, 6);
		t[0] = "caggctcgcgt";
		t[1] = "caggaacg";
		t[2] = "tcgttg";
		t[3] = "tggtcg";
		t[4] = "agg";
		t[5] = "ctg";
		Index<StringSet<DnaString>, TIndexSpec1> index1(t);
<<<<<<< HEAD
		Index<StringSet<DnaString>, TIndexSpec2 > index2(t);
=======
		Index<StringSet<DnaString>, TIndexSpec2> index2(t);
>>>>>>> d5592e63
		compareTreeIterators(index1, index2);
	}
}

SEQAN_DEFINE_TEST(testCompareIndices_Esa_Wotd)
{
	compareIndices<IndexEsa<>, IndexWotd<> >();
}


template <typename TIndexSpec>
void testSTreeIterators()
{
    typedef Index<String<char>, TIndexSpec> TIndex;
    typedef typename Iterator<TIndex, TopDown<> >::Type TIterator;
    typedef typename Iterator<TIndex, TopDown<ParentLinks<> > >::Type TParentLinkIterator;

    // test empty trees
    {
        TIndex index("");
        TIterator iter(index);
        TParentLinkIterator piter(index);
        SEQAN_ASSERT_NOT(goDown(iter));
        SEQAN_ASSERT_NOT(goRight(iter));
        SEQAN_ASSERT_NOT(goUp(piter));
    }
<<<<<<< HEAD
    
=======

>>>>>>> d5592e63
    {
        String<char> text("acaaacatatz");
//		String<char> text("AAAAAGGGGG");
		TIndex index(text);
		Iter<TIndex, VSTree< TopDown< ParentLinks<Preorder> > > > it(index);
		Iter<TIndex, VSTree< TopDown<> > > itNoLinks(it);	// test conversion
		//Iter<TIndex, VSTree< BottomUp<> > > it(index);

//		while (goDown(it));
		while (!atEnd(it)) {
//			std::cout << countOccurrences(it) << "\t";
			std::cout << representative(it) << "\t";
			std::cout << "parentEdgeLabel: " << parentEdgeLabel(it); // << " " << value(it).node << "  " << value(it).range;
			std::cout << std::endl;
			goNext(it);
		}
			std::cout << std::endl;
		_dump(index);
//		goBegin(it);
//		while (!atEnd(it)) {
//			std::cout << countOccurrences(it) << "\t";
//			std::cout << representative(it) << "\t";
//			std::cout << "parentEdgeLabel: " << parentEdgeLabel(it) << " " << value(it).node << "  " << value(it).range;
//			std::cout << std::endl;
//			goNext(it);
//		}
//		_dump(index);
    }
}

SEQAN_DEFINE_TEST(testSTreeIterators_Wotd)
{
	testSTreeIterators<IndexWotd<> >();
}

SEQAN_DEFINE_TEST(testSTreeIterators_WotdOriginal)
{
	testSTreeIterators<IndexWotd<WotdOriginal> >();
}

SEQAN_DEFINE_TEST(testSTreeIterators_Esa)
{
	testSTreeIterators<IndexEsa<> >();
}


template <typename TPair>
struct PairLess_ :
        public ::std::binary_function<TPair, TPair, bool>
{
        inline bool 
        operator() (TPair const& a1, TPair const& a2) const
		{
                if (a1.i1 == a2.i1) return (a1.i2 < a2.i2);
                else return (a1.i1 < a2.i1);
        }
};

SEQAN_DEFINE_TEST(testMaxRepeats)
{
//		typedef String<char, External<> > TText;
		typedef String<char> TText;

        Index<TText> esa;
//        open(esa, "corpus/NC_000117.txt");
		//                01234567890123456789
		indexText(esa) = "HALLOBALLOHALLEBALLO";

//		FILE* dotFile = fopen("stree.dot","w");
//		write(dotFile, esa, DotDrawing());
//		fclose(dotFile);

        Iterator< Index<TText>, MaxRepeats >::Type it(esa, 3);
		typedef MaxRepeat< Index<TText> > TRepeat;
		typedef Value<TRepeat>::Type TPair;
		
		int found = 0;
		while (!atEnd(it)) 
		{
//			std::cout << representative(it) << ":";
			Iterator<TRepeat, MaxRepeatOccurrences>::Type mit(it);
			String<TPair> occs;
			while (!atEnd(mit)) {
//				std::cout << "\t" << *mit << std::flush;
				appendValue(occs, *mit);
				if (back(occs).i1 > back(occs).i2)
				{
					Value<TPair, 1>::Type tmp = back(occs).i1;
					back(occs).i1 = back(occs).i2;
					back(occs).i2 = tmp;
				}
				++mit;
			}

			std::sort(begin(occs, Standard()), end(occs, Standard()), PairLess_<TPair>());
			if (representative(it) == "ALL")
			{
				SEQAN_ASSERT_EQ(length(occs), 2u);
				SEQAN_ASSERT_EQ(occs[0], TPair(6,11));
				SEQAN_ASSERT_EQ(occs[1], TPair(11,16));
			} else
			if (representative(it) == "HALL")
			{
				SEQAN_ASSERT_EQ(length(occs), 1u);
				SEQAN_ASSERT_EQ(occs[0], TPair(0,10));
			} else
			if (representative(it) == "BALLO")
			{
				SEQAN_ASSERT_EQ(length(occs), 1u);
				SEQAN_ASSERT_EQ(occs[0], TPair(5,15));
			} else
			if (representative(it) == "ALLO")
			{
				SEQAN_ASSERT_EQ(length(occs), 1u);
				if (occs[0].i2 == 6)
					SEQAN_ASSERT_EQ(occs[0], TPair(1,6));
				else
					SEQAN_ASSERT_EQ(occs[0], TPair(1,16));
			} else 
			{
				SEQAN_ASSERT_FAIL("Unknown maximal repeat found!");
			}

            ++it;
			++found;
        }
		SEQAN_ASSERT_EQ(found, 5);
}


SEQAN_DEFINE_TEST(testMultiMEMs)
{
		typedef String<char> TText;
		typedef StringSet< TText, Owner<ConcatDirect<> > > TMulti;

        Index<TMulti> esa;

		String<Dna5> t[6];
		t[0] = "caterpillar";
		t[1] = "catwoman";
		t[2] = "pillow";
		t[3] = "willow";
		t[4] = "ill";
		t[5] = "wow";

		FILE* dotFile = fopen("stree.dot","w");
		write(dotFile, esa, DotDrawing());
		fclose(dotFile);

        Iterator< Index<TMulti>, MultiMems >::Type it(esa, 3);
		typedef MultiMem< Index<TMulti> > TMultiMEM;
        while (!atEnd(it)) {
			std::cout << representative(it) << ":";
			Iterator<TMultiMEM>::Type mit(it);
			while (!atEnd(mit)) {
				std::cout << "\t" << *mit;
				++mit;
			}
			std::cout << std::endl;
            ++it;
        }
}

template <typename TIteratorSpec>
void _testSuperMaxRepeats()
{
//		typedef String<char, External<> > TText;
		typedef String<char> TText;

        Index<TText> esa;
//        open(esa, "corpus/NC_000117.txt");
		indexText(esa) = "HALLOBALLOHALLEBALLO";

		typedef Index<TText> TIndex;
		typedef SAValue<TIndex>::Type TSAValue;
        typename Iterator<TIndex, TIteratorSpec >::Type it(esa);

		int found = 0;
        while (!atEnd(it))
		{
			String<TSAValue> occs = getOccurrences(it);
			std::sort(begin(occs, Standard()), end(occs, Standard()));

//			std::cout << representative(it) << ":";
//			for(typename Size<Index<TText> >::Type i = 0; i < countOccurrences(it); ++i)
//				std::cout << "\t" << getOccurrences(it)[i];
//			std::cout << std::endl;

			if (representative(it) == "BALLO")
			{
				SEQAN_ASSERT_EQ(length(occs), 2u);
				SEQAN_ASSERT_EQ(occs[0], 5u);
				SEQAN_ASSERT_EQ(occs[1], 15u);
			} else 
			if (representative(it) == "HALL")
			{
				SEQAN_ASSERT_EQ(length(occs), 2u);
				SEQAN_ASSERT_EQ(occs[0], 0u);
				SEQAN_ASSERT_EQ(occs[1], 10u);
			} else 
			{
				SEQAN_ASSERT_FAIL("Unknown supermaximal repeat found!");
			}

            ++it;
			++found;
        }
		SEQAN_ASSERT_EQ(found, 2);
}

SEQAN_DEFINE_TEST(testSuperMaxRepeats)
{
	_testSuperMaxRepeats<SuperMaxRepeats>();
}

SEQAN_DEFINE_TEST(testSuperMaxRepeatsFast)
{
	_testSuperMaxRepeats<SuperMaxRepeatsFast>();
}


SEQAN_DEFINE_TEST(testMUMs)
{
		typedef String<char> TText;
		typedef StringSet< TText, Owner<ConcatDirect<> > > TMulti;
		typedef Index<TMulti, IndexEsa<> > TIndex;

		String<char> t[3];

		t[0] = "fefhalloballo";
		t[1] = "halloballefser";
		t[2] = "grballoballo";

        TIndex esa;
		for(int i = 0; i < 3; ++i)
			appendValue(indexText(esa), t[i]);			// add sequences to multiple index

		Iterator<TIndex, Mums>::Type  it(esa, 3);		// set minimum MUM length to 3
		typedef SAValue<TIndex>::Type TPair;
		String<TPair> occs;								// temp. string storing the hit positions

		int found = 0;
//		std::cout << std::resetiosflags(std::ios::left);
		while (!atEnd(it)) 
		{
			occs = getOccurrences(it);					// gives hit positions (seqNo,seqOfs)
			orderOccurrences(occs);						// order them by seqNo

//			std::cout << representative(it) << ":";
//			for(unsigned i = 0; i < length(occs); ++i)
//				std::cout << "\t" << getValueI2(occs[i]);
//			std::cout << std::endl;
//			std::cout << alignment(it) << std::endl;
			
			if (representative(it) == "alloball")
			{
				SEQAN_ASSERT_EQ(length(occs), 3u);
				SEQAN_ASSERT_EQ(occs[0], TPair(0,4));
				SEQAN_ASSERT_EQ(occs[1], TPair(1,1));
				SEQAN_ASSERT_EQ(occs[2], TPair(2,3));
			} else {
				SEQAN_ASSERT_FAIL("Unknown MUM found!");
			}


			++it;
			++found;
		}
		SEQAN_ASSERT_EQ(found, 1);
}


template <typename TAlgorithmSpec>
void testFind()
{
		String<unsigned int> pos;

	//____________________________________________________________________________
	// Test1 - small needle

		String<char> haystack("Dies ist ein Haystack. Ja, das ist wirklich einer!");
		Index<String<char> > index(haystack);

		Finder<Index< String<char> >, TAlgorithmSpec> finder(index);

		String<char> needle1("ist");
		seqan::Pattern<String<char> > pattern(needle1);	

		while (find(finder, pattern))
			appendValue(pos,position(finder));

		SEQAN_ASSERT_EQ(length(pos), 2u);
		SEQAN_ASSERT(pos[0] == 5u);
		SEQAN_ASSERT(pos[1] == 31u);

	//____________________________________________________________________________
	// Test2 - large needle

		haystack = "abcdefghijklmnopqrstuvwxyzabcdefghijklmnopqrstuvwxyzabcdefgaabcdef";
		clear(index);
		clear(finder);

		needle1 = "abcdefghijklmnopqrstuvwxyzabcdefg";
		setNeedle(pattern, needle1);

		clear(pos);
		while (find(finder, pattern))
			appendValue(pos,position(finder));

		SEQAN_ASSERT_EQ(length(pos), 2u);
		SEQAN_ASSERT(pos[1] == 0u);
		SEQAN_ASSERT(pos[0] == 26u);
}

SEQAN_DEFINE_TEST(testFind_Esa_Mlr)
{
	testFind<EsaFindMlr>();
}

SEQAN_DEFINE_TEST(testMultipleStrings_Ticket1109)
{
    StringSet<String<char> > text;
    appendValue(text, "How many");
    appendValue(text, " wood would");
    appendValue(text, " a woodchuck chuck?");
    
    typedef Index<StringSet<CharString> > TIndex;
    TIndex index(text);
    
    Iterator< TIndex, TopDown<> >::Type it(index);
}

//////////////////////////////////////////////////////////////////////////////


} //namespace SEQAN_NAMESPACE_MAIN

#endif //#ifndef SEQAN_HEADER_...<|MERGE_RESOLUTION|>--- conflicted
+++ resolved
@@ -87,8 +87,6 @@
 		//t[4] = "ill";
 		//t[5] = "wow";
 
-<<<<<<< HEAD
-=======
         // test empty stringsets
         {
             typedef Index<TMulti> TIndex;
@@ -101,7 +99,6 @@
             >::Type iterator(index);
         }
 
->>>>>>> d5592e63
 		t[0] = "caggctcgcgt";
 		t[1] = "caggaacg";
 		t[2] = "tcgttg";
@@ -286,11 +283,7 @@
 		t[4] = "agg";
 		t[5] = "ctg";
 		Index<StringSet<DnaString>, TIndexSpec1> index1(t);
-<<<<<<< HEAD
-		Index<StringSet<DnaString>, TIndexSpec2 > index2(t);
-=======
 		Index<StringSet<DnaString>, TIndexSpec2> index2(t);
->>>>>>> d5592e63
 		compareTreeIterators(index1, index2);
 	}
 }
@@ -317,11 +310,7 @@
         SEQAN_ASSERT_NOT(goRight(iter));
         SEQAN_ASSERT_NOT(goUp(piter));
     }
-<<<<<<< HEAD
-    
-=======
-
->>>>>>> d5592e63
+
     {
         String<char> text("acaaacatatz");
 //		String<char> text("AAAAAGGGGG");
