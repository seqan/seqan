--- conflicted
+++ resolved
@@ -581,11 +581,7 @@
 
     typedef Multi<
         Tupler<4, omitLast, BitPacked<> >,
-<<<<<<< HEAD
-        Pair<unsigned>,
-=======
         Pair<unsigned, unsigned, Pack>,
->>>>>>> 8e07288c
         TLimits>                                            TTuplerSpec2;
 
     typedef Pipe<TConcat, Source<> >                        TSource;
