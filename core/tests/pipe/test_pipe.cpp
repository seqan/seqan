--- conflicted
+++ resolved
@@ -581,11 +581,7 @@
 
     typedef Multi<
         Tupler<4, omitLast, BitPacked<> >,
-<<<<<<< HEAD
-        Pair<unsigned>,
-=======
         Pair<unsigned, unsigned, Pack>,
->>>>>>> d5592e63
         TLimits>                                            TTuplerSpec2;
 
     typedef Pipe<TConcat, Source<> >                        TSource;
