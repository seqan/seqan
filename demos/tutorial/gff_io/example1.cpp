--- conflicted
+++ resolved
@@ -4,24 +4,14 @@
 
 int main()
 {
-<<<<<<< HEAD
-    // Open input stream.
+    // Open input file.
     GffFileIn gffIn("example.gff");
-    // Open output stream. If target is a ostream we must specify the format.
+
+    // Attach to standard output.
     GffFileOut gffOut(std::cout, Gff());
 
-    // Read the file record by record.
+    // Copy the file record by record.
     GffRecord record;
-=======
-    // Open input file.
-    seqan::GffFileIn gffIn("example.gff");
-
-    // Attach to standard output.
-    seqan::GffFileOut gffOut(std::cout, seqan::Gff());
-
-    // Copy the file record by record.
-    seqan::GffRecord record;
->>>>>>> 7dd7a614
     while (!atEnd(gffIn))
     {
         readRecord(record, gffIn);
