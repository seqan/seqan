--- conflicted
+++ resolved
@@ -17,17 +17,10 @@
     readRecord(header, bamFileIn);
 
     // Build mapping from bamSeqIds to fastaSeqIds;
-<<<<<<< HEAD
     String<int> mapping;
-    resize(mapping, length(nameStore(context(bamFileIn))), -1);
-    for (unsigned i = 0; i < length(nameStore(context(bamFileIn))); ++i)
-        if (!getIdByName(mapping[i], faiIndex, nameStore(context(bamFileIn))[i]))
-=======
-    seqan::String<int> mapping;
     resize(mapping, length(contigNames(context(bamFileIn))), -1);
     for (unsigned i = 0; i < length(contigNames(context(bamFileIn))); ++i)
         if (!getIdByName(mapping[i], faiIndex, contigNames(context(bamFileIn))[i]))
->>>>>>> bc1e15cc
         {
             std::cerr << "ERROR: Sequence "
                       << contigNames(context(bamFileIn))[i]
