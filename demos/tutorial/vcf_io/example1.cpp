--- conflicted
+++ resolved
@@ -5,11 +5,7 @@
 int main()
 {
     // Open input file.
-<<<<<<< HEAD
-    VcfFileIn vcfIn(toCString(getAbsolutePath("/demos/tutorial/vcf_io/example.vcf")));
-=======
     VcfFileIn vcfIn(toCString(getAbsolutePath("demos/tutorial/vcf_io/example.vcf")));
->>>>>>> c45c1a0f
 
     // Attach to standard output.
     VcfFileOut vcfOut(vcfIn);
