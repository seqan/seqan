#include <seqan/vcf_io.h>

using namespace seqan;

int main()
{
<<<<<<< HEAD
    // Open input stream.
    VcfFileIn vcfIn("example.vcf");
    // Open output stream, filename "-" means stdout.
    VcfFileOut vcfOut(vcfIn);
    open(vcfOut, std::cout, Vcf());
=======
    // Open input file.
    seqan::VcfFileIn vcfIn("example.vcf");

    // Attach to standard output.
    seqan::VcfFileOut vcfOut(vcfIn);
    open(vcfOut, std::cout, seqan::Vcf());
>>>>>>> bc1e15cc

    // Copy over header.
    VcfHeader header;
    readRecord(header, vcfIn);
    writeRecord(vcfOut, header);

<<<<<<< HEAD
    // Read the file record by record.
    VcfRecord record;
=======
    // Copy the file record by record.
    seqan::VcfRecord record;
>>>>>>> bc1e15cc
    while (!atEnd(vcfIn))
    {
        readRecord(record, vcfIn);
        writeRecord(vcfOut, record);
    }

    return 0;
}<|MERGE_RESOLUTION|>--- conflicted
+++ resolved
@@ -4,33 +4,20 @@
 
 int main()
 {
-<<<<<<< HEAD
-    // Open input stream.
+    // Open input file.
     VcfFileIn vcfIn("example.vcf");
-    // Open output stream, filename "-" means stdout.
+
+    // Attach to standard output.
     VcfFileOut vcfOut(vcfIn);
     open(vcfOut, std::cout, Vcf());
-=======
-    // Open input file.
-    seqan::VcfFileIn vcfIn("example.vcf");
-
-    // Attach to standard output.
-    seqan::VcfFileOut vcfOut(vcfIn);
-    open(vcfOut, std::cout, seqan::Vcf());
->>>>>>> bc1e15cc
 
     // Copy over header.
     VcfHeader header;
     readRecord(header, vcfIn);
     writeRecord(vcfOut, header);
 
-<<<<<<< HEAD
-    // Read the file record by record.
+    // Copy the file record by record.
     VcfRecord record;
-=======
-    // Copy the file record by record.
-    seqan::VcfRecord record;
->>>>>>> bc1e15cc
     while (!atEnd(vcfIn))
     {
         readRecord(record, vcfIn);
