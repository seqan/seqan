#include <seqan/vcf_io.h>

using namespace seqan;

int main()
{
<<<<<<< HEAD
    try
    {
        // Open input stream.
        VcfFileIn vcfIn("example.vcf");
        // Open output stream
        VcfFileOut vcfOut(vcfIn);
        open(vcfOut, std::cout, Vcf());

        // Copy over header.
        VcfHeader header;
        readRecord(header, vcfIn);
        writeRecord(vcfOut, header);

        // Read the file record by record.
        VcfRecord record;
        while (!atEnd(vcfIn))
        {
            readRecord(record, vcfIn);
            writeRecord(vcfOut, record);
        }
    }
    catch (IOError & e)
    {
        std::cerr << "=== I/O Error ===\n" << e.what() << std::endl;
        return 1;
    }
    catch (ParseError & e)
=======
    // Open input file.
    seqan::VcfFileIn vcfIn("example.vcf");

    // Attach to standard output.
    seqan::VcfFileOut vcfOut(vcfIn);
    open(vcfOut, std::cout, seqan::Vcf());

    // Copy over header.
    seqan::VcfHeader header;
    readRecord(header, vcfIn);
    writeRecord(vcfOut, header);

    // Copy the file record by record.
    seqan::VcfRecord record;
    while (!atEnd(vcfIn))
>>>>>>> bc1e15cc
    {
        readRecord(record, vcfIn);
        writeRecord(vcfOut, record);
    }
    
    return 0;
}<|MERGE_RESOLUTION|>--- conflicted
+++ resolved
@@ -4,51 +4,21 @@
 
 int main()
 {
-<<<<<<< HEAD
-    try
-    {
-        // Open input stream.
-        VcfFileIn vcfIn("example.vcf");
-        // Open output stream
-        VcfFileOut vcfOut(vcfIn);
-        open(vcfOut, std::cout, Vcf());
-
-        // Copy over header.
-        VcfHeader header;
-        readRecord(header, vcfIn);
-        writeRecord(vcfOut, header);
-
-        // Read the file record by record.
-        VcfRecord record;
-        while (!atEnd(vcfIn))
-        {
-            readRecord(record, vcfIn);
-            writeRecord(vcfOut, record);
-        }
-    }
-    catch (IOError & e)
-    {
-        std::cerr << "=== I/O Error ===\n" << e.what() << std::endl;
-        return 1;
-    }
-    catch (ParseError & e)
-=======
     // Open input file.
-    seqan::VcfFileIn vcfIn("example.vcf");
+    VcfFileIn vcfIn("example.vcf");
 
     // Attach to standard output.
-    seqan::VcfFileOut vcfOut(vcfIn);
-    open(vcfOut, std::cout, seqan::Vcf());
+    VcfFileOut vcfOut(vcfIn);
+    open(vcfOut, std::cout, Vcf());
 
     // Copy over header.
-    seqan::VcfHeader header;
+    VcfHeader header;
     readRecord(header, vcfIn);
     writeRecord(vcfOut, header);
 
     // Copy the file record by record.
-    seqan::VcfRecord record;
+    VcfRecord record;
     while (!atEnd(vcfIn))
->>>>>>> bc1e15cc
     {
         readRecord(record, vcfIn);
         writeRecord(vcfOut, record);
