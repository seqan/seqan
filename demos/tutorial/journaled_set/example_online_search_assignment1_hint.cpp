--- conflicted
+++ resolved
@@ -41,13 +41,10 @@
 
 int main()
 {
-<<<<<<< HEAD
-=======
     // Definition of the used types.
     typedef String<Dna, Journaled<Alloc<>, SortedArray, Alloc<> > > TJournal;
     typedef StringSet<TJournal, Owner<JournaledSet> > TJournaledSet;
 
->>>>>>> ae731ecc
     // Open the stream to the file containing the sequences.
     CharString seqDatabasePath = getAbsolutePath("/demos/tutorial/journaled_set/sequences.fasta");
     SeqFileIn databaseFile(toCString(seqDatabasePath));
