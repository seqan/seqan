#include <seqan/bed_io.h>

using namespace seqan;

int main()
{
    // Open input bed file.
    BedFileIn bedIn;
<<<<<<< HEAD
    if (!open(bedIn, toCString(getAbsolutePath("/demos/tutorial/bed_io/example.bed"))))
=======
    if (!open(bedIn, toCString(getAbsolutePath("demos/tutorial/bed_io/example.bed"))))
>>>>>>> c45c1a0f
    {
        std::cerr << "ERROR: Could not open example.bed" << std::endl;
        return 1;
    }
    // Attach to standard output.
    BedFileOut bedOut(std::cout, Bed());

    // Read the file record by record.
    BedRecord<Bed3> record;

    try
    {
        while (!atEnd(bedIn))
        {
            readRecord(record, bedIn);
            writeRecord(bedOut, record);
        }
    }
    catch (Exception const & e)
    {
        std::cout << "ERROR: " << e.what() << std::endl;
        return 1;
    }

    return 0;
}<|MERGE_RESOLUTION|>--- conflicted
+++ resolved
@@ -6,11 +6,7 @@
 {
     // Open input bed file.
     BedFileIn bedIn;
-<<<<<<< HEAD
-    if (!open(bedIn, toCString(getAbsolutePath("/demos/tutorial/bed_io/example.bed"))))
-=======
     if (!open(bedIn, toCString(getAbsolutePath("demos/tutorial/bed_io/example.bed"))))
->>>>>>> c45c1a0f
     {
         std::cerr << "ERROR: Could not open example.bed" << std::endl;
         return 1;
