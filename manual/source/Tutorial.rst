--- conflicted
+++ resolved
@@ -47,12 +47,8 @@
    Tutorial/SamAndBamIO
    Tutorial/VcfIO
    Tutorial/BedIO
-<<<<<<< HEAD
-   Tutorial/GffGtfIO
+   Tutorial/GffAndGtfIO
    Tutorial/BlastIO
-=======
-   Tutorial/GffAndGtfIO
->>>>>>> 04eeb03b
 
    Tutorial/Modifiers
 
