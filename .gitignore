<<<<<<< HEAD
build/
docs/html
docs2/html
=======
build
>>>>>>> 4076a0a9
dox/html
docs/html
docs2/html
sandbox
!sandbox/CMakeLists.txt
*.pyc
*~<|MERGE_RESOLUTION|>--- conflicted
+++ resolved
@@ -1,10 +1,4 @@
-<<<<<<< HEAD
-build/
-docs/html
-docs2/html
-=======
 build
->>>>>>> 4076a0a9
 dox/html
 docs/html
 docs2/html
