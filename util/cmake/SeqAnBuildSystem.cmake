--- conflicted
+++ resolved
@@ -838,10 +838,6 @@
             endif (EXISTS ${CMAKE_CURRENT_SOURCE_DIR}/${ENTRY}/CMakeLists.txt)
         endif (IS_DIRECTORY ${CMAKE_CURRENT_SOURCE_DIR}/${ENTRY})
     endforeach (ENTRY ${ENTRIES})
-<<<<<<< HEAD
     # Reset value of SEQAN_VERSION variable.
     set (SEQAN_VERSION_CHECK ${SEQAN_VERSION_CHECK_TMP_} CACHE BOOL "SeqAn version check." FORCE)
-endmacro (seqan_register_tests)
-=======
-endmacro (seqan_register_tests)
->>>>>>> 44a5a12d
+endmacro (seqan_register_tests)