--- conflicted
+++ resolved
@@ -460,7 +460,6 @@
 # ---------------------------------------------------------------------------
 
 macro (seqan_get_version)
-<<<<<<< HEAD
   # Read from CMAKE_SOURCE_DIR the /include/seqan/version.h
   get_filename_component(_SEQAN_VERSION_H "${CMAKE_SOURCE_DIR}/include/seqan/version.h" ABSOLUTE)
   # If file wasn't found seqan version is set to 0.0.0
@@ -482,26 +481,6 @@
     endforeach(_ID ${_SEQAN_VERSION_IDS})
   endif (NOT EXISTS ${_SEQAN_VERSION_H})
   set (SEQAN_VERSION_STRING "${SEQAN_VERSION_MAJOR}.${SEQAN_VERSION_MINOR}.${SEQAN_VERSION_PATCH}")
-=======
-  try_run(_SEQAN_RUN_RESULT
-          _SEQAN_COMPILE_RESULT
-          ${CMAKE_BINARY_DIR}/CMakeFiles/SeqAnVersion
-          ${CMAKE_CURRENT_SOURCE_DIR}/util/cmake/SeqAnVersion.cpp
-          CMAKE_FLAGS -DINCLUDE_DIRECTORIES:STRING=${CMAKE_CURRENT_SOURCE_DIR}/include
-          COMPILE_OUTPUT_VARIABLE _COMPILE_OUTPUT
-          RUN_OUTPUT_VARIABLE _RUN_OUTPUT)
-  if (NOT _RUN_OUTPUT)
-    message("")
-    message("ERROR: Could not determine SeqAn version.")
-    message("COMPILE OUTPUT:")
-    message(${_COMPILE_OUTPUT})
-  endif (NOT _RUN_OUTPUT)
-  string(REGEX REPLACE ".*SEQAN_VERSION_MAJOR:([0-9a-zA-Z]+).*" "\\1" SEQAN_VERSION_MAJOR ${_RUN_OUTPUT})
-  string(REGEX REPLACE ".*SEQAN_VERSION_MINOR:([0-9a-zA-Z]+).*" "\\1" SEQAN_VERSION_MINOR ${_RUN_OUTPUT})
-  string(REGEX REPLACE ".*SEQAN_VERSION_PATCH:([0-9a-zA-Z]+).*" "\\1" SEQAN_VERSION_PATCH ${_RUN_OUTPUT})
-  string(REGEX REPLACE ".*SEQAN_VERSION_PRE_RELEASE:([0-9a-zA-Z]+).*" "\\1" SEQAN_VERSION_PRE_RELEASE ${_RUN_OUTPUT})
-  set(SEQAN_VERSION "${SEQAN_VERSION_MAJOR}.${SEQAN_VERSION_MINOR}.${SEQAN_VERSION_PATCH}")
->>>>>>> 866d39ce
 endmacro (seqan_get_version)
 
 # ---------------------------------------------------------------------------
