// ==========================================================================
//                         Mason - A Read Simulator
// ==========================================================================
// Copyright (c) 2006-2012, Knut Reinert, FU Berlin
// All rights reserved.
//
// Redistribution and use in source and binary forms, with or without
// modification, are permitted provided that the following conditions are met:
//
//     * Redistributions of source code must retain the above copyright
//       notice, this list of conditions and the following disclaimer.
//     * Redistributions in binary form must reproduce the above copyright
//       notice, this list of conditions and the following disclaimer in the
//       documentation and/or other materials provided with the distribution.
//     * Neither the name of Knut Reinert or the FU Berlin nor the names of
//       its contributors may be used to endorse or promote products derived
//       from this software without specific prior written permission.
//
// THIS SOFTWARE IS PROVIDED BY THE COPYRIGHT HOLDERS AND CONTRIBUTORS "AS IS"
// AND ANY EXPRESS OR IMPLIED WARRANTIES, INCLUDING, BUT NOT LIMITED TO, THE
// IMPLIED WARRANTIES OF MERCHANTABILITY AND FITNESS FOR A PARTICULAR PURPOSE
// ARE DISCLAIMED. IN NO EVENT SHALL KNUT REINERT OR THE FU BERLIN BE LIABLE
// FOR ANY DIRECT, INDIRECT, INCIDENTAL, SPECIAL, EXEMPLARY, OR CONSEQUENTIAL
// DAMAGES (INCLUDING, BUT NOT LIMITED TO, PROCUREMENT OF SUBSTITUTE GOODS OR
// SERVICES; LOSS OF USE, DATA, OR PROFITS; OR BUSINESS INTERRUPTION) HOWEVER
// CAUSED AND ON ANY THEORY OF LIABILITY, WHETHER IN CONTRACT, STRICT
// LIABILITY, OR TORT (INCLUDING NEGLIGENCE OR OTHERWISE) ARISING IN ANY WAY
// OUT OF THE USE OF THIS SOFTWARE, EVEN IF ADVISED OF THE POSSIBILITY OF SUCH
// DAMAGE.
//
// ==========================================================================
// Author: Manuel Holtgrewe <manuel.holtgrewe@fu-berlin.de>
// ==========================================================================
// Apply variants from a VCF file to a genomic sequence.
//
// The variants must be equivalent to the variants written by mason_variator.
// See the documentation of mason_materializer and mason_variator for details
// on this.
// ==========================================================================

// Note: We treat all given variants as phased.

#include <fstream>

#include <seqan/arg_parse.h>
#include <seqan/basic.h>
#include <seqan/seq_io.h>
#include <seqan/sequence.h>
#include <seqan/vcf_io.h>

#include "vcf_materialization.h"
#include "mason_options.h"
#include "mason_types.h"

// ==========================================================================
// Classes
// ==========================================================================

// --------------------------------------------------------------------------
// Class MasonMaterializerApp
// --------------------------------------------------------------------------

class MasonMaterializerApp
{
public:
    // The configuration to use.
    MasonMaterializerOptions const & options;

    // The random number generation.
    TRng rng, methRng;

    // Materialization of VCF.
    VcfMaterializer vcfMat;

    // Output sequence stream.
    seqan::SeqFileOut outStream;
    // Output breakpoints file.
    std::fstream breakpointsOut;
    // Input and output for methylation.
    seqan::FaiIndex methFaiIndex;
    seqan::SeqFileOut outMethLevelStream;

    MasonMaterializerApp(MasonMaterializerOptions const & _options) :
            options(_options), rng(options.seed), methRng(options.methSeed),
            vcfMat(rng,
                   toCString(options.matOptions.fastaFileName),
                   toCString(options.matOptions.vcfFileName),
                   toCString(options.methFastaInFile),
                   &options.methOptions)
    {}

    int run()
    {
        // Intialization
        std::cerr << "__INITIALIZATION_____________________________________________________________\n"
                  << "\n";

        std::cerr << "Opening files...";
        try
        {
            vcfMat.init();

<<<<<<< HEAD
            if (!open(outStream, toCString(options.outputFileName))
=======
            if (!open(outStream, toCString(options.outputFileName)))
>>>>>>> b7caafac
                throw MasonIOException("Could not open output file.");

            // Open output breakpoints TSV file.
            if (!empty(options.outputBreakpointFile))
            {
                breakpointsOut.open(toCString(options.outputBreakpointFile), std::ios::binary | std::ios::out);
                if (!breakpointsOut.good())
                    throw MasonIOException("Could not open breakpoints output file.");
                breakpointsOut << "#ref\tid\tpos\n";
            }

            if (options.methOptions.simulateMethylationLevels)
            {
                if (!open(outMethLevelStream, toCString(options.methFastaOutFile)))
                    throw MasonIOException("Could not open methylation output file.");
            }
        }
        catch (MasonIOException e)
        {
            std::cerr << "\nERROR: " << e.what() << "\n";
            return 1;
        }
        std::cerr << " OK\n";

        // Perform genome simulation.
        std::cerr << "\n__MATERIALIZING______________________________________________________________\n"
                  << "\n";

        // The identifiers of the just materialized data.
        int rID = 0, hID = 0;
        seqan::Dna5String seq;
        std::cerr << "Materializing...";
        MethylationLevels levels;
        std::vector<SmallVarInfo> varInfos;  // small variants for counting in read alignments
        std::vector<std::pair<int, int> > breakpoints;
        if (options.methOptions.simulateMethylationLevels)  // methylation level simulation
            while (vcfMat.materializeNext(seq, levels, varInfos, breakpoints, rID, hID))
            {
                std::stringstream ssName;
                ssName << contigNames(context(vcfMat.vcfFileIn))[rID] << options.haplotypeNameSep << (hID + 1);
                std::cerr << " " << ssName.str();

                writeRecord(outStream, ssName.str(), seq);

                if (!empty(options.outputBreakpointFile))
                    for (std::vector<std::pair<int, int> >::const_iterator it = breakpoints.begin(); it != breakpoints.end(); ++it)
                        breakpointsOut << ssName.str() << "\t" << vcfMat.contigVariants.getVariantName(it->second)
                                       << "\t" << (it->first + 1) << "\n";

                std::stringstream ssTop;
                ssTop << ssName.str() << "/TOP";
                writeRecord(outMethLevelStream, ssTop.str(), levels.forward);
                std::stringstream ssBottom;
                ssBottom << ssName.str() << "/BOT";
                writeRecord(outMethLevelStream, ssBottom.str(), levels.reverse);
            }
        else  // NO methylation level simulation
            while (vcfMat.materializeNext(seq, varInfos, breakpoints, rID, hID))
            {
                std::stringstream ssName;
                ssName << contigNames(context(vcfMat.vcfFileIn))[rID] << options.haplotypeNameSep << (hID + 1);
                std::cerr << " " << ssName.str();

                writeRecord(outStream, ssName.str(), seq);

                if (!empty(options.outputBreakpointFile))
                    for (std::vector<std::pair<int, int> >::const_iterator it = breakpoints.begin(); it != breakpoints.end(); ++it)
                        breakpointsOut << ssName.str() << "\t" << vcfMat.contigVariants.getVariantName(it->second)
                                       << "\t" << (it->first + 1) << "\n";
            }
        std::cerr << " DONE\n";

        std::cerr << "\nDone materializing VCF file.\n";

        return 0;
    }
};

// ==========================================================================
// Functions
// ==========================================================================

// --------------------------------------------------------------------------
// Function parseCommandLine()
// --------------------------------------------------------------------------

seqan::ArgumentParser::ParseResult
parseCommandLine(MasonMaterializerOptions & options, int argc, char const ** argv)
{
    // Setup ArgumentParser.
    seqan::ArgumentParser parser("mason_materializer");
    // Set short description, version, and date.
    setShortDescription(parser, "VCF Materialization");
    setDateAndVersion(parser);
    setCategory(parser, "Simulators");

    // Define usage line and long description.
    addUsageLine(parser,
                 "[OPTIONS] \\fB-ir\\fP \\fIIN.fa\\fP \\fB-iv\\fP \\fIIN.vcf\\fP \\fB-o\\fP \\fIOUT.fa\\fP ");
    addDescription(parser,
                   "Apply variants from \\fIIN.vcf\\fP to \\fIIN.fa\\fP and write the results to \\fIout.fa\\fP.");

    // Add option and text sections.
    options.addOptions(parser);
    options.addTextSections(parser);

    // Parse command line.
    seqan::ArgumentParser::ParseResult res = seqan::parse(parser, argc, argv);

    // Only extract  options if the program will continue after parseCommandLine()
    if (res != seqan::ArgumentParser::PARSE_OK)
        return res;

    options.getOptionValues(parser);

    return seqan::ArgumentParser::PARSE_OK;
}

// --------------------------------------------------------------------------
// Function main()
// --------------------------------------------------------------------------

// Program entry point.

int main(int argc, char const ** argv)
{
    // Parse the command line.
    MasonMaterializerOptions options;
    seqan::ArgumentParser::ParseResult res = parseCommandLine(options, argc, argv);

    // If there was an error parsing or built-in argument parser functionality
    // was triggered then we exit the program.  The return code is 1 if there
    // were errors and 0 if there were none.
    if (res != seqan::ArgumentParser::PARSE_OK)
        return res == seqan::ArgumentParser::PARSE_ERROR;

    std::cerr << "MASON VARIANT MATERIALIZER\n"
              << "==========================\n\n";

    // Print the command line arguments back to the user.
    if (options.verbosity > 0)
    {
        std::cerr << "__OPTIONS____________________________________________________________________\n"
                  << "\n";
        options.print(std::cerr);
    }

    MasonMaterializerApp app(options);
    return app.run();
}<|MERGE_RESOLUTION|>--- conflicted
+++ resolved
@@ -100,11 +100,7 @@
         {
             vcfMat.init();
 
-<<<<<<< HEAD
-            if (!open(outStream, toCString(options.outputFileName))
-=======
             if (!open(outStream, toCString(options.outputFileName)))
->>>>>>> b7caafac
                 throw MasonIOException("Could not open output file.");
 
             // Open output breakpoints TSV file.
