--- conflicted
+++ resolved
@@ -16,23 +16,15 @@
 done
 Loading reference sequences... Loaded 1 database sequence.
 Loaded db seq with length: 4718
-Loaded db ID: gi|9632547|ref|NC_002077.1|
+Loaded db ID: gi|9632547|ref|NC_002077.1| Adeno-associated virus - 1, complete genome
 done
  Getting STELLAR matches from file, not calling STELLAR
 Importing STELLAR matches from file stellar_joinedMates_l30.gff
 done
-<<<<<<< HEAD
-TIME importing stellar matches 0.000294661s
-=======
 TIME importing stellar matches 0.000678099s
->>>>>>> 29e58e5a
 Getting match distance...
 Constructing graphs... done
 Analyzing graphs... done
  completed gff writing pairedEnd_st1_l30.gff
  completed vcf writing pairedEnd_st1_l30.vcf
-<<<<<<< HEAD
-TIME all 0.0505533s
-=======
-TIME all 0.0564996s
->>>>>>> 29e58e5a
+TIME all 0.0564996s