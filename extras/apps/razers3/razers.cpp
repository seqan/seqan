/*==========================================================================
             RazerS - Fast Read Mapping with Controlled Loss Rate
                   http://www.seqan.de/projects/razers.html

 ============================================================================
  Copyright (C) 2008 by David Weese

  This program is free software; you can redistribute it and/or
  modify it under the terms of the GNU Lesser General Public
  License as published by the Free Software Foundation; either
  version 3 of the License, or (at your options) any later version.

  This program is distributed in the hope that it will be useful,
  but WITHOUT ANY WARRANTY; without even the implied warranty of
  MERCHANTABILITY or FITNESS FOR A PARTICULAR PURPOSE. See the GNU
  Lesser General Public License for more details.

  You should have received a copy of the GNU General Public License
  along with this program.  If not, see <http://www.gnu.org/licenses/>.
 ==========================================================================*/

#define SEQAN_PROFILE                   // enable time measuring
//#define SEQAN_DEBUG_SWIFT				// test SWIFT correctness and print bucket parameters
//#define RAZERS_DEBUG					// print verification regions
#define RAZERS_PRUNE_QGRAM_INDEX        // ignore highly abundant k-mers
//#define RAZERS_MEMOPT					// optimize memory consumption
#define RAZERS_MASK_READS               // remove matches with max-hits optimal hits on-the-fly
//#define NO_PARAM_CHOOSER				// disable loss-rate parameter choosing
#define RAZERS_ISLAND_CRITERION         // island match criterion
#define RAZERS_NOOUTERREADGAPS          // enforce the alignment of the first and last base (determines the lakes)

#define RAZERS_OPENADDRESSING           // enables open addressing for the k-mer index as well as the possibility to set the load factor (-lf)
#define RAZERS_BANDED_MYERS             // uses a banded version of Myers bitvector algorithm (analogous to H. Hyyr\"o, 2001)
//#define SEQAN_OPENADDRESSING_COMPACT	// saves some memory for the openaddressing index / faster hash table access (if undefined)s
//#define RAZERS_DEBUG_MATEPAIRS
#define RAZERS_DEFER_COMPACTION         // mask duplicates on the fly and defer compaction
#define RAZERS_EXTERNAL_MATCHES         // use external memory algorithms for managing matches

//#define RAZERS_PROFILE                // Extensive profiling information.
//#define RAZERS_TIMER					// output information on how fast filtration and verification as well as waiting times
//#define RAZERS_WINDOW					// use the findWindownext function on the "normal" index

#define RAZERS_MATEPAIRS                // enable paired-end matching
//#define SEQAN_USE_SSE2_WORDS			// use SSE2 128-bit integers for MyersBitVector

// Warn the user about missing OpenMP.  This can be suppressed by setting the
// CXX flag "SEQAN_IGNORE_MISSING_OPENMP=1".

#ifdef _OPENMP
#include <omp.h>
#else
#if !defined(SEQAN_IGNORE_MISSING_OPENMP) || (SEQAN_IGNORE_MISSING_OPENMP == 0)
#pragma message("OpenMP not found! Shared-memory parallelization will be disabled in RazerS3.")
#endif  // #if !defined(SEQAN_IGNORE_MISSING_OPENMP) || (SEQAN_IGNORE_MISSING_OPENMP == 0)
#endif

#include <iostream>
#include <sstream>

#include <seqan/basic.h>
#include <seqan/sequence.h>
#include <seqan/file.h>
#include <seqan/store.h>
#include <seqan/arg_parse.h>
#include <seqan/parallel.h>

#ifdef PLATFORM_WINDOWS
#include <process.h>
#endif

#include <memory>
#include <unordered_map>

#include "razers.h"
#include "outputFormat.h"
#include "paramChooser.h"

#ifdef RAZERS_WINDOW
#include "razers_window.h"
#endif

#ifdef RAZERS_MATEPAIRS
#include "razers_matepairs.h"
#ifdef _OPENMP
#include "razers_matepairs_parallel.h"
#endif
#endif

#ifdef _OPENMP
#include "razers_parallel.h"
#endif

#ifdef RAZERS_PROFILE
#include "profile_timeline.h"
#endif  // #ifdef RAZERS_PROFILE

using namespace std;
using namespace seqan;

struct MyFragStoreConfig :
    public FragmentStoreConfig<>
{
    typedef String<Dna5> TContigSeq;
};

//////////////////////////////////////////////////////////////////////////////
// Main read mapper function
template <typename TSpec>
int mapReads(
    StringSet<CharString> & genomeFileNames,
    StringSet<CharString> & readFileNames,  // NULL terminated list of one/two read files (single/mate-pairs)
    RazerSOptions<TSpec> & options)
{
    FragmentStore<MyFragStoreConfig>    store;          // stores all of the tables
    String<String<unsigned short> >     stats;      // needed for mapping quality calculation

    // dump configuration in verbose mode
    if (options._debugLevel >= 1)
    {
        CharString bitmap;
        Shape<Dna, GenericShape> shape;
        stringToShape(shape, options.shape);
        shapeToString(bitmap, shape);

        cerr << "___SETTINGS____________" << endl;
        cerr << "Genome file:                     \t" << genomeFileNames[0] << endl;
        if (length(readFileNames) < 2)
            cerr << "Read file:                       \t" << readFileNames[0] << endl;
        else
        {
            cerr << "Read files:                      \t" << readFileNames[0] << endl;
            for (unsigned i = 1; i < length(readFileNames); ++i)
                cerr << "                                 \t" << readFileNames[i] << endl;
        }
        cerr << "Compute forward matches:         \t";
        if (options.forward)
            cerr << "YES" << endl;
        else
            cerr << "NO" << endl;
        cerr << "Compute reverse matches:         \t";
        if (options.reverse)
            cerr << "YES" << endl;
        else
            cerr << "NO" << endl;
        cerr << "Allow Indels:                    \t";
        if (options.gapMode == RAZERS_GAPPED)
            cerr << "YES" << endl;
        else
            cerr << "NO" << endl;
        cerr << "Error rate:                      \t" << options.errorRate << endl;
        if (options.threshold > 0)
            cerr << "Minimal threshold:               \t" << options.threshold << endl;
        else
            cerr << "Pigeonhole mode with overlap:    \t" << options.overlap << endl;
        cerr << "Shape:                           \t" << bitmap << endl;
        cerr << "Repeat threshold:                \t" << options.repeatLength << endl;
        cerr << "Overabundance threshold:         \t" << options.abundanceCut << endl;
        if (options.threshold > 0)
            cerr << "Taboo length:                    \t" << options.tabooLength << endl;
        if (options._debugLevel >= 1)
        {
#ifdef PLATFORM_WINDOWS
            int pid = _getpid();
#else // #ifdef PLATFORM_WINDOWS
            int pid = getpid();
#endif // #ifdef PLATFORM_WINDOWS
            cerr << "Program PID:                     \t" << pid << endl;
        }
        cerr << endl;
    }

    // circumvent numerical obstacles
    options.errorRate += 0.0000001;

#ifdef RAZERS_PROFILE
    timelineBeginTask(TASK_LOAD);
#endif  // #ifdef RAZERS_PROFILE
    //////////////////////////////////////////////////////////////////////////////
    // Step 1: Load reads
    SEQAN_PROTIMESTART(load_time);

#ifdef RAZERS_MATEPAIRS
    if (length(readFileNames) == 2)
    {
        if (!loadReads(store, options.readFile, toCString(readFileNames[1]), options))
        {
            //if (!loadReads(readSet, readQualities, readNames, readFileNames[0], readFileNames[1], options)) {
            cerr << "Failed to load reads" << endl;
            return RAZERS_READS_FAILED;
        }
    }
    else
#endif
    {
        if (!loadReads(store, options.readFile, options))
        {
            cerr << "Failed to load reads" << endl;
            return RAZERS_READS_FAILED;
        }
    }

    if (options._debugLevel >= 1)
        cerr << lengthSum(store.readSeqStore) << " bps of " << length(store.readSeqStore) << " reads loaded." << endl;
    options.timeLoadFiles = SEQAN_PROTIMEDIFF(load_time);

    if (options._debugLevel >= 1)
        cerr << "Loading reads took               \t" << options.timeLoadFiles << " seconds" << endl;

    #ifdef RAZERS_MEMOPT
    if (length(store.readSeqStore) > 16777216)
    {
        cerr << "more than 2^24 reads. Switch of RAZERS_MEMOPT in razers.cpp or use less." << std::endl;
        return 1;
    }
    #endif

    //////////////////////////////////////////////////////////////////////////////
    // Step 2: Load genomes
    if (length(genomeFileNames) == 1)
    {
        int result = getGenomeFileNameList(genomeFileNames[0], genomeFileNames, options);
        if (result == RAZERS_GENOME_FAILED)
        {
            cerr << "Failed to open genome file " << genomeFileNames[0] << endl;
            return result;
        }
    }
#ifdef RAZERS_PROFILE
    timelineEndTask(TASK_LOAD);
#endif  // #ifdef RAZERS_PROFILE

    //////////////////////////////////////////////////////////////////////////////
    // Step 3: Find matches using SWIFT
    loadContigs(store, genomeFileNames, false); // add filenames to the contig store (they are loaded on-demand)
    int error = _mapReads(store, stats, (RazerSCoreOptions<TSpec>&)options);
    if (error != 0)
    {
        switch (error)
        {
        case RAZERS_GENOME_FAILED:
            cerr << "Failed to load genomes" << endl;
            break;

        case RAZERS_INVALID_SHAPE:
            cerr << "Invalid Shape" << endl;
            break;
        }
        return error;
    }

    //////////////////////////////////////////////////////////////////////////////
    // Step 4: Remove duplicates and output matches
#ifdef RAZERS_PROFILE
    timelineBeginTask(TASK_DUMP_MATCHES);
#endif  // #ifdef RAZERS_PROFILE
    if (!options.spec.DONT_DUMP_RESULTS)
        dumpMatches(store, stats, readFileNames[0], options);
#ifdef RAZERS_PROFILE
    timelineEndTask(TASK_DUMP_MATCHES);
#endif  // #ifdef RAZERS_PROFILE

    return 0;
}

inline void whichMacros()
{
#ifdef RAZERS_OPENADDRESSING
    std::cerr << "Index:    Open addressing" << std::endl;
#else
    std::cerr << "Index:    Normal" << std::endl;
#endif

#ifdef RAZERS_TIMER
    std::cerr << "Timer:    ON" << std::endl;
#else
    std::cerr << "Timer:    OFF" << std::endl;
#endif

#ifdef _OPENMP
    std::cerr << "OpenMP:   ON" << std::endl;
#else
    std::cerr << "OpenMP:   OFF" << std::endl;
#endif

#ifdef RAZERS_BANDED_MYERS
    std::cerr << "Myers:    Banded" << std::endl;
#else
    std::cerr << "Myers:    Unbanded" << std::endl;
#endif

#ifdef RAZERS_PROFILE
    std::cerr << "Timeline: ON" << std::endl;
#else
    std::cerr << "Timeline: OFF" << std::endl;
#endif
    std::cerr << std::endl;
}

void setUpArgumentParser(ArgumentParser & parser, RazerSOptions<> & options, ParamChooserOptions const & pm_options)
{
    setAppName(parser, "razers3");
    setShortDescription(parser, "Faster, fully sensitive read mapping");
    setCategory(parser, "Read Mapping");
    options.version = "3.3";
#ifdef SEQAN_REVISION
    options.version += std::string(" [") + std::string(SEQAN_REVISION) + "]";
#endif
#ifdef SEQAN_DATE
    setDate(parser, SEQAN_DATE);
#endif
	setVersion(parser, options.version);

    // Need genome and reads (hg18.fa reads.fq)
<<<<<<< HEAD
    addArgument(parser, ArgParseArgument(ArgParseArgument::INPUTFILE));
    setValidValues(parser, 0, seqan::SeqFileIn::getFileFormatExtensions());
    setHelpText(parser, 0, "A reference genome file.");
    addArgument(parser, ArgParseArgument(ArgParseArgument::INPUTFILE, "READS", true));
=======
    addArgument(parser, ArgParseArgument(ArgParseArgument::INPUT_FILE));
    setValidValues(parser, 0, seqan::SeqFileIn::getFileFormatExtensions());
    setHelpText(parser, 0, "A reference genome file.");
    addArgument(parser, ArgParseArgument(ArgParseArgument::INPUT_FILE, "READS", true));
>>>>>>> 0a4b897c
    setValidValues(parser, 1, seqan::SeqFileIn::getFileFormatExtensions());
    setHelpText(parser, 1, "Either one (single-end) or two (paired-end) read files.");

    addUsageLine(parser, "[\\fIOPTIONS\\fP] <\\fIGENOME FILE\\fP> <\\fIREADS FILE\\fP>");
#ifdef RAZERS_MATEPAIRS
    addUsageLine(parser, "[\\fIOPTIONS\\fP] <\\fIGENOME FILE\\fP> <\\fIPE-READS FILE1\\fP> <\\fIPE-READS FILE2\\fP>");
#endif

    addDescription(parser, "RazerS 3 is a versatile full-sensitive read mapper based on k-mer counting and seeding filters. "
                           "It supports single and paired-end mapping, shared-memory parallelism, and optimally parametrizes "
                           "the filter based on a user-defined minimal sensitivity. "
                           "See \\fIhttp://www.seqan.de/projects/razers\\fP for more information.");

    addDescription(parser, "Input to RazerS 3 is a reference genome file and either one file with single-end reads "
                           "or two files containing left or right mates of paired-end reads. Use - to read single-end "
                           "reads from stdin.");

    addDescription(parser, "(c) Copyright 2009-2014 by David Weese.");

    addSection(parser, "Main Options");
    addOption(parser, ArgParseOption("i", "percent-identity", "Percent identity threshold.", ArgParseOption::DOUBLE));
    setMinValue(parser, "percent-identity", "50");
    setMaxValue(parser, "percent-identity", "100");
    setDefaultValue(parser, "percent-identity", 100 - (100.0 * options.errorRate));
    addOption(parser, ArgParseOption("rr", "recognition-rate", "Percent recognition rate.", ArgParseOption::DOUBLE));
    setMinValue(parser, "recognition-rate", "80");
    setMaxValue(parser, "recognition-rate", "100");
    setDefaultValue(parser, "recognition-rate", 100 - (100.0 * pm_options.optionLossRate));
    addOption(parser, ArgParseOption("ng", "no-gaps", "Allow only mismatches, no indels. Default: allow both."));
    addOption(parser, ArgParseOption("f", "forward", "Map reads only to forward strands."));
    addOption(parser, ArgParseOption("r", "reverse", "Map reads only to reverse strands."));
    addOption(parser, ArgParseOption("m", "max-hits", "Output only <\\fINUM\\fP> of the best hits.", ArgParseOption::INTEGER));
    setMinValue(parser, "max-hits", "1");
    setDefaultValue(parser, "max-hits", options.maxHits);
    addOption(parser, ArgParseOption("", "unique", "Output only unique best matches (-m 1 -dr 0 -pa)."));
    addOption(parser, ArgParseOption("tr", "trim-reads", "Trim reads to given length. Default: off.", ArgParseOption::INTEGER));
    setMinValue(parser, "trim-reads", "14");
    addOption(parser, ArgParseOption("o", "output", "Mapping result filename (use - to dump to stdout in razers format). Default: <\\fIREADS FILE\\fP>.razers.", ArgParseOption::OUTPUTFILE));
    setValidValues(parser, "output", ".razers .eland .fa .fasta .gff .sam .bam .afg");
    addOption(parser, ArgParseOption("v", "verbose", "Verbose mode."));
    addOption(parser, ArgParseOption("vv", "vverbose", "Very verbose mode."));

#ifdef RAZERS_MATEPAIRS
    addSection(parser, "Paired-end Options");
    addOption(parser, ArgParseOption("ll", "library-length", "Paired-end library length.", ArgParseOption::INTEGER));
    setMinValue(parser, "library-length", "1");
    setDefaultValue(parser, "library-length", options.libraryLength);
    addOption(parser, ArgParseOption("le", "library-error", "Paired-end library length tolerance.", ArgParseOption::INTEGER));
    setMinValue(parser, "library-error", "0");
    setDefaultValue(parser, "library-error", options.libraryError);
#endif

    addSection(parser, "Output Format Options");
    addOption(parser, ArgParseOption("a", "alignment", "Dump the alignment for each match (only \\fIrazer\\fP or \\fIfasta\\fP format)."));
    addOption(parser, ArgParseOption("pa", "purge-ambiguous", "Purge reads with more than <\\fImax-hits\\fP> best matches."));
    addOption(parser, ArgParseOption("dr", "distance-range", "Only consider matches with at most NUM more errors compared to the best. Default: output all.", ArgParseOption::INTEGER));
    addOption(parser, ArgParseOption("gn", "genome-naming", "Select how genomes are named (see Naming section below).", ArgParseOption::INTEGER));
    setMinValue(parser, "genome-naming", "0");
    setMaxValue(parser, "genome-naming", "1");
    setDefaultValue(parser, "genome-naming", options.genomeNaming);
//	addHelpLine(parser, "0 = use Fasta id");
//	addHelpLine(parser, "1 = enumerate beginning with 1");
    addOption(parser, ArgParseOption("rn", "read-naming", "Select how reads are named (see Naming section below).", ArgParseOption::INTEGER));
    setDefaultValue(parser, "read-naming", options.readNaming);
    setMinValue(parser, "read-naming", "0");
    setMaxValue(parser, "read-naming", "3");

//	addHelpLine(parser, "0 = use Fasta id");
//	addHelpLine(parser, "1 = enumerate beginning with 1");
//	addHelpLine(parser, "2 = use the read sequence (only for short reads!)");
//	addHelpLine(parser, "3 = use the Fasta id, do NOT append '/L' or '/R' for mate pairs");
    addOption(parser, ArgParseOption("", "full-readid", "Use the whole read id (don't clip after whitespace)."));
    addOption(parser, ArgParseOption("so", "sort-order", "Select how matches are sorted (see Sorting section below).", ArgParseOption::INTEGER));
    setDefaultValue(parser, "sort-order", options.sortOrder);
    setMinValue(parser, "sort-order", "0");
    setMaxValue(parser, "sort-order", "1");
//	addHelpLine(parser, "0 = 1. read number, 2. genome position");
//	addHelpLine(parser, "1 = 1. genome position, 2. read number");
    addOption(parser, ArgParseOption("pf", "position-format", "Select begin/end position numbering (see Coordinate section below).", ArgParseOption::INTEGER));
    setMinValue(parser, "position-format", "0");
    setMaxValue(parser, "position-format", "1");
    setDefaultValue(parser, "position-format", options.sortOrder);
//	addHelpLine(parser, "0 = gap space");
//	addHelpLine(parser, "1 = position space");
    addOption(parser, ArgParseOption("ds", "dont-shrink-alignments", "Disable alignment shrinking in SAM.  This is required for generating a gold mapping for Rabema."));
    addOption(parser, ArgParseOption("ga", "global-alignment", "Compute global alignment (in SAM output)."));
    hideOption(parser, "global-alignment");

    addSection(parser, "Filtration Options");
    addOption(parser, ArgParseOption("fl", "filter", "Select k-mer filter.", ArgParseOption::STRING));
    setValidValues(parser, "filter", "pigeonhole swift");
    setDefaultValue(parser, "filter", "pigeonhole");
    addOption(parser, ArgParseOption("mr", "mutation-rate", "Set the percent mutation rate (\\fIpigeonhole\\fP).", ArgParseOption::DOUBLE));
    setMinValue(parser, "mutation-rate", "0");
    setMaxValue(parser, "mutation-rate", "20");
    setDefaultValue(parser, "mutation-rate", 100.0 * options.mutationRate);
    addOption(parser, ArgParseOption("ol", "overlap-length", "Manually set the overlap length of adjacent k-mers (\\fIpigeonhole\\fP).", ArgParseOption::INTEGER));
    setMinValue(parser, "overlap-length", "0");
#ifndef NO_PARAM_CHOOSER
    addOption(parser, ArgParseOption("pd", "param-dir", "Read user-computed parameter files in the directory <\\fIDIR\\fP> (\\fIswift\\fP).", ArgParseOption::STRING, "DIR"));
#endif
    addOption(parser, ArgParseOption("t", "threshold", "Manually set minimum k-mer count threshold (\\fIswift\\fP).", ArgParseOption::INTEGER));
    setMinValue(parser, "threshold", "1");
    addOption(parser, ArgParseOption("tl", "taboo-length", "Set taboo length (\\fIswift\\fP).", ArgParseOption::INTEGER));
    setMinValue(parser, "taboo-length", "1");
    setDefaultValue(parser, "taboo-length", options.tabooLength);
    addOption(parser, ArgParseOption("s", "shape", "Manually set k-mer shape.", ArgParseOption::STRING, "BITSTRING"));
//    setDefaultValue(parser, "shape", options.shape);  // <-- doesn't work with KNIME which always sets default values
    addOption(parser, ArgParseOption("oc", "overabundance-cut", "Set k-mer overabundance cut ratio.", ArgParseOption::INTEGER));
    setMinValue(parser, "overabundance-cut", "0");
    setMaxValue(parser, "overabundance-cut", "1");
    setDefaultValue(parser, "overabundance-cut", options.abundanceCut);
    addOption(parser, ArgParseOption("rl", "repeat-length", "Skip simple-repeats of length <\\fINUM\\fP>.", ArgParseOption::INTEGER));
    setMinValue(parser, "repeat-length", "1");
    setDefaultValue(parser, "repeat-length", options.repeatLength);
#ifdef RAZERS_OPENADDRESSING
    addOption(parser, ArgParseOption("lf", "load-factor", "Set the load factor for the open addressing k-mer index.", ArgParseOption::DOUBLE));
    setMinValue(parser, "load-factor", "1");
    setDefaultValue(parser, "load-factor", options.loadFactor);
#endif

    addSection(parser, "Verification Options");
    addOption(parser, ArgParseOption("mN", "match-N", "N matches all other characters. Default: N matches nothing."));
    addOption(parser, ArgParseOption("ed", "error-distr", "Write error distribution to \\fIFILE\\fP.", ArgParseOption::STRING, "FILE"));
    addOption(parser, ArgParseOption("mf", "mismatch-file", "Write mismatch patterns to \\fIFILE\\fP.", ArgParseOption::STRING, "FILE"));

    addSection(parser, "Misc Options");
    addOption(parser, ArgParseOption("cm", "compact-mult", "Multiply compaction treshold by this value after reaching and compacting.", ArgParseOption::DOUBLE));
    setMinValue(parser, "compact-mult", "0");
    setDefaultValue(parser, "compact-mult", options.compactMult);
    addOption(parser, ArgParseOption("ncf", "no-compact-frac", "Don't compact if in this last fraction of genome.", ArgParseOption::DOUBLE));
    setMinValue(parser, "no-compact-frac", "0");
    setMaxValue(parser, "no-compact-frac", "1");
    setDefaultValue(parser, "no-compact-frac", options.noCompactFrac);

#ifdef _OPENMP
    addSection(parser, "Parallelism Options");
#endif  // #ifdef _OPENMP
    addOption(parser, ArgParseOption("tc", "thread-count", "Set the number of threads to use (0 to force sequential mode).", ArgParseOption::INTEGER));
    setMinValue(parser, "thread-count", "0");
#ifndef _OPENMP
    hideOption(parser, "tc");
#endif  // #ifndef _OPENMP
#ifdef _OPENMP
    setDefaultValue(parser, "thread-count", options.threadCount);
    addOption(parser, ArgParseOption("pws", "parallel-window-size", "Collect candidates in windows of this length.", ArgParseOption::INTEGER));
    setMinValue(parser, "parallel-window-size", "1");
    setDefaultValue(parser, "parallel-window-size", options.windowSize);
    addOption(parser, ArgParseOption("pvs", "parallel-verification-size", "Verify candidates in packages of this size.", ArgParseOption::INTEGER));
    setMinValue(parser, "parallel-verification-size", "1");
    setDefaultValue(parser, "parallel-verification-size", options.verificationPackageSize);
    addOption(parser, ArgParseOption("pvmpc", "parallel-verification-max-package-count", "Largest number of packages to create for verification per thread-1.", ArgParseOption::INTEGER));
    setMinValue(parser, "parallel-verification-max-package-count", "1");
    setDefaultValue(parser, "parallel-verification-max-package-count", options.maxVerificationPackageCount);
//    addHelpLine(parser, "Go over package size if this limit is reached.");
    addOption(parser, ArgParseOption("amms", "available-matches-memory-size", "Bytes of main memory available for storing matches.", ArgParseOption::INTEGER));
    setMinValue(parser, "available-matches-memory-size", "-1");
    setDefaultValue(parser, "available-matches-memory-size", options.availableMatchesMemorySize);
//    addHelpLine(parser, "Used to switch to external sorting.");
//    addHelpLine(parser, "-1 = always external");
//    addHelpLine(parser, " 0 = never");
//    addHelpLine(parser, " x = use other value x as threshold.");
    addOption(parser, ArgParseOption("mhst", "match-histo-start-threshold", "When to start histogram.", ArgParseOption::INTEGER));
    setMinValue(parser, "match-histo-start-threshold", "1");
    setDefaultValue(parser, "match-histo-start-threshold", options.matchHistoStartThreshold);
#endif

    addTextSection(parser, "Formats, Naming, Sorting, and Coordinate Schemes");

    addText(parser, "RazerS 3 supports various output formats. The output format is detected automatically from the file name suffix.");
	addListItem(parser, ".razers", "Razer format");
	addListItem(parser, ".fa, .fasta", "Enhanced Fasta format");
	addListItem(parser, ".eland", "Eland format");
	addListItem(parser, ".gff", "GFF format");
	addListItem(parser, ".sam", "SAM format");
	addListItem(parser, ".bam", "BAM format");
	addListItem(parser, ".afg", "Amos AFG format");

    addText(parser, "By default, reads and contigs are referred by their Fasta ids given in the input files. "
                    "With the \\fB-gn\\fP and \\fB-rn\\fP options this behaviour can be changed:");
    addListItem(parser, "0", "Use Fasta id.");
    addListItem(parser, "1", "Enumerate beginning with 1.");
    addListItem(parser, "2", "Use the read sequence (only for short reads!).");
    addListItem(parser, "3", "Use the Fasta id, do NOT append /L or /R for mate pairs.");

    addText(parser, "");
    addText(parser, "The way matches are sorted in the output file can be changed with the \\fB-so\\fP option for the following formats: "
                    "\\fBrazers\\fP, \\fBfasta\\fP, \\fBsam\\fP, and \\fBafg\\fP. Primary and secondary sort keys are:");
    addListItem(parser, "0", "1. read number, 2. genome position");
    addListItem(parser, "1", "1. genome position, 2. read number");

    addText(parser, "");
    addText(parser, "The coordinate space used for begin and end positions can be changed with the "
                    "\\fB-pf\\fP option for the \\fBrazer\\fP and \\fBfasta\\fP formats:");
    addListItem(parser, "0", "Gap space. Gaps between characters are counted from 0.");
    addListItem(parser, "1", "Position space. Characters are counted from 1.");


    addTextSection(parser, "Examples");
    addListItem(parser,
                "\\fBrazers3\\fP \\fB-i\\fP \\fB96\\fP \\fB-tc\\fP \\fB12\\fP \\fB-o\\fP \\fBmapped.razers\\fP \\fBhg18.fa\\fP \\fBreads.fq\\fP",
                "Map single-end reads with 4% error rate using 12 threads.");
    addListItem(parser,
                "\\fBrazers3\\fP \\fB-i\\fP \\fB95\\fP \\fB-no-gaps\\fP \\fB-o\\fP \\fBmapped.razers\\fP \\fBhg18.fa\\fP \\fBreads.fq.gz\\fP",
                "Map single-end gzipped reads with 5% error rate and no indels.");
    addListItem(parser,
                "\\fBrazers3\\fP \\fB-i\\fP \\fB94\\fP \\fB-rr\\fP \\fB95\\fP \\fB-tc\\fP \\fB12\\fP \\fB-ll\\fP \\fB280\\fP \\fB--le\\fP \\fB80\\fP \\fB-o\\fP \\fBmapped.razers\\fP \\fBhg18.fa\\fP \\fBreads_1.fq\\fP \\fBreads_2.fq\\fP",
                "Map paired-end reads with up to 6% errors, 95% sensitivity, 12 threads, and only output aligned pairs with an outer distance of 200-360bp.");
}

ArgumentParser::ParseResult
extractOptions(
    StringSet<CharString> & genomeFileNames, StringSet<CharString> & readFileNames,
    RazerSOptions<> & options, ParamChooserOptions & pm_options,
    ArgumentParser const & parser)
{
    //////////////////////////////////////////////////////////////////////////////
    // Extract options

    bool stop = false;
    getOptionValue(options.forward, parser, "forward");
    getOptionValue(options.reverse, parser, "reverse");
    getOptionValue(options.errorRate, parser, "percent-identity");
    getOptionValue(options.mutationRate, parser, "mutation-rate");
#ifndef NO_PARAM_CHOOSER
    getOptionValue(pm_options.optionLossRate, parser, "recognition-rate");
    getOptionValue(pm_options.paramFolder, parser, "param-dir");
    // append slash/backslash
    if (!empty(pm_options.paramFolder))
    {
        if (back(pm_options.paramFolder) != '/' && back(pm_options.paramFolder) != '\\')
        {
#ifdef PLATFORM_WINDOWS
            appendValue(pm_options.paramFolder, '\\');
#else
            appendValue(pm_options.paramFolder, '/');
#endif
        }
    }
#endif
    options.gapMode = (isSet(parser, "no-gaps")) ? RAZERS_UNGAPPED : RAZERS_GAPPED;
#ifdef RAZERS_MATEPAIRS
    getOptionValue(options.libraryLength, parser, "library-length");
    getOptionValue(options.libraryError, parser, "library-error");
#endif
    getOptionValue(options.maxHits, parser, "max-hits");
    getOptionValue(options.purgeAmbiguous, parser, "purge-ambiguous");
    getOptionValue(options.scoreDistanceRange, parser, "distance-range");
    if (isSet(parser, "distance-range"))
        options.scoreDistanceRange++;
    getOptionValue(options.dumpAlignment, parser, "alignment");

    getOptionValue(options.sortOrder, parser, "sort-order");
    getOptionValue(options.genomeNaming, parser, "genome-naming");
    getOptionValue(options.readNaming, parser, "read-naming");
    getOptionValue(options.fullFastaId, parser, "full-readid");
    getOptionValue(options.positionFormat, parser, "position-format");
    getOptionValue(options.compactMult, parser, "compact-mult");
    getOptionValue(options.noCompactFrac, parser, "no-compact-frac");
    getOptionValue(options.dontShrinkAlignments, parser, "dont-shrink-alignments");
    getOptionValue(options.computeGlobal, parser, "global-alignment");
    getOptionValue(options.shape, parser, "shape");
    getOptionValue(options.overlap, parser, "overlap-length");
    getOptionValue(options.abundanceCut, parser, "overabundance-cut");
    getOptionValue(options.repeatLength, parser, "repeat-length");

#ifdef _OPENMP
    getOptionValue(options.threadCount, parser, "thread-count");
    getOptionValue(options.windowSize, parser, "parallel-window-size");
    getOptionValue(options.verificationPackageSize, parser, "parallel-verification-size");
    getOptionValue(options.maxVerificationPackageCount, parser, "parallel-verification-max-package-count");
    getOptionValue(options.availableMatchesMemorySize, parser, "available-matches-memory-size");
    getOptionValue(options.matchHistoStartThreshold, parser, "match-histo-start-threshold");
#else
    options.threadCount = 0;
#endif

#ifdef RAZERS_OPENADDRESSING
    getOptionValue(options.loadFactor, parser, "load-factor");
#endif
    getOptionValue(options.trimLength, parser, "trim-reads");
    getOptionValue(options.tabooLength, parser, "taboo-length");
    getOptionValue(options.matchN, parser, "match-N");
    getOptionValue(options.errorPrbFileName, parser, "error-distr");
    getOptionValue(options.mismatchFilename, parser, "mismatch-file");

    if (isSet(parser, "verbose"))
        options._debugLevel = max(options._debugLevel, 1);
    if (isSet(parser, "vverbose"))
        options._debugLevel = max(options._debugLevel, 3);
    if (isSet(parser, "unique"))
    {
        options.maxHits = 1;
        options.scoreDistanceRange = 1;
        options.purgeAmbiguous = true;
    }
    if (!options.forward && !options.reverse)  // enable both per default
    {
        options.forward = true;
        options.reverse = true;
    }

#ifdef RAZERS_MATEPAIRS
    unsigned maxReadFiles = 2;
#else
    unsigned maxReadFiles = 1;
#endif
    resize(genomeFileNames, length(genomeFileNames) + 1);
    getArgumentValue(back(genomeFileNames), parser, 0);
    resize(readFileNames, _min(getArgumentValueCount(parser, 1), maxReadFiles), Exact());
    for (unsigned i = 0; i < length(readFileNames); ++i)
        getArgumentValue(readFileNames[i], parser, 1, i);

    // Get output file name from command line if set.  Otherwise, autogenerate from input file name.
    if (isSet(parser, "output"))
    {
        getOptionValue(options.output, parser, "output");
    }
    else
    {
        options.output = readFileNames[0];
        append(options.output, ".razers");
    }

    // Get lower case of the output file name.  File endings are accepted in both upper and lower case.
    CharString tmp = options.output;
    toLower(tmp);

    if (endsWith(tmp, ".fa") || endsWith(tmp, ".fasta"))
        options.outputFormat = 1;
    else if (endsWith(tmp, ".eland"))
        options.outputFormat = 2;
    else if (endsWith(tmp, ".gff"))
        options.outputFormat = 3;
    else if (endsWith(tmp, ".sam") || endsWith(tmp, ".bam"))
        options.outputFormat = 4;
    else if (endsWith(tmp, ".afg"))
        options.outputFormat = 5;
    else
        options.outputFormat = 0;   // default is ".razers"

    // don't append /L/R in SAM mode
    if (!isSet(parser, "read-naming") && options.outputFormat == 4)
        options.readNaming = 3;

    CharString filter;
    getOptionValue(filter, parser, "filter");
    if (filter == "pigeonhole")
    {
        if (isSet(parser, "threshold") && (stop = true))
            cerr << "k-mer threshold can only be set for the swift filter (-fl swift)" << endl;
        options.threshold = 0;
    }
    else
    {
        getOptionValue(options.threshold, parser, "threshold");
        if (isSet(parser, "overlap-length") && (stop = true))
            cerr << "k-mer overlap length can only be set for the pigeonhole filter (-fl pigeonhole)" << endl;
    }

    if (isSet(parser, "shape"))
    {
        unsigned ones = 0;
        unsigned zeros = 0;
        for (unsigned i = 0; i < length(options.shape); ++i)
            switch (options.shape[i])
            {
            case '0':
                ++zeros;
                break;

            case '1':
                ++ones;
                break;

            default:
                cerr << "Shape must be a binary string" << endl;
                stop = true;
                i = length(options.shape);
            }
        if ((ones == 0 || ones > 31) && !stop)
        {
            cerr << "Invalid Shape" << endl;
            stop = true;
        }

        unsigned maxOnes = 14;
#ifdef RAZERS_OPENADDRESSING
        maxOnes = 31;
#endif
        if ((ones < 7 || ones > maxOnes) && !stop)
            cerr << "Warning: Shape should contain at least 7 and at most " << maxOnes << " '1's" << endl;
        options.delta = ones + zeros;
    }
    if (getArgumentValueCount(parser, 1) == 1)
        options.libraryLength = -1;     // only 1 readset -> disable mate-pair mapping
    if ((getArgumentValueCount(parser, 1) > maxReadFiles) && (stop = true))
        cerr << "More than " << maxReadFiles << " read files specified." << endl;
    if ((getArgumentValueCount(parser, 1) == 0) && (stop = true))
        cerr << "No read files specified." << endl;

    options.compMask[4] = (options.matchN) ? 15 : 0;
    options.errorRate = (100.0 - options.errorRate) / 100.0;
    options.mutationRate = options.mutationRate / 100.0;
    options.lossRate = pm_options.optionLossRate = (100.0 - pm_options.optionLossRate) / 100.0;

    return (stop) ? ArgumentParser::PARSE_ERROR : ArgumentParser::PARSE_OK;
}

//////////////////////////////////////////////////////////////////////////////
// Command line parsing and parameter choosing
int main(int argc, const char * argv[])
{
    //whichMacros();

#ifdef RAZERS_PROFILE
    initTimeline();
    unsigned x = timelineAddTaskType("ON_CONTIG", "Work on contig.");
    (void)x;  // Disable warning if assertions are disable.
    SEQAN_ASSERT_EQ(x, 1u);  // The following will be OK, too.
    timelineAddTaskType("INIT", "Initialization.");
    timelineAddTaskType("REVCOMP", "Reverse-complementing contig.");
    timelineAddTaskType("FILTER", "Filtration using SWIFT.");
    timelineAddTaskType("VERIFY", "Verification of SWIFT hits.");
    timelineAddTaskType("WRITEBACK", "Write back to block-local store.");
    timelineAddTaskType("COMPACT", "Compaction");
    timelineAddTaskType("DUMP_MATCHES", "Dump matches.");
    timelineAddTaskType("LOAD", "Load input.");
    timelineAddTaskType("SORT", "Sorting.");
    timelineAddTaskType("COPY_FINDER", "Copy SWIFT Finder.");
#endif  // #ifndef RAZERS_PROFILE

    RazerSOptions<>         options;
    ParamChooserOptions     pm_options;
    StringSet<CharString>   genomeFileNames;
    StringSet<CharString>   readFileNames;

    // Change defaults
    options.forward = false;
    options.reverse = false;

    // Set up command line parser.
    ArgumentParser argParser;
    setUpArgumentParser(argParser, options, pm_options);

    // Parse command line.
    ArgumentParser::ParseResult res = parse(argParser, argc, argv);
    if (res != ArgumentParser::PARSE_OK)
    {
        if (res == ArgumentParser::PARSE_ERROR)
            cerr << "Exiting ..." << endl;
        return (res == ArgumentParser::PARSE_ERROR) ? RAZERS_INVALID_OPTIONS : 0;
    }
    // Extract options.
    res = extractOptions(genomeFileNames, readFileNames, options, pm_options, argParser);
    if (res != ArgumentParser::PARSE_OK)
    {
        cerr << "Exiting ..." << endl;
        return RAZERS_INVALID_OPTIONS;
    }

#ifdef _OPENMP
    // Set maximal number of threads.
    int oldMaxThreads = omp_get_max_threads();
    omp_set_num_threads(options.threadCount == 0 ? 1 : options.threadCount);
#endif  // #ifdef _OPENMP

	//////////////////////////////////////////////////////////////////////////////
	// open left reads file

    bool success;
    if (!isEqual(readFileNames[0], "-"))
        success = open(options.readFile, toCString(readFileNames[0]));
    else
        success = open(options.readFile, std::cin);

    if (!success)
        return RAZERS_READS_FAILED;

    //////////////////////////////////////////////////////////////////////////////
    // get read length
    int readLength = estimateReadLength(options.readFile);
    if (readLength == RAZERS_READS_FAILED)
    {
        cerr << "Failed to open reads file " << readFileNames[0] << endl;
        cerr << "Exiting ..." << endl;
        return RAZERS_READS_FAILED;
    }
    if (readLength == 0)
    {
        cerr << "Failed to read the first read sequence." << endl;
        cerr << "Exiting ..." << endl;
        return RAZERS_READS_FAILED;
    }

    if (options.trimLength > readLength)
        options.trimLength = readLength;

#ifndef NO_PARAM_CHOOSER
    if (options.threshold != 0 && !(isSet(argParser, "shape") || isSet(argParser, "threshold")))
    {
        if (options.lowMemory)
            pm_options.maxWeight = 13;
        pm_options.verbose = (options._debugLevel >= 1);
        pm_options.optionErrorRate = options.errorRate;
        if (options.gapMode == RAZERS_UNGAPPED)
        {
            pm_options.optionProbINSERT = (ParamChooserOptions::TFloat)0.0;
            pm_options.optionProbDELETE = (ParamChooserOptions::TFloat)0.0;
        }
        else
        {
            pm_options.optionProbINSERT = (ParamChooserOptions::TFloat)0.01;    //this number is basically without meaning, any value > 0 will lead to
            pm_options.optionProbDELETE = (ParamChooserOptions::TFloat)0.01;    //edit distance parameter choosing
        }

        if (options.trimLength > 0)
            readLength = options.trimLength;
        if (readLength > 0)
        {
/*			if(options.maqMapping && readLength != options.artSeedLength)
                pm_options.totalN = options.artSeedLength;
            else*/
            pm_options.totalN = readLength;
            if (options._debugLevel >= 1)
                cerr << "___PARAMETER_CHOOSING__" << endl;
            if (!chooseParams(options, pm_options))
            {
                if (pm_options.verbose)
                    cerr << "Couldn't find preprocessed parameter files. Please configure manually (options --shape and --threshold)." << endl;
                if (options._debugLevel >= 1)
                    cerr << "Using default configurations (shape = " << options.shape << " and k-mer lemma)." << endl;
            }
            if (options._debugLevel >= 1)
                cerr << endl;
        }
        else
        {
            cerr << "Failed to load reads" << endl;
            cerr << "Exiting ..." << endl;
            return RAZERS_READS_FAILED;
        }
    }
#endif

    if (argc > 1)
        options.commandLine = argv[1];
    for (int i = 2; i < argc; ++i)
    {
        appendValue(options.commandLine, ' ');
        append(options.commandLine, argv[i]);
    }

    int result = mapReads(genomeFileNames, readFileNames, options);
    if (result != 0)
        cerr << "Exiting ..." << endl;

#ifdef _OPENMP
    // Restoring number of threads for side-effect freeness.
    omp_set_num_threads(oldMaxThreads);
#endif  // #ifdef _OPENMP

#ifdef RAZERS_PROFILE
    dumpTimeline("razers.profile.txt", true);
#endif  // #ifndef RAZERS_PROFILE

    return result;
}<|MERGE_RESOLUTION|>--- conflicted
+++ resolved
@@ -311,17 +311,10 @@
 	setVersion(parser, options.version);
 
     // Need genome and reads (hg18.fa reads.fq)
-<<<<<<< HEAD
-    addArgument(parser, ArgParseArgument(ArgParseArgument::INPUTFILE));
-    setValidValues(parser, 0, seqan::SeqFileIn::getFileFormatExtensions());
-    setHelpText(parser, 0, "A reference genome file.");
-    addArgument(parser, ArgParseArgument(ArgParseArgument::INPUTFILE, "READS", true));
-=======
     addArgument(parser, ArgParseArgument(ArgParseArgument::INPUT_FILE));
     setValidValues(parser, 0, seqan::SeqFileIn::getFileFormatExtensions());
     setHelpText(parser, 0, "A reference genome file.");
     addArgument(parser, ArgParseArgument(ArgParseArgument::INPUT_FILE, "READS", true));
->>>>>>> 0a4b897c
     setValidValues(parser, 1, seqan::SeqFileIn::getFileFormatExtensions());
     setHelpText(parser, 1, "Either one (single-end) or two (paired-end) read files.");
 
