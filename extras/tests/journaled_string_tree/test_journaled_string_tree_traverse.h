// ==========================================================================
//                 SeqAn - The Library for Sequence Analysis
// ==========================================================================
// Copyright (c) 2006-2013, Knut Reinert, FU Berlin
// All rights reserved.
//
// Redistribution and use in source and binary forms, with or without
// modification, are permitted provided that the following conditions are met:
//
//     * Redistributions of source code must retain the above copyright
//       notice, this list of conditions and the following disclaimer.
//     * Redistributions in binary form must reproduce the above copyright
//       notice, this list of conditions and the following disclaimer in the
//       documentation and/or other materials provided with the distribution.
//     * Neither the name of Knut Reinert or the FU Berlin nor the names of
//       its contributors may be used to endorse or promote products derived
//       from this software without specific prior written permission.
//
// THIS SOFTWARE IS PROVIDED BY THE COPYRIGHT HOLDERS AND CONTRIBUTORS "AS IS"
// AND ANY EXPRESS OR IMPLIED WARRANTIES, INCLUDING, BUT NOT LIMITED TO, THE
// IMPLIED WARRANTIES OF MERCHANTABILITY AND FITNESS FOR A PARTICULAR PURPOSE
// ARE DISCLAIMED. IN NO EVENT SHALL KNUT REINERT OR THE FU BERLIN BE LIABLE
// FOR ANY DIRECT, INDIRECT, INCIDENTAL, SPECIAL, EXEMPLARY, OR CONSEQUENTIAL
// DAMAGES (INCLUDING, BUT NOT LIMITED TO, PROCUREMENT OF SUBSTITUTE GOODS OR
// SERVICES; LOSS OF USE, DATA, OR PROFITS; OR BUSINESS INTERRUPTION) HOWEVER
// CAUSED AND ON ANY THEORY OF LIABILITY, WHETHER IN CONTRACT, STRICT
// LIABILITY, OR TORT (INCLUDING NEGLIGENCE OR OTHERWISE) ARISING IN ANY WAY
// OUT OF THE USE OF THIS SOFTWARE, EVEN IF ADVISED OF THE POSSIBILITY OF SUCH
// DAMAGE.
//
// ==========================================================================
// Author: Rene Rahn <rene.rahn@fu-berlin.de>
// ==========================================================================
// Implements test for the find methods.
// ==========================================================================

#ifndef EXTRAS_TESTS_JOURNALED_STRING_TREE_TEST_JOURNALED_STRING_TREE_TRAVERSE_H_
#define EXTRAS_TESTS_JOURNALED_STRING_TREE_TEST_JOURNALED_STRING_TREE_TRAVERSE_H_

#include <seqan/basic.h>
#include <seqan/sequence.h>

#include <seqan/journaled_string_tree.h>

#include "test_journaled_string_tree_mock_generator.h"

// Global variable to read the config file.
seqan::DataParallelTestConfig<char> testConfig;

namespace seqan
{

template <typename TContainer>
struct DummyCaller_
{
    TContainer * _containerPtr;

    DummyCaller_(TContainer & other) : _containerPtr(&other)
    {}
};

template <typename T> SEQAN_CONCEPT_IMPL((JstTraversalConcept), DummyCaller_<T>);
template <typename T> SEQAN_CONCEPT_IMPL((JstTraversalConcept), DummyCaller_<T> const);

<<<<<<< HEAD
template <typename TPair>
struct CompareLessFunctor_
{
    CompareLessFunctor_()
    {}

    inline bool
    operator()(TPair const & lhs, TPair const & rhs)
    {
        return lhs.i1 < rhs.i1;
    }
};

template <typename TValue>
struct DummyDelegator_
{
    typedef Pair<unsigned, TValue> TPair;

    StringSet<String<TPair> > _processedSeq;

    DummyDelegator_(unsigned size)
    {
        resize(_processedSeq, size, Exact());
    }

    template <typename TTraverser>
    void operator()(TTraverser & traverser)
    {
        typedef typename Positions<TTraverser>::Type TPosVec;
        SEQAN_OMP_PRAGMA(critical(insert))
        {
#ifdef TEST_DEBUG_OUTPUT
            printf("Thread: %i position(%p): ", omp_get_thread_num(), getObjectId(traverser));
#endif
            TPosVec posVec = positions(traverser);
            for (unsigned i = 0; i < length(posVec); ++i)
            {
#ifdef TEST_DEBUG_OUTPUT
                    printf("(%lu, %lu)",posVec[i].i1, posVec[i].i2);
#endif
                appendValue(_processedSeq[posVec[i].i1],
                            TPair(posVec[i].i2, value(stringSet(container(traverser)), posVec[i].i1)[posVec[i].i2]));
            }
#ifdef TEST_DEBUG_OUTPUT
        printf("\n");
#endif
        }
    }

    void postProcess()
    {
        for (unsigned i = 0; i < length(_processedSeq); ++i)
            sort(_processedSeq[i], CompareLessFunctor_<TPair>());
    }

};

=======
>>>>>>> f64dee87
template <typename TValue, typename TTestSeq>
struct DummyDelegator_
{
<<<<<<< HEAD
    typedef Pair<unsigned, TValue> TPair;

    StringSet<String<TPair> > _processedSeq;
    TTestSeq                  _testSeq;

    DummyDelegatorBlock_(unsigned size, TTestSeq const & testSeq)
=======
    StringSet<String<TValue> > _processedSeq;
    TTestSeq                   _testSeq;

    DummyDelegator_(unsigned size, TTestSeq const & testSeq)
>>>>>>> f64dee87
    {
        resize(_processedSeq, size, Exact());
        _testSeq = testSeq;
    }

    template <typename TTraverser>
    void operator()(TTraverser & traverser)
    {
        typedef typename Positions<TTraverser>::Type TPosVec;
        SEQAN_OMP_PRAGMA(critical(insert))
        {
#ifdef TEST_DEBUG_OUTPUT
            printf("Thread: %i position(traverser): ", omp_get_thread_num());
#endif
            TPosVec posVec = positions(traverser);
            for (unsigned i = 0; i < length(posVec); ++i)
            {
#ifdef TEST_DEBUG_OUTPUT
                printf("(%lu, %lu) ",posVec[i].i1, posVec[i].i2);
#endif
                appendValue(_processedSeq[posVec[i].i1],
                            TPair(posVec[i].i2, value(_testSeq, posVec[i].i1)[posVec[i].i2]));
            }

#ifdef TEST_DEBUG_OUTPUT
            printf("\n");
#endif
        }
    }

    void postProcess()
    {
        for (unsigned i = 0; i < length(_processedSeq); ++i)
            sort(_processedSeq[i], CompareLessFunctor_<TPair>());
    }
};

template <typename TContainer>
struct GetState<DummyCaller_<TContainer> >
{
    typedef Nothing Type;
};

template <typename TContainer>
struct GetState<DummyCaller_<TContainer> const>
{
    typedef Nothing const Type;
};

template <typename TContainer>
struct GetJstTraverser<DummyCaller_<TContainer> >
{
    typedef DummyCaller_<TContainer> TDummy_;
    typedef typename GetState<TDummy_>::Type TState;
    typedef JstTraverser<TContainer, TState, JstTraverserSpec<> > Type;
};

template <typename TDumyContainer, typename TDelegator, typename TContainer, typename TState, typename TSpec, typename TTag>
inline typename Size<JstTraverser<TContainer, TState, TSpec> >::Type
deliverContext(DummyCaller_<TDumyContainer> & /*dummy*/,
               TDelegator & delegator,
               JstTraverser<TContainer, TState, TSpec> & traverser,
               TTag const & /*tag*/)
{
    delegator(traverser);
    return 1;
}

template <typename TContainer>
inline Nothing
getState(DummyCaller_<TContainer> & /*dummy*/)
{
    return Nothing();
}

template <typename TContainer>
inline Nothing const
getState(DummyCaller_<TContainer const> & /*dummy*/)
{
    return Nothing();
}

template <typename TContainer, typename TState>
inline void
setState(DummyCaller_<TContainer> & /*dummy*/,
         TState const & /*state*/)
{
    // no-op.
}

}

template <typename TTestSeq, typename TCompareSeq, typename TSize>
bool compareResults(TTestSeq const & testSeq, TCompareSeq const & compSeq, TSize const & /*windowSize*/)
{
    SEQAN_ASSERT_EQ(length(testSeq), length(compSeq));
    for (unsigned i = 0; i < length(testSeq); ++i)
        for (unsigned j = 0; j < length(testSeq[i]); ++j)
        {
            if (testSeq[i][j].i2 != compSeq[i][j])
                return false;
        }
//        if (isNotEqual(testSeq[i].i2, prefix(compSeq[i], length(compSeq[i]) - (windowSize -1))))
//            return false;
    return true;
}

template <typename TMock, typename TTester, typename TSize>
void _printDebugInfo(TMock const & mockGen, TTester const & dpTester, TSize const & windowSize)
{
    std::cerr << "Host: " << host(mockGen._seqData) << std::endl;
    for (unsigned i = 0; i < length(dpTester._processedSeq); ++i)
    {
        std::cerr << "Traversed: ";
        for (unsigned j = 0; j < length(dpTester._processedSeq[i]); ++j)
           std::cerr << dpTester._processedSeq[i][j].i2;
        std::cerr << "\nGenerated: " << prefix(mockGen._seqData[i], length(mockGen._seqData[i]) - (windowSize - 1)) <<
                     "\n" << std::endl;
    }
}

template <typename TParallelTag>
bool _runTestForConfiguration(unsigned posConf,
                              unsigned varConf,
                              unsigned covConf,
                              unsigned refLength,
                              unsigned windowSize,
<<<<<<< HEAD
                              seqan::StringTreeDefault const & /*stringTreeTag*/,
                              TParallelTag /*tag*/)
=======
                              unsigned blockSize,
                              seqan::StringTreeDefault const & /*stringTreeTag*/)
>>>>>>> f64dee87
{
    using namespace seqan;

    typedef String<MockVariantData<char> > TVarData;
    typedef String<String<bool, Packed<> > > TCovData;
    typedef MockGenerator_<unsigned, char> TMockGenerator;

    typedef typename TMockGenerator::TStringTree TStringTree;
    typedef JstTraverser<TStringTree, Nothing, JstTraverserSpec<> > TTraverser;
    typedef DummyCaller_<TStringTree> TDummyCaller;
    typedef GetStringSet<TStringTree>::Type TJournalSet;
    typedef DummyDelegator_<char, TJournalSet> TSequenceAppender;

    TVarData varData;
    TCovData covData;
    testConfig.getTestConfiguration(varData, covData, posConf, varConf, covConf);

    // Initialize the mock generator.
    TMockGenerator mockGen;
    // Generate the mock for the current configuration.
    mockGen.generate(varData, covData, refLength);

    TStringTree jst(host(mockGen._seqData), mockGen._varStore);
    if (blockSize > 0)
        setBlockSize(jst, blockSize);

//    TSequenceAppender seqAppender(length(mockGen._seqData));
    TSequenceAppender seqAppender(length(mockGen._seqData), mockGen._seqData);
    TTraverser traverser(jst, windowSize);
    TDummyCaller dummyCaller(jst);

    traverse(dummyCaller, seqAppender, traverser, TParallelTag());

    seqAppender.postProcess();
    bool res = compareResults(seqAppender._processedSeq, mockGen._seqData, windowSize);

#ifdef TEST_DEBUG_OUTPUT_RES
    if (!res)
        _printDebugInfo(mockGen, seqAppender, windowSize);
#endif
    return res;
}

<<<<<<< HEAD
bool _runTestForConfiguration(unsigned posConf, unsigned varConf, unsigned covConf, unsigned refLength, unsigned windowSize,
                              seqan::StringTreeDefault const & stringTreeTag)
{
    return _runTestForConfiguration(posConf, varConf, covConf, refLength, windowSize, stringTreeTag, seqan::Serial());
}

template <typename TParallelTag>
bool _runTestForConfigurationBlock(unsigned posConf,
                                  unsigned varConf,
                                  unsigned covConf,
                                  unsigned refLength,
                                  unsigned windowSize,
                                  seqan::StringTreeDefault const & /*stringTreeTag*/,
                                  TParallelTag /*tag*/)
{
    using namespace seqan;

    typedef String<String<bool, Packed<> > > TCovData;
    typedef MockGenerator_<unsigned, char> TMockGenerator;

    typedef typename TMockGenerator::TStringTree TStringTree;
    typedef JstTraverser<TStringTree, Nothing, JstTraverserSpec<> > TTraverser;
    typedef DummyCaller_<TStringTree> TDummyCaller;
    typedef typename GetStringSet<TStringTree>::Type TJournalSet;

    typedef String<MockVariantData<char> > TVarData;
    typedef DummyDelegatorBlock_<char, TJournalSet> TSequenceAppender;

    TVarData varData;
    TCovData covData;
    testConfig.getTestConfiguration(varData, covData, posConf, varConf, covConf);

    // Initialize the mock generator.
    TMockGenerator mockGen;
    // Generate the mock for the current configuration.
    mockGen.generate(varData, covData, refLength);

    TStringTree jst(host(mockGen._seqData), mockGen._varStore);
    setBlockSize(jst, 2);

    TSequenceAppender seqAppender(length(mockGen._seqData), mockGen._seqData);
    TTraverser traverser(jst, windowSize);
    TDummyCaller dummyCaller(jst);

    while(journalNextBlock(jst, windowSize))
        traverse(dummyCaller, seqAppender, traverser, TParallelTag());

    seqAppender.postProcess();
    bool res = compareResults(seqAppender._processedSeq, mockGen._seqData, windowSize);

#ifdef TEST_DEBUG_OUTPUT_RES
    if (!res)
        _printDebugInfo(mockGen, seqAppender, windowSize);
#endif
    return res;
}

bool _runTestForConfigurationBlock(unsigned posConf,
                                  unsigned varConf,
                                  unsigned covConf,
                                  unsigned refLength,
                                  unsigned windowSize,
                                  seqan::StringTreeDefault const & stringTreeTag)
{
    return _runTestForConfigurationBlock(posConf, varConf, covConf, refLength, windowSize, stringTreeTag, seqan::Serial());
}

=======
inline
bool _runTestForConfiguration(unsigned posConf,
                              unsigned varConf,
                              unsigned covConf,
                              unsigned refLength,
                              unsigned windowSize,
                              seqan::StringTreeDefault const & stringTreeTag)
{
    return _runTestForConfiguration(posConf, varConf, covConf, refLength, windowSize, 0, stringTreeTag);
}

// ----------------------------------------------------------------------------
// Test Traversal Concept.
// ----------------------------------------------------------------------------
>>>>>>> f64dee87

SEQAN_DEFINE_TEST(test_journaled_string_tree_jst_traversal_concept)
{
    using namespace seqan;

    typedef DeltaMap<unsigned, Dna> TDeltaMap;
    typedef JournaledStringTree<TDeltaMap> TJst;

    typedef DummyCaller_<TJst> TDummy;

    bool res =  Is<JstTraversalConcept<TDummy> >::VALUE;
    SEQAN_ASSERT_EQ(res, true);
}

// ----------------------------------------------------------------------------
// Test all SNPs.
// ----------------------------------------------------------------------------

// Test all at position 0, all snps, different coverages.

SEQAN_DEFINE_TEST(test_journaled_journaled_string_tree_traverse_config_0_0_0_journaled_string_tree)
{
    SEQAN_ASSERT(_runTestForConfiguration(0, 0, 0, 101, 3, seqan::StringTreeDefault()));
    SEQAN_ASSERT(_runTestForConfiguration(0, 0, 0, 101, 10, seqan::StringTreeDefault()));
}

SEQAN_DEFINE_TEST(test_journaled_journaled_string_tree_traverse_config_0_0_1_journaled_string_tree)
{
    SEQAN_ASSERT(_runTestForConfiguration(0, 0, 1, 101, 3, seqan::StringTreeDefault()));
    SEQAN_ASSERT(_runTestForConfiguration(0, 0, 1, 101, 10, seqan::StringTreeDefault()));
}

SEQAN_DEFINE_TEST(test_journaled_journaled_string_tree_traverse_config_0_0_2_journaled_string_tree)
{
    SEQAN_ASSERT(_runTestForConfiguration(0, 0, 2, 101, 3, seqan::StringTreeDefault()));
    SEQAN_ASSERT(_runTestForConfiguration(0, 0, 2, 101, 10, seqan::StringTreeDefault()));
}

SEQAN_DEFINE_TEST(test_journaled_journaled_string_tree_traverse_config_0_0_3_journaled_string_tree)
{
    SEQAN_ASSERT(_runTestForConfiguration(0, 0, 3, 101, 3, seqan::StringTreeDefault()));
    SEQAN_ASSERT(_runTestForConfiguration(0, 0, 3, 101, 10, seqan::StringTreeDefault()));
}

SEQAN_DEFINE_TEST(test_journaled_journaled_string_tree_traverse_config_0_0_4_journaled_string_tree)
{
    SEQAN_ASSERT(_runTestForConfiguration(0, 0, 4, 101, 3, seqan::StringTreeDefault()));
    SEQAN_ASSERT(_runTestForConfiguration(0, 0, 4, 101, 10, seqan::StringTreeDefault()));
}

SEQAN_DEFINE_TEST(test_journaled_journaled_string_tree_traverse_config_0_0_5_journaled_string_tree)
{
    SEQAN_ASSERT(_runTestForConfiguration(0, 0, 5, 101, 3, seqan::StringTreeDefault()));
    SEQAN_ASSERT(_runTestForConfiguration(0, 0, 5, 101, 10, seqan::StringTreeDefault()));
}

SEQAN_DEFINE_TEST(test_journaled_journaled_string_tree_traverse_config_0_0_0_journaled_string_tree_block)
{
    SEQAN_ASSERT(_runTestForConfiguration(0, 0, 0, 101, 3, 2, seqan::StringTreeDefault()));
    SEQAN_ASSERT(_runTestForConfiguration(0, 0, 0, 101, 10, 2, seqan::StringTreeDefault()));
}

SEQAN_DEFINE_TEST(test_journaled_journaled_string_tree_traverse_config_0_0_1_journaled_string_tree_block)
{
    SEQAN_ASSERT(_runTestForConfiguration(0, 0, 1, 101, 3, 2, seqan::StringTreeDefault()));
    SEQAN_ASSERT(_runTestForConfiguration(0, 0, 1, 101, 10, 2, seqan::StringTreeDefault()));
}

SEQAN_DEFINE_TEST(test_journaled_journaled_string_tree_traverse_config_0_0_2_journaled_string_tree_block)
{
    SEQAN_ASSERT(_runTestForConfiguration(0, 0, 2, 101, 3, 2, seqan::StringTreeDefault()));
    SEQAN_ASSERT(_runTestForConfiguration(0, 0, 2, 101, 10, 2, seqan::StringTreeDefault()));
}

SEQAN_DEFINE_TEST(test_journaled_journaled_string_tree_traverse_config_0_0_3_journaled_string_tree_block)
{
    SEQAN_ASSERT(_runTestForConfiguration(0, 0, 3, 101, 3, 2, seqan::StringTreeDefault()));
    SEQAN_ASSERT(_runTestForConfiguration(0, 0, 3, 101, 10, 2, seqan::StringTreeDefault()));
}

SEQAN_DEFINE_TEST(test_journaled_journaled_string_tree_traverse_config_0_0_4_journaled_string_tree_block)
{
    SEQAN_ASSERT(_runTestForConfiguration(0, 0, 4, 101, 3, 2, seqan::StringTreeDefault()));
    SEQAN_ASSERT(_runTestForConfiguration(0, 0, 4, 101, 10, 2, seqan::StringTreeDefault()));
}

SEQAN_DEFINE_TEST(test_journaled_journaled_string_tree_traverse_config_0_0_5_journaled_string_tree_block)
{
    SEQAN_ASSERT(_runTestForConfiguration(0, 0, 5, 101, 3, 2, seqan::StringTreeDefault()));
    SEQAN_ASSERT(_runTestForConfiguration(0, 0, 5, 101, 10, 2, seqan::StringTreeDefault()));
}

// Test all at position 30, all snps, different coverages.

SEQAN_DEFINE_TEST(test_journaled_journaled_string_tree_traverse_config_1_0_0_journaled_string_tree)
{
    SEQAN_ASSERT(_runTestForConfiguration(1, 0, 0, 101, 3, seqan::StringTreeDefault()));
    SEQAN_ASSERT(_runTestForConfiguration(1, 0, 0, 101, 10, seqan::StringTreeDefault()));
}

SEQAN_DEFINE_TEST(test_journaled_journaled_string_tree_traverse_config_1_0_1_journaled_string_tree)
{
    SEQAN_ASSERT(_runTestForConfiguration(1, 0, 1, 101, 3, seqan::StringTreeDefault()));
    SEQAN_ASSERT(_runTestForConfiguration(1, 0, 1, 101, 10, seqan::StringTreeDefault()));
}

SEQAN_DEFINE_TEST(test_journaled_journaled_string_tree_traverse_config_1_0_2_journaled_string_tree)
{
    SEQAN_ASSERT(_runTestForConfiguration(1, 0, 2, 101, 3, seqan::StringTreeDefault()));
    SEQAN_ASSERT(_runTestForConfiguration(1, 0, 2, 101, 10, seqan::StringTreeDefault()));
}

SEQAN_DEFINE_TEST(test_journaled_journaled_string_tree_traverse_config_1_0_3_journaled_string_tree)
{
    SEQAN_ASSERT(_runTestForConfiguration(1, 0, 3, 101, 3, seqan::StringTreeDefault()));
    SEQAN_ASSERT(_runTestForConfiguration(1, 0, 3, 101, 10, seqan::StringTreeDefault()));
}

SEQAN_DEFINE_TEST(test_journaled_journaled_string_tree_traverse_config_1_0_4_journaled_string_tree)
{
    SEQAN_ASSERT(_runTestForConfiguration(1, 0, 4, 101, 3, seqan::StringTreeDefault()));
    SEQAN_ASSERT(_runTestForConfiguration(1, 0, 4, 101, 10, seqan::StringTreeDefault()));
}

SEQAN_DEFINE_TEST(test_journaled_journaled_string_tree_traverse_config_1_0_5_journaled_string_tree)
{
    SEQAN_ASSERT(_runTestForConfiguration(1, 0, 5, 101, 3, seqan::StringTreeDefault()));
    SEQAN_ASSERT(_runTestForConfiguration(1, 0, 5, 101, 10, seqan::StringTreeDefault()));
}

SEQAN_DEFINE_TEST(test_journaled_journaled_string_tree_traverse_config_1_0_0_journaled_string_tree_block)
{
    SEQAN_ASSERT(_runTestForConfiguration(1, 0, 0, 101, 3, 2, seqan::StringTreeDefault()));
    SEQAN_ASSERT(_runTestForConfiguration(1, 0, 0, 101, 10, 2, seqan::StringTreeDefault()));
}

SEQAN_DEFINE_TEST(test_journaled_journaled_string_tree_traverse_config_1_0_1_journaled_string_tree_block)
{
    SEQAN_ASSERT(_runTestForConfiguration(1, 0, 1, 101, 3, 2, seqan::StringTreeDefault()));
    SEQAN_ASSERT(_runTestForConfiguration(1, 0, 1, 101, 10, 2, seqan::StringTreeDefault()));
}

SEQAN_DEFINE_TEST(test_journaled_journaled_string_tree_traverse_config_1_0_2_journaled_string_tree_block)
{
    SEQAN_ASSERT(_runTestForConfiguration(1, 0, 2, 101, 3, 2, seqan::StringTreeDefault()));
    SEQAN_ASSERT(_runTestForConfiguration(1, 0, 2, 101, 10, 2, seqan::StringTreeDefault()));
}

SEQAN_DEFINE_TEST(test_journaled_journaled_string_tree_traverse_config_1_0_3_journaled_string_tree_block)
{
    SEQAN_ASSERT(_runTestForConfiguration(1, 0, 3, 101, 3, 2, seqan::StringTreeDefault()));
    SEQAN_ASSERT(_runTestForConfiguration(1, 0, 3, 101, 10, 2, seqan::StringTreeDefault()));
}

SEQAN_DEFINE_TEST(test_journaled_journaled_string_tree_traverse_config_1_0_4_journaled_string_tree_block)
{
    SEQAN_ASSERT(_runTestForConfiguration(1, 0, 4, 101, 3, 2, seqan::StringTreeDefault()));
    SEQAN_ASSERT(_runTestForConfiguration(1, 0, 4, 101, 10, 2, seqan::StringTreeDefault()));
}

SEQAN_DEFINE_TEST(test_journaled_journaled_string_tree_traverse_config_1_0_5_journaled_string_tree_block)
{
    SEQAN_ASSERT(_runTestForConfiguration(1, 0, 5, 101, 3, 2, seqan::StringTreeDefault()));
    SEQAN_ASSERT(_runTestForConfiguration(1, 0, 5, 101, 10, 2, seqan::StringTreeDefault()));
}

// Test all at position 30, all snps, different coverages.

SEQAN_DEFINE_TEST(test_journaled_journaled_string_tree_traverse_config_2_0_0_journaled_string_tree)
{
    SEQAN_ASSERT(_runTestForConfiguration(2, 0, 0, 101, 3, seqan::StringTreeDefault()));
    SEQAN_ASSERT(_runTestForConfiguration(2, 0, 0, 101, 50, seqan::StringTreeDefault()));
}

SEQAN_DEFINE_TEST(test_journaled_journaled_string_tree_traverse_config_2_0_1_journaled_string_tree)
{
    SEQAN_ASSERT(_runTestForConfiguration(2, 0, 1, 101, 3, seqan::StringTreeDefault()));
    SEQAN_ASSERT(_runTestForConfiguration(2, 0, 1, 101, 50, seqan::StringTreeDefault()));
}

SEQAN_DEFINE_TEST(test_journaled_journaled_string_tree_traverse_config_2_0_2_journaled_string_tree)
{
    SEQAN_ASSERT(_runTestForConfiguration(2, 0, 2, 101, 3, seqan::StringTreeDefault()));
    SEQAN_ASSERT(_runTestForConfiguration(2, 0, 2, 101, 50, seqan::StringTreeDefault()));
}

SEQAN_DEFINE_TEST(test_journaled_journaled_string_tree_traverse_config_2_0_3_journaled_string_tree)
{
    SEQAN_ASSERT(_runTestForConfiguration(2, 0, 3, 101, 3, seqan::StringTreeDefault()));
    SEQAN_ASSERT(_runTestForConfiguration(2, 0, 3, 101, 50, seqan::StringTreeDefault()));
}

SEQAN_DEFINE_TEST(test_journaled_journaled_string_tree_traverse_config_2_0_4_journaled_string_tree)
{
    SEQAN_ASSERT(_runTestForConfiguration(2, 0, 4, 101, 3, seqan::StringTreeDefault()));
    SEQAN_ASSERT(_runTestForConfiguration(2, 0, 4, 101, 50, seqan::StringTreeDefault()));
}

SEQAN_DEFINE_TEST(test_journaled_journaled_string_tree_traverse_config_2_0_5_journaled_string_tree)
{
    SEQAN_ASSERT(_runTestForConfiguration(2, 0, 5, 101, 3, seqan::StringTreeDefault()));
    SEQAN_ASSERT(_runTestForConfiguration(2, 0, 5, 101, 50, seqan::StringTreeDefault()));
}

SEQAN_DEFINE_TEST(test_journaled_journaled_string_tree_traverse_config_2_0_0_journaled_string_tree_block)
{
    SEQAN_ASSERT(_runTestForConfiguration(2, 0, 0, 101, 3, 2, seqan::StringTreeDefault()));
    SEQAN_ASSERT(_runTestForConfiguration(2, 0, 0, 101, 50, 2, seqan::StringTreeDefault()));
}

SEQAN_DEFINE_TEST(test_journaled_journaled_string_tree_traverse_config_2_0_1_journaled_string_tree_block)
{
    SEQAN_ASSERT(_runTestForConfiguration(2, 0, 1, 101, 3, 2, seqan::StringTreeDefault()));
    SEQAN_ASSERT(_runTestForConfiguration(2, 0, 1, 101, 50, 2, seqan::StringTreeDefault()));
}

SEQAN_DEFINE_TEST(test_journaled_journaled_string_tree_traverse_config_2_0_2_journaled_string_tree_block)
{
    SEQAN_ASSERT(_runTestForConfiguration(2, 0, 2, 101, 3, 2, seqan::StringTreeDefault()));
    SEQAN_ASSERT(_runTestForConfiguration(2, 0, 2, 101, 50, 2, seqan::StringTreeDefault()));
}

SEQAN_DEFINE_TEST(test_journaled_journaled_string_tree_traverse_config_2_0_3_journaled_string_tree_block)
{
    SEQAN_ASSERT(_runTestForConfiguration(2, 0, 3, 101, 3, 2, seqan::StringTreeDefault()));
    SEQAN_ASSERT(_runTestForConfiguration(2, 0, 3, 101, 50, 2, seqan::StringTreeDefault()));
}

SEQAN_DEFINE_TEST(test_journaled_journaled_string_tree_traverse_config_2_0_4_journaled_string_tree_block)
{
    SEQAN_ASSERT(_runTestForConfiguration(2, 0, 4, 101, 3, 2, seqan::StringTreeDefault()));
    SEQAN_ASSERT(_runTestForConfiguration(2, 0, 4, 101, 50, 2, seqan::StringTreeDefault()));
}

SEQAN_DEFINE_TEST(test_journaled_journaled_string_tree_traverse_config_2_0_5_journaled_string_tree_block)
{
    SEQAN_ASSERT(_runTestForConfiguration(2, 0, 5, 101, 3, 2, seqan::StringTreeDefault()));
    SEQAN_ASSERT(_runTestForConfiguration(2, 0, 5, 101, 50, 2, seqan::StringTreeDefault()));
}

// Test different positions including 0, all snps, different coverages.

SEQAN_DEFINE_TEST(test_journaled_journaled_string_tree_traverse_config_3_0_0_journaled_string_tree)
{
    SEQAN_ASSERT(_runTestForConfiguration(3, 0, 0, 101, 3, seqan::StringTreeDefault()));
    SEQAN_ASSERT(_runTestForConfiguration(3, 0, 0, 101, 20, seqan::StringTreeDefault()));
    SEQAN_ASSERT(_runTestForConfiguration(3, 0, 0, 101, 30, seqan::StringTreeDefault()));
}

SEQAN_DEFINE_TEST(test_journaled_journaled_string_tree_traverse_config_3_0_1_journaled_string_tree)
{
    SEQAN_ASSERT(_runTestForConfiguration(3, 0, 1, 101, 3, seqan::StringTreeDefault()));
    SEQAN_ASSERT(_runTestForConfiguration(3, 0, 1, 101, 20, seqan::StringTreeDefault()));
    SEQAN_ASSERT(_runTestForConfiguration(3, 0, 1, 101, 30, seqan::StringTreeDefault()));
}

SEQAN_DEFINE_TEST(test_journaled_journaled_string_tree_traverse_config_3_0_2_journaled_string_tree)
{
    SEQAN_ASSERT(_runTestForConfiguration(3, 0, 2, 101, 3, seqan::StringTreeDefault()));
    SEQAN_ASSERT(_runTestForConfiguration(3, 0, 2, 101, 20, seqan::StringTreeDefault()));
    SEQAN_ASSERT(_runTestForConfiguration(3, 0, 2, 101, 30, seqan::StringTreeDefault()));
}

SEQAN_DEFINE_TEST(test_journaled_journaled_string_tree_traverse_config_3_0_3_journaled_string_tree)
{
    SEQAN_ASSERT(_runTestForConfiguration(3, 0, 3, 101, 3, seqan::StringTreeDefault()));
    SEQAN_ASSERT(_runTestForConfiguration(3, 0, 3, 101, 20, seqan::StringTreeDefault()));
    SEQAN_ASSERT(_runTestForConfiguration(3, 0, 3, 101, 30, seqan::StringTreeDefault()));
}

SEQAN_DEFINE_TEST(test_journaled_journaled_string_tree_traverse_config_3_0_4_journaled_string_tree)
{
    SEQAN_ASSERT(_runTestForConfiguration(3, 0, 4, 101, 3, seqan::StringTreeDefault()));
    SEQAN_ASSERT(_runTestForConfiguration(3, 0, 4, 101, 20, seqan::StringTreeDefault()));
    SEQAN_ASSERT(_runTestForConfiguration(3, 0, 4, 101, 30, seqan::StringTreeDefault()));
}

SEQAN_DEFINE_TEST(test_journaled_journaled_string_tree_traverse_config_3_0_5_journaled_string_tree)
{
    SEQAN_ASSERT(_runTestForConfiguration(3, 0, 5, 101, 3, seqan::StringTreeDefault()));
    SEQAN_ASSERT(_runTestForConfiguration(3, 0, 5, 101, 20, seqan::StringTreeDefault()));
    SEQAN_ASSERT(_runTestForConfiguration(3, 0, 5, 101, 30, seqan::StringTreeDefault()));
}

SEQAN_DEFINE_TEST(test_journaled_journaled_string_tree_traverse_config_3_0_0_journaled_string_tree_block)
{
    SEQAN_ASSERT(_runTestForConfiguration(3, 0, 0, 101, 3, 2, seqan::StringTreeDefault()));
    SEQAN_ASSERT(_runTestForConfiguration(3, 0, 0, 101, 20, 2, seqan::StringTreeDefault()));
    SEQAN_ASSERT(_runTestForConfiguration(3, 0, 0, 101, 30, 2, seqan::StringTreeDefault()));
}

SEQAN_DEFINE_TEST(test_journaled_journaled_string_tree_traverse_config_3_0_1_journaled_string_tree_block)
{
    SEQAN_ASSERT(_runTestForConfiguration(3, 0, 1, 101, 3, 2, seqan::StringTreeDefault()));
    SEQAN_ASSERT(_runTestForConfiguration(3, 0, 1, 101, 20, 2, seqan::StringTreeDefault()));
    SEQAN_ASSERT(_runTestForConfiguration(3, 0, 1, 101, 30, 2, seqan::StringTreeDefault()));
}

SEQAN_DEFINE_TEST(test_journaled_journaled_string_tree_traverse_config_3_0_2_journaled_string_tree_block)
{
    SEQAN_ASSERT(_runTestForConfiguration(3, 0, 2, 101, 3, 2, seqan::StringTreeDefault()));
    SEQAN_ASSERT(_runTestForConfiguration(3, 0, 2, 101, 20, 2, seqan::StringTreeDefault()));
    SEQAN_ASSERT(_runTestForConfiguration(3, 0, 2, 101, 30, 2, seqan::StringTreeDefault()));
}

SEQAN_DEFINE_TEST(test_journaled_journaled_string_tree_traverse_config_3_0_3_journaled_string_tree_block)
{
    SEQAN_ASSERT(_runTestForConfiguration(3, 0, 3, 101, 3, 2, seqan::StringTreeDefault()));
    SEQAN_ASSERT(_runTestForConfiguration(3, 0, 3, 101, 20, 2, seqan::StringTreeDefault()));
    SEQAN_ASSERT(_runTestForConfiguration(3, 0, 3, 101, 30, 2, seqan::StringTreeDefault()));
}

SEQAN_DEFINE_TEST(test_journaled_journaled_string_tree_traverse_config_3_0_4_journaled_string_tree_block)
{
    SEQAN_ASSERT(_runTestForConfiguration(3, 0, 4, 101, 3, 2, seqan::StringTreeDefault()));
    SEQAN_ASSERT(_runTestForConfiguration(3, 0, 4, 101, 20, 2, seqan::StringTreeDefault()));
    SEQAN_ASSERT(_runTestForConfiguration(3, 0, 4, 101, 30, 2, seqan::StringTreeDefault()));
}

SEQAN_DEFINE_TEST(test_journaled_journaled_string_tree_traverse_config_3_0_5_journaled_string_tree_block)
{
    SEQAN_ASSERT(_runTestForConfiguration(3, 0, 5, 101, 3, 2, seqan::StringTreeDefault()));
    SEQAN_ASSERT(_runTestForConfiguration(3, 0, 5, 101, 20, 2, seqan::StringTreeDefault()));
    SEQAN_ASSERT(_runTestForConfiguration(3, 0, 5, 101, 30, 2, seqan::StringTreeDefault()));
}

// Test different positions including 0, all snps, different coverages.

SEQAN_DEFINE_TEST(test_journaled_journaled_string_tree_traverse_config_4_0_0_journaled_string_tree)
{
    SEQAN_ASSERT(_runTestForConfiguration(4, 0, 0, 101, 3, seqan::StringTreeDefault()));
    SEQAN_ASSERT(_runTestForConfiguration(4, 0, 0, 101, 20, seqan::StringTreeDefault()));
    SEQAN_ASSERT(_runTestForConfiguration(4, 0, 0, 101, 30, seqan::StringTreeDefault()));
}

SEQAN_DEFINE_TEST(test_journaled_journaled_string_tree_traverse_config_4_0_1_journaled_string_tree)
{
    SEQAN_ASSERT(_runTestForConfiguration(4, 0, 1, 101, 3, seqan::StringTreeDefault()));
    SEQAN_ASSERT(_runTestForConfiguration(4, 0, 1, 101, 20, seqan::StringTreeDefault()));
    SEQAN_ASSERT(_runTestForConfiguration(4, 0, 1, 101, 30, seqan::StringTreeDefault()));
}

SEQAN_DEFINE_TEST(test_journaled_journaled_string_tree_traverse_config_4_0_2_journaled_string_tree)
{
    SEQAN_ASSERT(_runTestForConfiguration(4, 0, 2, 101, 3, seqan::StringTreeDefault()));
    SEQAN_ASSERT(_runTestForConfiguration(4, 0, 2, 101, 20, seqan::StringTreeDefault()));
    SEQAN_ASSERT(_runTestForConfiguration(4, 0, 2, 101, 30, seqan::StringTreeDefault()));
}

SEQAN_DEFINE_TEST(test_journaled_journaled_string_tree_traverse_config_4_0_3_journaled_string_tree)
{
    SEQAN_ASSERT(_runTestForConfiguration(4, 0, 3, 101, 3, seqan::StringTreeDefault()));
    SEQAN_ASSERT(_runTestForConfiguration(4, 0, 3, 101, 20, seqan::StringTreeDefault()));
    SEQAN_ASSERT(_runTestForConfiguration(4, 0, 3, 101, 30, seqan::StringTreeDefault()));
}

SEQAN_DEFINE_TEST(test_journaled_journaled_string_tree_traverse_config_4_0_4_journaled_string_tree)
{
    SEQAN_ASSERT(_runTestForConfiguration(4, 0, 4, 101, 3, seqan::StringTreeDefault()));
    SEQAN_ASSERT(_runTestForConfiguration(4, 0, 4, 101, 20, seqan::StringTreeDefault()));
    SEQAN_ASSERT(_runTestForConfiguration(4, 0, 4, 101, 30, seqan::StringTreeDefault()));
}

SEQAN_DEFINE_TEST(test_journaled_journaled_string_tree_traverse_config_4_0_5_journaled_string_tree)
{
    SEQAN_ASSERT(_runTestForConfiguration(4, 0, 5, 101, 3, seqan::StringTreeDefault()));
    SEQAN_ASSERT(_runTestForConfiguration(4, 0, 5, 101, 20, seqan::StringTreeDefault()));
    SEQAN_ASSERT(_runTestForConfiguration(4, 0, 5, 101, 30, seqan::StringTreeDefault()));
}

SEQAN_DEFINE_TEST(test_journaled_journaled_string_tree_traverse_config_4_0_0_journaled_string_tree_block)
{
    SEQAN_ASSERT(_runTestForConfiguration(4, 0, 0, 101, 3, 2, seqan::StringTreeDefault()));
    SEQAN_ASSERT(_runTestForConfiguration(4, 0, 0, 101, 20, 2, seqan::StringTreeDefault()));
    SEQAN_ASSERT(_runTestForConfiguration(4, 0, 0, 101, 30, 2, seqan::StringTreeDefault()));
}

SEQAN_DEFINE_TEST(test_journaled_journaled_string_tree_traverse_config_4_0_1_journaled_string_tree_block)
{
    SEQAN_ASSERT(_runTestForConfiguration(4, 0, 1, 101, 3, 2, seqan::StringTreeDefault()));
    SEQAN_ASSERT(_runTestForConfiguration(4, 0, 1, 101, 20, 2, seqan::StringTreeDefault()));
    SEQAN_ASSERT(_runTestForConfiguration(4, 0, 1, 101, 30, 2, seqan::StringTreeDefault()));
}

SEQAN_DEFINE_TEST(test_journaled_journaled_string_tree_traverse_config_4_0_2_journaled_string_tree_block)
{
    SEQAN_ASSERT(_runTestForConfiguration(4, 0, 2, 101, 3, 2, seqan::StringTreeDefault()));
    SEQAN_ASSERT(_runTestForConfiguration(4, 0, 2, 101, 20, 2, seqan::StringTreeDefault()));
    SEQAN_ASSERT(_runTestForConfiguration(4, 0, 2, 101, 30, 2, seqan::StringTreeDefault()));
}

SEQAN_DEFINE_TEST(test_journaled_journaled_string_tree_traverse_config_4_0_3_journaled_string_tree_block)
{
    SEQAN_ASSERT(_runTestForConfiguration(4, 0, 3, 101, 3, 2, seqan::StringTreeDefault()));
    SEQAN_ASSERT(_runTestForConfiguration(4, 0, 3, 101, 20, 2, seqan::StringTreeDefault()));
    SEQAN_ASSERT(_runTestForConfiguration(4, 0, 3, 101, 30, 2, seqan::StringTreeDefault()));
}

SEQAN_DEFINE_TEST(test_journaled_journaled_string_tree_traverse_config_4_0_4_journaled_string_tree_block)
{
    SEQAN_ASSERT(_runTestForConfiguration(4, 0, 4, 101, 3, 2, seqan::StringTreeDefault()));
    SEQAN_ASSERT(_runTestForConfiguration(4, 0, 4, 101, 20, 2, seqan::StringTreeDefault()));
    SEQAN_ASSERT(_runTestForConfiguration(4, 0, 4, 101, 30, 2, seqan::StringTreeDefault()));
}

SEQAN_DEFINE_TEST(test_journaled_journaled_string_tree_traverse_config_4_0_5_journaled_string_tree_block)
{
    SEQAN_ASSERT(_runTestForConfiguration(4, 0, 5, 101, 3, 2, seqan::StringTreeDefault()));
    SEQAN_ASSERT(_runTestForConfiguration(4, 0, 5, 101, 20, 2, seqan::StringTreeDefault()));
    SEQAN_ASSERT(_runTestForConfiguration(4, 0, 5, 101, 30, 2, seqan::StringTreeDefault()));
}

// ----------------------------------------------------------------------------
// Test all deletions.
// ----------------------------------------------------------------------------

// Test all beginning at position 0, all dels, different coverages.

SEQAN_DEFINE_TEST(test_journaled_journaled_string_tree_traverse_config_0_1_0_journaled_string_tree)
{
    SEQAN_ASSERT(_runTestForConfiguration(0, 1, 0, 101, 3, seqan::StringTreeDefault()));
    SEQAN_ASSERT(_runTestForConfiguration(0, 1, 0, 101, 50, seqan::StringTreeDefault()));
}

SEQAN_DEFINE_TEST(test_journaled_journaled_string_tree_traverse_config_0_1_1_journaled_string_tree)
{
    SEQAN_ASSERT(_runTestForConfiguration(0, 1, 1, 101, 3, seqan::StringTreeDefault()));
    SEQAN_ASSERT(_runTestForConfiguration(0, 1, 1, 101, 50, seqan::StringTreeDefault()));
}

SEQAN_DEFINE_TEST(test_journaled_journaled_string_tree_traverse_config_0_1_2_journaled_string_tree)
{
    SEQAN_ASSERT(_runTestForConfiguration(0, 1, 2, 101, 3, seqan::StringTreeDefault()));
    SEQAN_ASSERT(_runTestForConfiguration(0, 1, 2, 101, 50, seqan::StringTreeDefault()));
}

SEQAN_DEFINE_TEST(test_journaled_journaled_string_tree_traverse_config_0_1_3_journaled_string_tree)
{
    SEQAN_ASSERT(_runTestForConfiguration(0, 1, 3, 101, 3, seqan::StringTreeDefault()));
    SEQAN_ASSERT(_runTestForConfiguration(0, 1, 3, 101, 50, seqan::StringTreeDefault()));
}

SEQAN_DEFINE_TEST(test_journaled_journaled_string_tree_traverse_config_0_1_4_journaled_string_tree)
{
    SEQAN_ASSERT(_runTestForConfiguration(0, 1, 4, 101, 3, seqan::StringTreeDefault()));
    SEQAN_ASSERT(_runTestForConfiguration(0, 1, 4, 101, 50, seqan::StringTreeDefault()));
}

SEQAN_DEFINE_TEST(test_journaled_journaled_string_tree_traverse_config_0_1_5_journaled_string_tree)
{
    SEQAN_ASSERT(_runTestForConfiguration(0, 1, 5, 101, 3, seqan::StringTreeDefault()));
    SEQAN_ASSERT(_runTestForConfiguration(0, 1, 5, 101, 50, seqan::StringTreeDefault()));
}

SEQAN_DEFINE_TEST(test_journaled_journaled_string_tree_traverse_config_0_1_0_journaled_string_tree_block)
{
    SEQAN_ASSERT(_runTestForConfiguration(0, 1, 0, 101, 3, 2, seqan::StringTreeDefault()));
    SEQAN_ASSERT(_runTestForConfiguration(0, 1, 0, 101, 50, 2, seqan::StringTreeDefault()));
}

SEQAN_DEFINE_TEST(test_journaled_journaled_string_tree_traverse_config_0_1_1_journaled_string_tree_block)
{
    SEQAN_ASSERT(_runTestForConfiguration(0, 1, 1, 101, 3, 2, seqan::StringTreeDefault()));
    SEQAN_ASSERT(_runTestForConfiguration(0, 1, 1, 101, 50, 2, seqan::StringTreeDefault()));
}

SEQAN_DEFINE_TEST(test_journaled_journaled_string_tree_traverse_config_0_1_2_journaled_string_tree_block)
{
    SEQAN_ASSERT(_runTestForConfiguration(0, 1, 2, 101, 3, 2, seqan::StringTreeDefault()));
    SEQAN_ASSERT(_runTestForConfiguration(0, 1, 2, 101, 50, 2, seqan::StringTreeDefault()));
}

SEQAN_DEFINE_TEST(test_journaled_journaled_string_tree_traverse_config_0_1_3_journaled_string_tree_block)
{
    SEQAN_ASSERT(_runTestForConfiguration(0, 1, 3, 101, 3, 2, seqan::StringTreeDefault()));
    SEQAN_ASSERT(_runTestForConfiguration(0, 1, 3, 101, 50, 2, seqan::StringTreeDefault()));
}

SEQAN_DEFINE_TEST(test_journaled_journaled_string_tree_traverse_config_0_1_4_journaled_string_tree_block)
{
    SEQAN_ASSERT(_runTestForConfiguration(0, 1, 4, 101, 3, 2, seqan::StringTreeDefault()));
    SEQAN_ASSERT(_runTestForConfiguration(0, 1, 4, 101, 50, 2, seqan::StringTreeDefault()));
}

SEQAN_DEFINE_TEST(test_journaled_journaled_string_tree_traverse_config_0_1_5_journaled_string_tree_block)
{
    SEQAN_ASSERT(_runTestForConfiguration(0, 1, 5, 101, 3, 2, seqan::StringTreeDefault()));
    SEQAN_ASSERT(_runTestForConfiguration(0, 1, 5, 101, 50, 2, seqan::StringTreeDefault()));
}

// Test all at position 30, all snps, different coverages.

SEQAN_DEFINE_TEST(test_journaled_journaled_string_tree_traverse_config_1_1_0_journaled_string_tree)
{
    SEQAN_ASSERT(_runTestForConfiguration(1, 1, 0, 101, 3, seqan::StringTreeDefault()));
    SEQAN_ASSERT(_runTestForConfiguration(1, 1, 0, 101, 50, seqan::StringTreeDefault()));
}

SEQAN_DEFINE_TEST(test_journaled_journaled_string_tree_traverse_config_1_1_1_journaled_string_tree)
{
    SEQAN_ASSERT(_runTestForConfiguration(1, 1, 1, 101, 3, seqan::StringTreeDefault()));
    SEQAN_ASSERT(_runTestForConfiguration(1, 1, 1, 101, 50, seqan::StringTreeDefault()));
}

SEQAN_DEFINE_TEST(test_journaled_journaled_string_tree_traverse_config_1_1_2_journaled_string_tree)
{
    SEQAN_ASSERT(_runTestForConfiguration(1, 1, 2, 101, 3, seqan::StringTreeDefault()));
    SEQAN_ASSERT(_runTestForConfiguration(1, 1, 2, 101, 50, seqan::StringTreeDefault()));
}

SEQAN_DEFINE_TEST(test_journaled_journaled_string_tree_traverse_config_1_1_3_journaled_string_tree)
{
    SEQAN_ASSERT(_runTestForConfiguration(1, 1, 3, 101, 3, seqan::StringTreeDefault()));
    SEQAN_ASSERT(_runTestForConfiguration(1, 1, 3, 101, 50, seqan::StringTreeDefault()));
}

SEQAN_DEFINE_TEST(test_journaled_journaled_string_tree_traverse_config_1_1_4_journaled_string_tree)
{
    SEQAN_ASSERT(_runTestForConfiguration(1, 1, 4, 101, 3, seqan::StringTreeDefault()));
    SEQAN_ASSERT(_runTestForConfiguration(1, 1, 4, 101, 50, seqan::StringTreeDefault()));
}

SEQAN_DEFINE_TEST(test_journaled_journaled_string_tree_traverse_config_1_1_5_journaled_string_tree)
{
    SEQAN_ASSERT(_runTestForConfiguration(1, 1, 5, 101, 3, seqan::StringTreeDefault()));
    SEQAN_ASSERT(_runTestForConfiguration(1, 1, 5, 101, 50, seqan::StringTreeDefault()));
}

SEQAN_DEFINE_TEST(test_journaled_journaled_string_tree_traverse_config_1_1_0_journaled_string_tree_block)
{
    SEQAN_ASSERT(_runTestForConfiguration(1, 1, 0, 101, 3, 2, seqan::StringTreeDefault()));
    SEQAN_ASSERT(_runTestForConfiguration(1, 1, 0, 101, 50, 2, seqan::StringTreeDefault()));
}

SEQAN_DEFINE_TEST(test_journaled_journaled_string_tree_traverse_config_1_1_1_journaled_string_tree_block)
{
    SEQAN_ASSERT(_runTestForConfiguration(1, 1, 1, 101, 3, 2, seqan::StringTreeDefault()));
    SEQAN_ASSERT(_runTestForConfiguration(1, 1, 1, 101, 50, 2, seqan::StringTreeDefault()));
}

SEQAN_DEFINE_TEST(test_journaled_journaled_string_tree_traverse_config_1_1_2_journaled_string_tree_block)
{
    SEQAN_ASSERT(_runTestForConfiguration(1, 1, 2, 101, 3, 2, seqan::StringTreeDefault()));
    SEQAN_ASSERT(_runTestForConfiguration(1, 1, 2, 101, 50, 2, seqan::StringTreeDefault()));
}

SEQAN_DEFINE_TEST(test_journaled_journaled_string_tree_traverse_config_1_1_3_journaled_string_tree_block)
{
    SEQAN_ASSERT(_runTestForConfiguration(1, 1, 3, 101, 3, 2, seqan::StringTreeDefault()));
    SEQAN_ASSERT(_runTestForConfiguration(1, 1, 3, 101, 50, 2, seqan::StringTreeDefault()));
}

SEQAN_DEFINE_TEST(test_journaled_journaled_string_tree_traverse_config_1_1_4_journaled_string_tree_block)
{
    SEQAN_ASSERT(_runTestForConfiguration(1, 1, 4, 101, 3, 2, seqan::StringTreeDefault()));
    SEQAN_ASSERT(_runTestForConfiguration(1, 1, 4, 101, 50, 2, seqan::StringTreeDefault()));
}

SEQAN_DEFINE_TEST(test_journaled_journaled_string_tree_traverse_config_1_1_5_journaled_string_tree_block)
{
    SEQAN_ASSERT(_runTestForConfiguration(1, 1, 5, 101, 3, 2, seqan::StringTreeDefault()));
    SEQAN_ASSERT(_runTestForConfiguration(1, 1, 5, 101, 50, 2, seqan::StringTreeDefault()));
}

// Test all at position 30, all snps, different coverages.

SEQAN_DEFINE_TEST(test_journaled_journaled_string_tree_traverse_config_2_1_0_journaled_string_tree)
{
    SEQAN_ASSERT(_runTestForConfiguration(2, 1, 0, 101, 3, seqan::StringTreeDefault()));
    SEQAN_ASSERT(_runTestForConfiguration(2, 1, 0, 101, 50, seqan::StringTreeDefault()));
}

SEQAN_DEFINE_TEST(test_journaled_journaled_string_tree_traverse_config_2_1_1_journaled_string_tree)
{
    SEQAN_ASSERT(_runTestForConfiguration(2, 1, 1, 101, 3, seqan::StringTreeDefault()));
    SEQAN_ASSERT(_runTestForConfiguration(2, 1, 1, 101, 50, seqan::StringTreeDefault()));
}

SEQAN_DEFINE_TEST(test_journaled_journaled_string_tree_traverse_config_2_1_2_journaled_string_tree)
{
    SEQAN_ASSERT(_runTestForConfiguration(2, 1, 2, 101, 3, seqan::StringTreeDefault()));
    SEQAN_ASSERT(_runTestForConfiguration(2, 1, 2, 101, 50, seqan::StringTreeDefault()));
}

SEQAN_DEFINE_TEST(test_journaled_journaled_string_tree_traverse_config_2_1_3_journaled_string_tree)
{
    SEQAN_ASSERT(_runTestForConfiguration(2, 1, 3, 101, 3, seqan::StringTreeDefault()));
    SEQAN_ASSERT(_runTestForConfiguration(2, 1, 3, 101, 50, seqan::StringTreeDefault()));
}

SEQAN_DEFINE_TEST(test_journaled_journaled_string_tree_traverse_config_2_1_4_journaled_string_tree)
{
    SEQAN_ASSERT(_runTestForConfiguration(2, 1, 4, 101, 3, seqan::StringTreeDefault()));
    SEQAN_ASSERT(_runTestForConfiguration(2, 1, 4, 101, 50, seqan::StringTreeDefault()));
}

SEQAN_DEFINE_TEST(test_journaled_journaled_string_tree_traverse_config_2_1_5_journaled_string_tree)
{
    SEQAN_ASSERT(_runTestForConfiguration(2, 1, 5, 101, 3, seqan::StringTreeDefault()));
    SEQAN_ASSERT(_runTestForConfiguration(2, 1, 5, 101, 50, seqan::StringTreeDefault()));
}

SEQAN_DEFINE_TEST(test_journaled_journaled_string_tree_traverse_config_2_1_0_journaled_string_tree_block)
{
    SEQAN_ASSERT(_runTestForConfiguration(2, 1, 0, 101, 3, 2, seqan::StringTreeDefault()));
    SEQAN_ASSERT(_runTestForConfiguration(2, 1, 0, 101, 50, 2, seqan::StringTreeDefault()));
}

SEQAN_DEFINE_TEST(test_journaled_journaled_string_tree_traverse_config_2_1_1_journaled_string_tree_block)
{
    SEQAN_ASSERT(_runTestForConfiguration(2, 1, 1, 101, 3, 2, seqan::StringTreeDefault()));
    SEQAN_ASSERT(_runTestForConfiguration(2, 1, 1, 101, 50, 2, seqan::StringTreeDefault()));
}

SEQAN_DEFINE_TEST(test_journaled_journaled_string_tree_traverse_config_2_1_2_journaled_string_tree_block)
{
    SEQAN_ASSERT(_runTestForConfiguration(2, 1, 2, 101, 3, 2, seqan::StringTreeDefault()));
    SEQAN_ASSERT(_runTestForConfiguration(2, 1, 2, 101, 50, 2, seqan::StringTreeDefault()));
}

SEQAN_DEFINE_TEST(test_journaled_journaled_string_tree_traverse_config_2_1_3_journaled_string_tree_block)
{
    SEQAN_ASSERT(_runTestForConfiguration(2, 1, 3, 101, 3, 2, seqan::StringTreeDefault()));
    SEQAN_ASSERT(_runTestForConfiguration(2, 1, 3, 101, 50, 2, seqan::StringTreeDefault()));
}

SEQAN_DEFINE_TEST(test_journaled_journaled_string_tree_traverse_config_2_1_4_journaled_string_tree_block)
{
    SEQAN_ASSERT(_runTestForConfiguration(2, 1, 4, 101, 3, 2, seqan::StringTreeDefault()));
    SEQAN_ASSERT(_runTestForConfiguration(2, 1, 4, 101, 50, 2, seqan::StringTreeDefault()));
}

SEQAN_DEFINE_TEST(test_journaled_journaled_string_tree_traverse_config_2_1_5_journaled_string_tree_block)
{
    SEQAN_ASSERT(_runTestForConfiguration(2, 1, 5, 101, 3, 2, seqan::StringTreeDefault()));
    SEQAN_ASSERT(_runTestForConfiguration(2, 1, 5, 101, 50, 2, seqan::StringTreeDefault()));
}

// Test different positions including 0, all snps, different coverages.

SEQAN_DEFINE_TEST(test_journaled_journaled_string_tree_traverse_config_3_1_0_journaled_string_tree)
{
    SEQAN_ASSERT(_runTestForConfiguration(3, 1, 0, 101, 3, seqan::StringTreeDefault()));
    SEQAN_ASSERT(_runTestForConfiguration(3, 1, 0, 101, 20, seqan::StringTreeDefault()));
    SEQAN_ASSERT(_runTestForConfiguration(3, 1, 0, 101, 50, seqan::StringTreeDefault()));
}

SEQAN_DEFINE_TEST(test_journaled_journaled_string_tree_traverse_config_3_1_1_journaled_string_tree)
{
    SEQAN_ASSERT(_runTestForConfiguration(3, 1, 1, 101, 3, seqan::StringTreeDefault()));
    SEQAN_ASSERT(_runTestForConfiguration(3, 1, 1, 101, 20, seqan::StringTreeDefault()));
    SEQAN_ASSERT(_runTestForConfiguration(3, 1, 1, 101, 50, seqan::StringTreeDefault()));
}

SEQAN_DEFINE_TEST(test_journaled_journaled_string_tree_traverse_config_3_1_2_journaled_string_tree)
{
    SEQAN_ASSERT(_runTestForConfiguration(3, 1, 2, 101, 3, seqan::StringTreeDefault()));
    SEQAN_ASSERT(_runTestForConfiguration(3, 1, 2, 101, 20, seqan::StringTreeDefault()));
    SEQAN_ASSERT(_runTestForConfiguration(3, 1, 2, 101, 50, seqan::StringTreeDefault()));
}

SEQAN_DEFINE_TEST(test_journaled_journaled_string_tree_traverse_config_3_1_3_journaled_string_tree)
{
    SEQAN_ASSERT(_runTestForConfiguration(3, 1, 3, 101, 3, seqan::StringTreeDefault()));
    SEQAN_ASSERT(_runTestForConfiguration(3, 1, 3, 101, 20, seqan::StringTreeDefault()));
    SEQAN_ASSERT(_runTestForConfiguration(3, 1, 3, 101, 50, seqan::StringTreeDefault()));
}

SEQAN_DEFINE_TEST(test_journaled_journaled_string_tree_traverse_config_3_1_4_journaled_string_tree)
{
    SEQAN_ASSERT(_runTestForConfiguration(3, 1, 4, 101, 3, seqan::StringTreeDefault()));
    SEQAN_ASSERT(_runTestForConfiguration(3, 1, 4, 101, 20, seqan::StringTreeDefault()));
    SEQAN_ASSERT(_runTestForConfiguration(3, 1, 4, 101, 50, seqan::StringTreeDefault()));
}

SEQAN_DEFINE_TEST(test_journaled_journaled_string_tree_traverse_config_3_1_5_journaled_string_tree)
{
    SEQAN_ASSERT(_runTestForConfiguration(3, 1, 5, 101, 3, seqan::StringTreeDefault()));
    SEQAN_ASSERT(_runTestForConfiguration(3, 1, 5, 101, 20, seqan::StringTreeDefault()));
    SEQAN_ASSERT(_runTestForConfiguration(3, 1, 5, 101, 50, seqan::StringTreeDefault()));
}

SEQAN_DEFINE_TEST(test_journaled_journaled_string_tree_traverse_config_3_1_0_journaled_string_tree_block)
{
    SEQAN_ASSERT(_runTestForConfiguration(3, 1, 0, 101, 3, 2, seqan::StringTreeDefault()));
    SEQAN_ASSERT(_runTestForConfiguration(3, 1, 0, 101, 20, 2, seqan::StringTreeDefault()));
    SEQAN_ASSERT(_runTestForConfiguration(3, 1, 0, 101, 50, 2, seqan::StringTreeDefault()));
}

SEQAN_DEFINE_TEST(test_journaled_journaled_string_tree_traverse_config_3_1_1_journaled_string_tree_block)
{
    SEQAN_ASSERT(_runTestForConfiguration(3, 1, 1, 101, 3, 2, seqan::StringTreeDefault()));
    SEQAN_ASSERT(_runTestForConfiguration(3, 1, 1, 101, 20, 2, seqan::StringTreeDefault()));
    SEQAN_ASSERT(_runTestForConfiguration(3, 1, 1, 101, 50, 2, seqan::StringTreeDefault()));
}

SEQAN_DEFINE_TEST(test_journaled_journaled_string_tree_traverse_config_3_1_2_journaled_string_tree_block)
{
    SEQAN_ASSERT(_runTestForConfiguration(3, 1, 2, 101, 3, 2, seqan::StringTreeDefault()));
    SEQAN_ASSERT(_runTestForConfiguration(3, 1, 2, 101, 20, 2, seqan::StringTreeDefault()));
    SEQAN_ASSERT(_runTestForConfiguration(3, 1, 2, 101, 50, 2, seqan::StringTreeDefault()));
}

SEQAN_DEFINE_TEST(test_journaled_journaled_string_tree_traverse_config_3_1_3_journaled_string_tree_block)
{
    SEQAN_ASSERT(_runTestForConfiguration(3, 1, 3, 101, 3, 2, seqan::StringTreeDefault()));
    SEQAN_ASSERT(_runTestForConfiguration(3, 1, 3, 101, 20, 2, seqan::StringTreeDefault()));
    SEQAN_ASSERT(_runTestForConfiguration(3, 1, 3, 101, 50, 2, seqan::StringTreeDefault()));
}

SEQAN_DEFINE_TEST(test_journaled_journaled_string_tree_traverse_config_3_1_4_journaled_string_tree_block)
{
    SEQAN_ASSERT(_runTestForConfiguration(3, 1, 4, 101, 3, 2, seqan::StringTreeDefault()));
    SEQAN_ASSERT(_runTestForConfiguration(3, 1, 4, 101, 20, 2, seqan::StringTreeDefault()));
    SEQAN_ASSERT(_runTestForConfiguration(3, 1, 4, 101, 50, 2, seqan::StringTreeDefault()));
}

SEQAN_DEFINE_TEST(test_journaled_journaled_string_tree_traverse_config_3_1_5_journaled_string_tree_block)
{
    SEQAN_ASSERT(_runTestForConfiguration(3, 1, 5, 101, 3, 2, seqan::StringTreeDefault()));
    SEQAN_ASSERT(_runTestForConfiguration(3, 1, 5, 101, 20, 2, seqan::StringTreeDefault()));
    SEQAN_ASSERT(_runTestForConfiguration(3, 1, 5, 101, 50, 2, seqan::StringTreeDefault()));
}

// Test different positions including 0, all deletions, different coverages.

SEQAN_DEFINE_TEST(test_journaled_journaled_string_tree_traverse_config_4_1_0_journaled_string_tree)
{
    SEQAN_ASSERT(_runTestForConfiguration(4, 1, 0, 101, 3, seqan::StringTreeDefault()));
    SEQAN_ASSERT(_runTestForConfiguration(4, 1, 0, 101, 20, seqan::StringTreeDefault()));
    SEQAN_ASSERT(_runTestForConfiguration(4, 1, 0, 101, 50, seqan::StringTreeDefault()));
}

SEQAN_DEFINE_TEST(test_journaled_journaled_string_tree_traverse_config_4_1_1_journaled_string_tree)
{
    SEQAN_ASSERT(_runTestForConfiguration(4, 1, 1, 101, 3, seqan::StringTreeDefault()));
    SEQAN_ASSERT(_runTestForConfiguration(4, 1, 1, 101, 20, seqan::StringTreeDefault()));
    SEQAN_ASSERT(_runTestForConfiguration(4, 1, 1, 101, 50, seqan::StringTreeDefault()));
}

SEQAN_DEFINE_TEST(test_journaled_journaled_string_tree_traverse_config_4_1_2_journaled_string_tree)
{
    SEQAN_ASSERT(_runTestForConfiguration(4, 1, 2, 101, 3, seqan::StringTreeDefault()));
    SEQAN_ASSERT(_runTestForConfiguration(4, 1, 2, 101, 20, seqan::StringTreeDefault()));
    SEQAN_ASSERT(_runTestForConfiguration(4, 1, 2, 101, 50, seqan::StringTreeDefault()));
}

SEQAN_DEFINE_TEST(test_journaled_journaled_string_tree_traverse_config_4_1_3_journaled_string_tree)
{
    SEQAN_ASSERT(_runTestForConfiguration(4, 1, 3, 101, 3, seqan::StringTreeDefault()));
    SEQAN_ASSERT(_runTestForConfiguration(4, 1, 3, 101, 20, seqan::StringTreeDefault()));
    SEQAN_ASSERT(_runTestForConfiguration(4, 1, 3, 101, 50, seqan::StringTreeDefault()));
}

SEQAN_DEFINE_TEST(test_journaled_journaled_string_tree_traverse_config_4_1_4_journaled_string_tree)
{
    SEQAN_ASSERT(_runTestForConfiguration(4, 1, 4, 101, 3, seqan::StringTreeDefault()));
    SEQAN_ASSERT(_runTestForConfiguration(4, 1, 4, 101, 20, seqan::StringTreeDefault()));
    SEQAN_ASSERT(_runTestForConfiguration(4, 1, 4, 101, 50, seqan::StringTreeDefault()));
}

SEQAN_DEFINE_TEST(test_journaled_journaled_string_tree_traverse_config_4_1_5_journaled_string_tree)
{
    SEQAN_ASSERT(_runTestForConfiguration(4, 1, 5, 101, 3, seqan::StringTreeDefault()));
    SEQAN_ASSERT(_runTestForConfiguration(4, 1, 5, 101, 20, seqan::StringTreeDefault()));
    SEQAN_ASSERT(_runTestForConfiguration(4, 1, 5, 101, 50, seqan::StringTreeDefault()));
}

SEQAN_DEFINE_TEST(test_journaled_journaled_string_tree_traverse_config_4_1_0_journaled_string_tree_block)
{
    SEQAN_ASSERT(_runTestForConfiguration(4, 1, 0, 101, 3, 2, seqan::StringTreeDefault()));
    SEQAN_ASSERT(_runTestForConfiguration(4, 1, 0, 101, 20, 2, seqan::StringTreeDefault()));
    SEQAN_ASSERT(_runTestForConfiguration(4, 1, 0, 101, 50, 2, seqan::StringTreeDefault()));
}

SEQAN_DEFINE_TEST(test_journaled_journaled_string_tree_traverse_config_4_1_1_journaled_string_tree_block)
{
    SEQAN_ASSERT(_runTestForConfiguration(4, 1, 1, 101, 3, 2, seqan::StringTreeDefault()));
    SEQAN_ASSERT(_runTestForConfiguration(4, 1, 1, 101, 20, 2, seqan::StringTreeDefault()));
    SEQAN_ASSERT(_runTestForConfiguration(4, 1, 1, 101, 50, 2, seqan::StringTreeDefault()));
}

SEQAN_DEFINE_TEST(test_journaled_journaled_string_tree_traverse_config_4_1_2_journaled_string_tree_block)
{
    SEQAN_ASSERT(_runTestForConfiguration(4, 1, 2, 101, 3, 2, seqan::StringTreeDefault()));
    SEQAN_ASSERT(_runTestForConfiguration(4, 1, 2, 101, 20, 2, seqan::StringTreeDefault()));
    SEQAN_ASSERT(_runTestForConfiguration(4, 1, 2, 101, 50, 2, seqan::StringTreeDefault()));
}

SEQAN_DEFINE_TEST(test_journaled_journaled_string_tree_traverse_config_4_1_3_journaled_string_tree_block)
{
    SEQAN_ASSERT(_runTestForConfiguration(4, 1, 3, 101, 3, 2, seqan::StringTreeDefault()));
    SEQAN_ASSERT(_runTestForConfiguration(4, 1, 3, 101, 20, 2, seqan::StringTreeDefault()));
    SEQAN_ASSERT(_runTestForConfiguration(4, 1, 3, 101, 50, 2, seqan::StringTreeDefault()));
}

SEQAN_DEFINE_TEST(test_journaled_journaled_string_tree_traverse_config_4_1_4_journaled_string_tree_block)
{
    SEQAN_ASSERT(_runTestForConfiguration(4, 1, 4, 101, 3, 2, seqan::StringTreeDefault()));
    SEQAN_ASSERT(_runTestForConfiguration(4, 1, 4, 101, 20, 2, seqan::StringTreeDefault()));
    SEQAN_ASSERT(_runTestForConfiguration(4, 1, 4, 101, 50, 2, seqan::StringTreeDefault()));
}

SEQAN_DEFINE_TEST(test_journaled_journaled_string_tree_traverse_config_4_1_5_journaled_string_tree_block)
{
    SEQAN_ASSERT(_runTestForConfiguration(4, 1, 5, 101, 3, 2, seqan::StringTreeDefault()));
    SEQAN_ASSERT(_runTestForConfiguration(4, 1, 5, 101, 20, 2, seqan::StringTreeDefault()));
    SEQAN_ASSERT(_runTestForConfiguration(4, 1, 5, 101, 50, 2, seqan::StringTreeDefault()));
}

// ----------------------------------------------------------------------------
// Test all Insertions.
// ----------------------------------------------------------------------------

SEQAN_DEFINE_TEST(test_journaled_journaled_string_tree_traverse_config_0_2_0_journaled_string_tree)
{
    SEQAN_ASSERT(_runTestForConfiguration(0, 2, 0, 101, 3, seqan::StringTreeDefault()));
    SEQAN_ASSERT(_runTestForConfiguration(0, 2, 0, 101, 10, seqan::StringTreeDefault()));
}

SEQAN_DEFINE_TEST(test_journaled_journaled_string_tree_traverse_config_0_2_1_journaled_string_tree)
{
    SEQAN_ASSERT(_runTestForConfiguration(0, 2, 1, 101, 3, seqan::StringTreeDefault()));
    SEQAN_ASSERT(_runTestForConfiguration(0, 2, 1, 101, 10, seqan::StringTreeDefault()));
}

SEQAN_DEFINE_TEST(test_journaled_journaled_string_tree_traverse_config_0_2_2_journaled_string_tree)
{
    SEQAN_ASSERT(_runTestForConfiguration(0, 2, 2, 101, 3, seqan::StringTreeDefault()));
    SEQAN_ASSERT(_runTestForConfiguration(0, 2, 2, 101, 10, seqan::StringTreeDefault()));
}

SEQAN_DEFINE_TEST(test_journaled_journaled_string_tree_traverse_config_0_2_3_journaled_string_tree)
{
    SEQAN_ASSERT(_runTestForConfiguration(0, 2, 3, 101, 3, seqan::StringTreeDefault()));
    SEQAN_ASSERT(_runTestForConfiguration(0, 2, 3, 101, 10, seqan::StringTreeDefault()));
}

SEQAN_DEFINE_TEST(test_journaled_journaled_string_tree_traverse_config_0_2_4_journaled_string_tree)
{
    SEQAN_ASSERT(_runTestForConfiguration(0, 2, 4, 101, 3, seqan::StringTreeDefault()));
    SEQAN_ASSERT(_runTestForConfiguration(0, 2, 4, 101, 10, seqan::StringTreeDefault()));
}

SEQAN_DEFINE_TEST(test_journaled_journaled_string_tree_traverse_config_0_2_5_journaled_string_tree)
{
    SEQAN_ASSERT(_runTestForConfiguration(0, 2, 5, 101, 3, seqan::StringTreeDefault()));
    SEQAN_ASSERT(_runTestForConfiguration(0, 2, 5, 101, 10, seqan::StringTreeDefault()));
}

SEQAN_DEFINE_TEST(test_journaled_journaled_string_tree_traverse_config_0_2_0_journaled_string_tree_block)
{
    SEQAN_ASSERT(_runTestForConfiguration(0, 2, 0, 101, 3, 2, seqan::StringTreeDefault()));
    SEQAN_ASSERT(_runTestForConfiguration(0, 2, 0, 101, 10, 2, seqan::StringTreeDefault()));
}

SEQAN_DEFINE_TEST(test_journaled_journaled_string_tree_traverse_config_0_2_1_journaled_string_tree_block)
{
    SEQAN_ASSERT(_runTestForConfiguration(0, 2, 1, 101, 3, 2, seqan::StringTreeDefault()));
    SEQAN_ASSERT(_runTestForConfiguration(0, 2, 1, 101, 10, 2, seqan::StringTreeDefault()));
}

SEQAN_DEFINE_TEST(test_journaled_journaled_string_tree_traverse_config_0_2_2_journaled_string_tree_block)
{
    SEQAN_ASSERT(_runTestForConfiguration(0, 2, 2, 101, 3, 2, seqan::StringTreeDefault()));
    SEQAN_ASSERT(_runTestForConfiguration(0, 2, 2, 101, 10, 2, seqan::StringTreeDefault()));
}

SEQAN_DEFINE_TEST(test_journaled_journaled_string_tree_traverse_config_0_2_3_journaled_string_tree_block)
{
    SEQAN_ASSERT(_runTestForConfiguration(0, 2, 3, 101, 3, 2, seqan::StringTreeDefault()));
    SEQAN_ASSERT(_runTestForConfiguration(0, 2, 3, 101, 10, 2, seqan::StringTreeDefault()));
}

SEQAN_DEFINE_TEST(test_journaled_journaled_string_tree_traverse_config_0_2_4_journaled_string_tree_block)
{
    SEQAN_ASSERT(_runTestForConfiguration(0, 2, 4, 101, 3, 2, seqan::StringTreeDefault()));
    SEQAN_ASSERT(_runTestForConfiguration(0, 2, 4, 101, 10, 2, seqan::StringTreeDefault()));
}

SEQAN_DEFINE_TEST(test_journaled_journaled_string_tree_traverse_config_0_2_5_journaled_string_tree_block)
{
    SEQAN_ASSERT(_runTestForConfiguration(0, 2, 5, 101, 3, 2, seqan::StringTreeDefault()));
    SEQAN_ASSERT(_runTestForConfiguration(0, 2, 5, 101, 10, 2, seqan::StringTreeDefault()));
}

// Test all at position 30, all snps, different coverages.

SEQAN_DEFINE_TEST(test_journaled_journaled_string_tree_traverse_config_1_2_0_journaled_string_tree)
{
    SEQAN_ASSERT(_runTestForConfiguration(1, 2, 0, 101, 3, seqan::StringTreeDefault()));
    SEQAN_ASSERT(_runTestForConfiguration(1, 2, 0, 101, 10, seqan::StringTreeDefault()));
}

SEQAN_DEFINE_TEST(test_journaled_journaled_string_tree_traverse_config_1_2_1_journaled_string_tree)
{
    SEQAN_ASSERT(_runTestForConfiguration(1, 2, 1, 101, 3, seqan::StringTreeDefault()));
    SEQAN_ASSERT(_runTestForConfiguration(1, 2, 1, 101, 10, seqan::StringTreeDefault()));
}

SEQAN_DEFINE_TEST(test_journaled_journaled_string_tree_traverse_config_1_2_2_journaled_string_tree)
{
    SEQAN_ASSERT(_runTestForConfiguration(1, 2, 2, 101, 3, seqan::StringTreeDefault()));
    SEQAN_ASSERT(_runTestForConfiguration(1, 2, 2, 101, 10, seqan::StringTreeDefault()));
}

SEQAN_DEFINE_TEST(test_journaled_journaled_string_tree_traverse_config_1_2_3_journaled_string_tree)
{
    SEQAN_ASSERT(_runTestForConfiguration(1, 2, 3, 101, 3, seqan::StringTreeDefault()));
    SEQAN_ASSERT(_runTestForConfiguration(1, 2, 3, 101, 10, seqan::StringTreeDefault()));
}

SEQAN_DEFINE_TEST(test_journaled_journaled_string_tree_traverse_config_1_2_4_journaled_string_tree)
{
    SEQAN_ASSERT(_runTestForConfiguration(1, 2, 4, 101, 3, seqan::StringTreeDefault()));
    SEQAN_ASSERT(_runTestForConfiguration(1, 2, 4, 101, 10, seqan::StringTreeDefault()));
}

SEQAN_DEFINE_TEST(test_journaled_journaled_string_tree_traverse_config_1_2_5_journaled_string_tree)
{
    SEQAN_ASSERT(_runTestForConfiguration(1, 2, 5, 101, 3, seqan::StringTreeDefault()));
    SEQAN_ASSERT(_runTestForConfiguration(1, 2, 5, 101, 10, seqan::StringTreeDefault()));
}

SEQAN_DEFINE_TEST(test_journaled_journaled_string_tree_traverse_config_1_2_0_journaled_string_tree_block)
{
    SEQAN_ASSERT(_runTestForConfiguration(1, 2, 0, 101, 3, 2, seqan::StringTreeDefault()));
    SEQAN_ASSERT(_runTestForConfiguration(1, 2, 0, 101, 10, 2, seqan::StringTreeDefault()));
}

SEQAN_DEFINE_TEST(test_journaled_journaled_string_tree_traverse_config_1_2_1_journaled_string_tree_block)
{
    SEQAN_ASSERT(_runTestForConfiguration(1, 2, 1, 101, 3, 2, seqan::StringTreeDefault()));
    SEQAN_ASSERT(_runTestForConfiguration(1, 2, 1, 101, 10, 2, seqan::StringTreeDefault()));
}

SEQAN_DEFINE_TEST(test_journaled_journaled_string_tree_traverse_config_1_2_2_journaled_string_tree_block)
{
    SEQAN_ASSERT(_runTestForConfiguration(1, 2, 2, 101, 3, 2, seqan::StringTreeDefault()));
    SEQAN_ASSERT(_runTestForConfiguration(1, 2, 2, 101, 10, 2, seqan::StringTreeDefault()));
}

SEQAN_DEFINE_TEST(test_journaled_journaled_string_tree_traverse_config_1_2_3_journaled_string_tree_block)
{
    SEQAN_ASSERT(_runTestForConfiguration(1, 2, 3, 101, 3, 2, seqan::StringTreeDefault()));
    SEQAN_ASSERT(_runTestForConfiguration(1, 2, 3, 101, 10, 2, seqan::StringTreeDefault()));
}

SEQAN_DEFINE_TEST(test_journaled_journaled_string_tree_traverse_config_1_2_4_journaled_string_tree_block)
{
    SEQAN_ASSERT(_runTestForConfiguration(1, 2, 4, 101, 3, 2, seqan::StringTreeDefault()));
    SEQAN_ASSERT(_runTestForConfiguration(1, 2, 4, 101, 10, 2, seqan::StringTreeDefault()));
}

SEQAN_DEFINE_TEST(test_journaled_journaled_string_tree_traverse_config_1_2_5_journaled_string_tree_block)
{
    SEQAN_ASSERT(_runTestForConfiguration(1, 2, 5, 101, 3, 2, seqan::StringTreeDefault()));
    SEQAN_ASSERT(_runTestForConfiguration(1, 2, 5, 101, 10, 2, seqan::StringTreeDefault()));
}

// Test all at position 30, all snps, different coverages.

SEQAN_DEFINE_TEST(test_journaled_journaled_string_tree_traverse_config_2_2_0_journaled_string_tree)
{
    SEQAN_ASSERT(_runTestForConfiguration(2, 2, 0, 101, 3, seqan::StringTreeDefault()));
    SEQAN_ASSERT(_runTestForConfiguration(2, 2, 0, 101, 50, seqan::StringTreeDefault()));
}

SEQAN_DEFINE_TEST(test_journaled_journaled_string_tree_traverse_config_2_2_1_journaled_string_tree)
{
    SEQAN_ASSERT(_runTestForConfiguration(2, 2, 1, 101, 3, seqan::StringTreeDefault()));
    SEQAN_ASSERT(_runTestForConfiguration(2, 2, 1, 101, 50, seqan::StringTreeDefault()));
}

SEQAN_DEFINE_TEST(test_journaled_journaled_string_tree_traverse_config_2_2_2_journaled_string_tree)
{
    SEQAN_ASSERT(_runTestForConfiguration(2, 2, 2, 101, 3, seqan::StringTreeDefault()));
    SEQAN_ASSERT(_runTestForConfiguration(2, 2, 2, 101, 50, seqan::StringTreeDefault()));
}

SEQAN_DEFINE_TEST(test_journaled_journaled_string_tree_traverse_config_2_2_3_journaled_string_tree)
{
    SEQAN_ASSERT(_runTestForConfiguration(2, 2, 3, 101, 3, seqan::StringTreeDefault()));
    SEQAN_ASSERT(_runTestForConfiguration(2, 2, 3, 101, 50, seqan::StringTreeDefault()));
}

SEQAN_DEFINE_TEST(test_journaled_journaled_string_tree_traverse_config_2_2_4_journaled_string_tree)
{
    SEQAN_ASSERT(_runTestForConfiguration(2, 2, 4, 101, 3, seqan::StringTreeDefault()));
    SEQAN_ASSERT(_runTestForConfiguration(2, 2, 4, 101, 50, seqan::StringTreeDefault()));
}

SEQAN_DEFINE_TEST(test_journaled_journaled_string_tree_traverse_config_2_2_5_journaled_string_tree)
{
    SEQAN_ASSERT(_runTestForConfiguration(2, 2, 5, 101, 3, seqan::StringTreeDefault()));
    SEQAN_ASSERT(_runTestForConfiguration(2, 2, 5, 101, 50, seqan::StringTreeDefault()));
}

SEQAN_DEFINE_TEST(test_journaled_journaled_string_tree_traverse_config_2_2_0_journaled_string_tree_block)
{
    SEQAN_ASSERT(_runTestForConfiguration(2, 2, 0, 101, 3, 2, seqan::StringTreeDefault()));
    SEQAN_ASSERT(_runTestForConfiguration(2, 2, 0, 101, 50, 2, seqan::StringTreeDefault()));
}

SEQAN_DEFINE_TEST(test_journaled_journaled_string_tree_traverse_config_2_2_1_journaled_string_tree_block)
{
    SEQAN_ASSERT(_runTestForConfiguration(2, 2, 1, 101, 3, 2, seqan::StringTreeDefault()));
    SEQAN_ASSERT(_runTestForConfiguration(2, 2, 1, 101, 50, 2, seqan::StringTreeDefault()));
}

SEQAN_DEFINE_TEST(test_journaled_journaled_string_tree_traverse_config_2_2_2_journaled_string_tree_block)
{
    SEQAN_ASSERT(_runTestForConfiguration(2, 2, 2, 101, 3, 2, seqan::StringTreeDefault()));
    SEQAN_ASSERT(_runTestForConfiguration(2, 2, 2, 101, 50, 2, seqan::StringTreeDefault()));
}

SEQAN_DEFINE_TEST(test_journaled_journaled_string_tree_traverse_config_2_2_3_journaled_string_tree_block)
{
    SEQAN_ASSERT(_runTestForConfiguration(2, 2, 3, 101, 3, 2, seqan::StringTreeDefault()));
    SEQAN_ASSERT(_runTestForConfiguration(2, 2, 3, 101, 50, 2, seqan::StringTreeDefault()));
}

SEQAN_DEFINE_TEST(test_journaled_journaled_string_tree_traverse_config_2_2_4_journaled_string_tree_block)
{
    SEQAN_ASSERT(_runTestForConfiguration(2, 2, 4, 101, 3, 2, seqan::StringTreeDefault()));
    SEQAN_ASSERT(_runTestForConfiguration(2, 2, 4, 101, 50, 2, seqan::StringTreeDefault()));
}

SEQAN_DEFINE_TEST(test_journaled_journaled_string_tree_traverse_config_2_2_5_journaled_string_tree_block)
{
    SEQAN_ASSERT(_runTestForConfiguration(2, 2, 5, 101, 3, 2, seqan::StringTreeDefault()));
    SEQAN_ASSERT(_runTestForConfiguration(2, 2, 5, 101, 50, 2, seqan::StringTreeDefault()));
}

// Test different positions including 0, all snps, different coverages.

SEQAN_DEFINE_TEST(test_journaled_journaled_string_tree_traverse_config_3_2_0_journaled_string_tree)
{
    SEQAN_ASSERT(_runTestForConfiguration(3, 2, 0, 101, 3, seqan::StringTreeDefault()));
    SEQAN_ASSERT(_runTestForConfiguration(3, 2, 0, 101, 20, seqan::StringTreeDefault()));
    SEQAN_ASSERT(_runTestForConfiguration(3, 2, 0, 101, 30, seqan::StringTreeDefault()));
}

SEQAN_DEFINE_TEST(test_journaled_journaled_string_tree_traverse_config_3_2_1_journaled_string_tree)
{
    SEQAN_ASSERT(_runTestForConfiguration(3, 2, 1, 101, 3, seqan::StringTreeDefault()));
    SEQAN_ASSERT(_runTestForConfiguration(3, 2, 1, 101, 20, seqan::StringTreeDefault()));
    SEQAN_ASSERT(_runTestForConfiguration(3, 2, 1, 101, 30, seqan::StringTreeDefault()));
}

SEQAN_DEFINE_TEST(test_journaled_journaled_string_tree_traverse_config_3_2_2_journaled_string_tree)
{
    SEQAN_ASSERT(_runTestForConfiguration(3, 2, 2, 101, 3, seqan::StringTreeDefault()));
    SEQAN_ASSERT(_runTestForConfiguration(3, 2, 2, 101, 20, seqan::StringTreeDefault()));
    SEQAN_ASSERT(_runTestForConfiguration(3, 2, 2, 101, 30, seqan::StringTreeDefault()));
}

SEQAN_DEFINE_TEST(test_journaled_journaled_string_tree_traverse_config_3_2_3_journaled_string_tree)
{
    SEQAN_ASSERT(_runTestForConfiguration(3, 2, 3, 101, 3, seqan::StringTreeDefault()));
    SEQAN_ASSERT(_runTestForConfiguration(3, 2, 3, 101, 20, seqan::StringTreeDefault()));
    SEQAN_ASSERT(_runTestForConfiguration(3, 2, 3, 101, 30, seqan::StringTreeDefault()));
}

SEQAN_DEFINE_TEST(test_journaled_journaled_string_tree_traverse_config_3_2_4_journaled_string_tree)
{
    SEQAN_ASSERT(_runTestForConfiguration(3, 2, 4, 101, 3, seqan::StringTreeDefault()));
    SEQAN_ASSERT(_runTestForConfiguration(3, 2, 4, 101, 20, seqan::StringTreeDefault()));
    SEQAN_ASSERT(_runTestForConfiguration(3, 2, 4, 101, 30, seqan::StringTreeDefault()));
}

SEQAN_DEFINE_TEST(test_journaled_journaled_string_tree_traverse_config_3_2_5_journaled_string_tree)
{
    SEQAN_ASSERT(_runTestForConfiguration(3, 2, 5, 101, 3, seqan::StringTreeDefault()));
    SEQAN_ASSERT(_runTestForConfiguration(3, 2, 5, 101, 20, seqan::StringTreeDefault()));
    SEQAN_ASSERT(_runTestForConfiguration(3, 2, 5, 101, 30, seqan::StringTreeDefault()));
}

SEQAN_DEFINE_TEST(test_journaled_journaled_string_tree_traverse_config_3_2_0_journaled_string_tree_block)
{
    SEQAN_ASSERT(_runTestForConfiguration(3, 2, 0, 101, 3, 2, seqan::StringTreeDefault()));
    SEQAN_ASSERT(_runTestForConfiguration(3, 2, 0, 101, 20, 2, seqan::StringTreeDefault()));
    SEQAN_ASSERT(_runTestForConfiguration(3, 2, 0, 101, 30, 2, seqan::StringTreeDefault()));
}

SEQAN_DEFINE_TEST(test_journaled_journaled_string_tree_traverse_config_3_2_1_journaled_string_tree_block)
{
    SEQAN_ASSERT(_runTestForConfiguration(3, 2, 1, 101, 3, 2, seqan::StringTreeDefault()));
    SEQAN_ASSERT(_runTestForConfiguration(3, 2, 1, 101, 20, 2, seqan::StringTreeDefault()));
    SEQAN_ASSERT(_runTestForConfiguration(3, 2, 1, 101, 30, 2, seqan::StringTreeDefault()));
}

SEQAN_DEFINE_TEST(test_journaled_journaled_string_tree_traverse_config_3_2_2_journaled_string_tree_block)
{
    SEQAN_ASSERT(_runTestForConfiguration(3, 2, 2, 101, 3, 2, seqan::StringTreeDefault()));
    SEQAN_ASSERT(_runTestForConfiguration(3, 2, 2, 101, 20, 2, seqan::StringTreeDefault()));
    SEQAN_ASSERT(_runTestForConfiguration(3, 2, 2, 101, 30, 2, seqan::StringTreeDefault()));
}

SEQAN_DEFINE_TEST(test_journaled_journaled_string_tree_traverse_config_3_2_3_journaled_string_tree_block)
{
    SEQAN_ASSERT(_runTestForConfiguration(3, 2, 3, 101, 3, 2, seqan::StringTreeDefault()));
    SEQAN_ASSERT(_runTestForConfiguration(3, 2, 3, 101, 20, 2, seqan::StringTreeDefault()));
    SEQAN_ASSERT(_runTestForConfiguration(3, 2, 3, 101, 30, 2, seqan::StringTreeDefault()));
}

SEQAN_DEFINE_TEST(test_journaled_journaled_string_tree_traverse_config_3_2_4_journaled_string_tree_block)
{
    SEQAN_ASSERT(_runTestForConfiguration(3, 2, 4, 101, 3, 2, seqan::StringTreeDefault()));
    SEQAN_ASSERT(_runTestForConfiguration(3, 2, 4, 101, 20, 2, seqan::StringTreeDefault()));
    SEQAN_ASSERT(_runTestForConfiguration(3, 2, 4, 101, 30, 2, seqan::StringTreeDefault()));
}

SEQAN_DEFINE_TEST(test_journaled_journaled_string_tree_traverse_config_3_2_5_journaled_string_tree_block)
{
    SEQAN_ASSERT(_runTestForConfiguration(3, 2, 5, 101, 3, 2, seqan::StringTreeDefault()));
    SEQAN_ASSERT(_runTestForConfiguration(3, 2, 5, 101, 20, 2, seqan::StringTreeDefault()));
    SEQAN_ASSERT(_runTestForConfiguration(3, 2, 5, 101, 30, 2, seqan::StringTreeDefault()));
}

// Test different positions including 0, all snps, different coverages.

SEQAN_DEFINE_TEST(test_journaled_journaled_string_tree_traverse_config_4_2_0_journaled_string_tree)
{
    SEQAN_ASSERT(_runTestForConfiguration(4, 2, 0, 101, 3, seqan::StringTreeDefault()));
    SEQAN_ASSERT(_runTestForConfiguration(4, 2, 0, 101, 20, seqan::StringTreeDefault()));
    SEQAN_ASSERT(_runTestForConfiguration(4, 2, 0, 101, 30, seqan::StringTreeDefault()));
}

SEQAN_DEFINE_TEST(test_journaled_journaled_string_tree_traverse_config_4_2_1_journaled_string_tree)
{
    SEQAN_ASSERT(_runTestForConfiguration(4, 2, 1, 101, 3, seqan::StringTreeDefault()));
    SEQAN_ASSERT(_runTestForConfiguration(4, 2, 1, 101, 20, seqan::StringTreeDefault()));
    SEQAN_ASSERT(_runTestForConfiguration(4, 2, 1, 101, 30, seqan::StringTreeDefault()));
}

SEQAN_DEFINE_TEST(test_journaled_journaled_string_tree_traverse_config_4_2_2_journaled_string_tree)
{
    SEQAN_ASSERT(_runTestForConfiguration(4, 2, 2, 101, 3, seqan::StringTreeDefault()));
    SEQAN_ASSERT(_runTestForConfiguration(4, 2, 2, 101, 20, seqan::StringTreeDefault()));
    SEQAN_ASSERT(_runTestForConfiguration(4, 2, 2, 101, 30, seqan::StringTreeDefault()));
}

SEQAN_DEFINE_TEST(test_journaled_journaled_string_tree_traverse_config_4_2_3_journaled_string_tree)
{
    SEQAN_ASSERT(_runTestForConfiguration(4, 2, 3, 101, 3, seqan::StringTreeDefault()));
    SEQAN_ASSERT(_runTestForConfiguration(4, 2, 3, 101, 20, seqan::StringTreeDefault()));
    SEQAN_ASSERT(_runTestForConfiguration(4, 2, 3, 101, 30, seqan::StringTreeDefault()));
}

SEQAN_DEFINE_TEST(test_journaled_journaled_string_tree_traverse_config_4_2_4_journaled_string_tree)
{
    SEQAN_ASSERT(_runTestForConfiguration(4, 2, 4, 101, 3, seqan::StringTreeDefault()));
    SEQAN_ASSERT(_runTestForConfiguration(4, 2, 4, 101, 20, seqan::StringTreeDefault()));
    SEQAN_ASSERT(_runTestForConfiguration(4, 2, 4, 101, 30, seqan::StringTreeDefault()));
}

SEQAN_DEFINE_TEST(test_journaled_journaled_string_tree_traverse_config_4_2_5_journaled_string_tree)
{
    SEQAN_ASSERT(_runTestForConfiguration(4, 2, 5, 101, 3, seqan::StringTreeDefault()));
    SEQAN_ASSERT(_runTestForConfiguration(4, 2, 5, 101, 20, seqan::StringTreeDefault()));
    SEQAN_ASSERT(_runTestForConfiguration(4, 2, 5, 101, 30, seqan::StringTreeDefault()));
}

SEQAN_DEFINE_TEST(test_journaled_journaled_string_tree_traverse_config_4_2_0_journaled_string_tree_block)
{
    SEQAN_ASSERT(_runTestForConfiguration(4, 2, 0, 101, 3, 2, seqan::StringTreeDefault()));
    SEQAN_ASSERT(_runTestForConfiguration(4, 2, 0, 101, 20, 2, seqan::StringTreeDefault()));
    SEQAN_ASSERT(_runTestForConfiguration(4, 2, 0, 101, 30, 2, seqan::StringTreeDefault()));
}

SEQAN_DEFINE_TEST(test_journaled_journaled_string_tree_traverse_config_4_2_1_journaled_string_tree_block)
{
    SEQAN_ASSERT(_runTestForConfiguration(4, 2, 1, 101, 3, 2, seqan::StringTreeDefault()));
    SEQAN_ASSERT(_runTestForConfiguration(4, 2, 1, 101, 20, 2, seqan::StringTreeDefault()));
    SEQAN_ASSERT(_runTestForConfiguration(4, 2, 1, 101, 30, 2, seqan::StringTreeDefault()));
}

SEQAN_DEFINE_TEST(test_journaled_journaled_string_tree_traverse_config_4_2_2_journaled_string_tree_block)
{
    SEQAN_ASSERT(_runTestForConfiguration(4, 2, 2, 101, 3, 2, seqan::StringTreeDefault()));
    SEQAN_ASSERT(_runTestForConfiguration(4, 2, 2, 101, 20, 2, seqan::StringTreeDefault()));
    SEQAN_ASSERT(_runTestForConfiguration(4, 2, 2, 101, 30, 2, seqan::StringTreeDefault()));
}

SEQAN_DEFINE_TEST(test_journaled_journaled_string_tree_traverse_config_4_2_3_journaled_string_tree_block)
{
    SEQAN_ASSERT(_runTestForConfiguration(4, 2, 3, 101, 3, 2, seqan::StringTreeDefault()));
    SEQAN_ASSERT(_runTestForConfiguration(4, 2, 3, 101, 20, 2, seqan::StringTreeDefault()));
    SEQAN_ASSERT(_runTestForConfiguration(4, 2, 3, 101, 30, 2, seqan::StringTreeDefault()));
}

SEQAN_DEFINE_TEST(test_journaled_journaled_string_tree_traverse_config_4_2_4_journaled_string_tree_block)
{
    SEQAN_ASSERT(_runTestForConfiguration(4, 2, 4, 101, 3, 2, seqan::StringTreeDefault()));
    SEQAN_ASSERT(_runTestForConfiguration(4, 2, 4, 101, 20, 2, seqan::StringTreeDefault()));
    SEQAN_ASSERT(_runTestForConfiguration(4, 2, 4, 101, 30, 2, seqan::StringTreeDefault()));
}

SEQAN_DEFINE_TEST(test_journaled_journaled_string_tree_traverse_config_4_2_5_journaled_string_tree_block)
{
    SEQAN_ASSERT(_runTestForConfiguration(4, 2, 5, 101, 3, 2, seqan::StringTreeDefault()));
    SEQAN_ASSERT(_runTestForConfiguration(4, 2, 5, 101, 20, 2, seqan::StringTreeDefault()));
    SEQAN_ASSERT(_runTestForConfiguration(4, 2, 5, 101, 30, 2, seqan::StringTreeDefault()));
}

// ----------------------------------------------------------------------------
// Test all Replacements.
// ----------------------------------------------------------------------------

// Test all at position 0, all replacements, different coverages.

SEQAN_DEFINE_TEST(test_journaled_journaled_string_tree_traverse_config_0_6_0_journaled_string_tree)
{
    SEQAN_ASSERT(_runTestForConfiguration(0, 6, 0, 101, 3, seqan::StringTreeDefault()));
    SEQAN_ASSERT(_runTestForConfiguration(0, 6, 0, 101, 10, seqan::StringTreeDefault()));
}

SEQAN_DEFINE_TEST(test_journaled_journaled_string_tree_traverse_config_0_6_1_journaled_string_tree)
{
    SEQAN_ASSERT(_runTestForConfiguration(0, 6, 1, 101, 3, seqan::StringTreeDefault()));
    SEQAN_ASSERT(_runTestForConfiguration(0, 6, 1, 101, 10, seqan::StringTreeDefault()));
}

SEQAN_DEFINE_TEST(test_journaled_journaled_string_tree_traverse_config_0_6_2_journaled_string_tree)
{
    SEQAN_ASSERT(_runTestForConfiguration(0, 6, 2, 101, 3, seqan::StringTreeDefault()));
    SEQAN_ASSERT(_runTestForConfiguration(0, 6, 2, 101, 10, seqan::StringTreeDefault()));
}

SEQAN_DEFINE_TEST(test_journaled_journaled_string_tree_traverse_config_0_6_3_journaled_string_tree)
{
    SEQAN_ASSERT(_runTestForConfiguration(0, 6, 3, 101, 3, seqan::StringTreeDefault()));
    SEQAN_ASSERT(_runTestForConfiguration(0, 6, 3, 101, 10, seqan::StringTreeDefault()));
}

SEQAN_DEFINE_TEST(test_journaled_journaled_string_tree_traverse_config_0_6_4_journaled_string_tree)
{
    SEQAN_ASSERT(_runTestForConfiguration(0, 6, 4, 101, 3, seqan::StringTreeDefault()));
    SEQAN_ASSERT(_runTestForConfiguration(0, 6, 4, 101, 10, seqan::StringTreeDefault()));
}

SEQAN_DEFINE_TEST(test_journaled_journaled_string_tree_traverse_config_0_6_5_journaled_string_tree)
{
    SEQAN_ASSERT(_runTestForConfiguration(0, 6, 5, 101, 3, seqan::StringTreeDefault()));
    SEQAN_ASSERT(_runTestForConfiguration(0, 6, 5, 101, 10, seqan::StringTreeDefault()));
}

SEQAN_DEFINE_TEST(test_journaled_journaled_string_tree_traverse_config_0_6_0_journaled_string_tree_block)
{
    SEQAN_ASSERT(_runTestForConfiguration(0, 6, 0, 101, 3, 2, seqan::StringTreeDefault()));
    SEQAN_ASSERT(_runTestForConfiguration(0, 6, 0, 101, 10, 2, seqan::StringTreeDefault()));
}

SEQAN_DEFINE_TEST(test_journaled_journaled_string_tree_traverse_config_0_6_1_journaled_string_tree_block)
{
    SEQAN_ASSERT(_runTestForConfiguration(0, 6, 1, 101, 3, 2, seqan::StringTreeDefault()));
    SEQAN_ASSERT(_runTestForConfiguration(0, 6, 1, 101, 10, 2, seqan::StringTreeDefault()));
}

SEQAN_DEFINE_TEST(test_journaled_journaled_string_tree_traverse_config_0_6_2_journaled_string_tree_block)
{
    SEQAN_ASSERT(_runTestForConfiguration(0, 6, 2, 101, 3, 2, seqan::StringTreeDefault()));
    SEQAN_ASSERT(_runTestForConfiguration(0, 6, 2, 101, 10, 2, seqan::StringTreeDefault()));
}

SEQAN_DEFINE_TEST(test_journaled_journaled_string_tree_traverse_config_0_6_3_journaled_string_tree_block)
{
    SEQAN_ASSERT(_runTestForConfiguration(0, 6, 3, 101, 3, 2, seqan::StringTreeDefault()));
    SEQAN_ASSERT(_runTestForConfiguration(0, 6, 3, 101, 10, 2, seqan::StringTreeDefault()));
}

SEQAN_DEFINE_TEST(test_journaled_journaled_string_tree_traverse_config_0_6_4_journaled_string_tree_block)
{
    SEQAN_ASSERT(_runTestForConfiguration(0, 6, 4, 101, 3, 2, seqan::StringTreeDefault()));
    SEQAN_ASSERT(_runTestForConfiguration(0, 6, 4, 101, 10, 2, seqan::StringTreeDefault()));
}

SEQAN_DEFINE_TEST(test_journaled_journaled_string_tree_traverse_config_0_6_5_journaled_string_tree_block)
{
    SEQAN_ASSERT(_runTestForConfiguration(0, 6, 5, 101, 3, 2, seqan::StringTreeDefault()));
    SEQAN_ASSERT(_runTestForConfiguration(0, 6, 5, 101, 10, 2, seqan::StringTreeDefault()));
}

// Test all at position 30, all replacements, different coverages.

SEQAN_DEFINE_TEST(test_journaled_journaled_string_tree_traverse_config_1_6_0_journaled_string_tree)
{
    SEQAN_ASSERT(_runTestForConfiguration(1, 6, 0, 101, 3, seqan::StringTreeDefault()));
    SEQAN_ASSERT(_runTestForConfiguration(1, 6, 0, 101, 10, seqan::StringTreeDefault()));
}

SEQAN_DEFINE_TEST(test_journaled_journaled_string_tree_traverse_config_1_6_1_journaled_string_tree)
{
    SEQAN_ASSERT(_runTestForConfiguration(1, 6, 1, 101, 3, seqan::StringTreeDefault()));
    SEQAN_ASSERT(_runTestForConfiguration(1, 6, 1, 101, 10, seqan::StringTreeDefault()));
}

SEQAN_DEFINE_TEST(test_journaled_journaled_string_tree_traverse_config_1_6_2_journaled_string_tree)
{
    SEQAN_ASSERT(_runTestForConfiguration(1, 6, 2, 101, 3, seqan::StringTreeDefault()));
    SEQAN_ASSERT(_runTestForConfiguration(1, 6, 2, 101, 10, seqan::StringTreeDefault()));
}

SEQAN_DEFINE_TEST(test_journaled_journaled_string_tree_traverse_config_1_6_3_journaled_string_tree)
{
    SEQAN_ASSERT(_runTestForConfiguration(1, 6, 3, 101, 3, seqan::StringTreeDefault()));
    SEQAN_ASSERT(_runTestForConfiguration(1, 6, 3, 101, 10, seqan::StringTreeDefault()));
}

SEQAN_DEFINE_TEST(test_journaled_journaled_string_tree_traverse_config_1_6_4_journaled_string_tree)
{
    SEQAN_ASSERT(_runTestForConfiguration(1, 6, 4, 101, 3, seqan::StringTreeDefault()));
    SEQAN_ASSERT(_runTestForConfiguration(1, 6, 4, 101, 10, seqan::StringTreeDefault()));
}

SEQAN_DEFINE_TEST(test_journaled_journaled_string_tree_traverse_config_1_6_5_journaled_string_tree)
{
    SEQAN_ASSERT(_runTestForConfiguration(1, 6, 5, 101, 3, seqan::StringTreeDefault()));
    SEQAN_ASSERT(_runTestForConfiguration(1, 6, 5, 101, 10, seqan::StringTreeDefault()));
}

SEQAN_DEFINE_TEST(test_journaled_journaled_string_tree_traverse_config_1_6_0_journaled_string_tree_block)
{
    SEQAN_ASSERT(_runTestForConfiguration(1, 6, 0, 101, 3, 2, seqan::StringTreeDefault()));
    SEQAN_ASSERT(_runTestForConfiguration(1, 6, 0, 101, 10, 2, seqan::StringTreeDefault()));
}

SEQAN_DEFINE_TEST(test_journaled_journaled_string_tree_traverse_config_1_6_1_journaled_string_tree_block)
{
    SEQAN_ASSERT(_runTestForConfiguration(1, 6, 1, 101, 3, 2, seqan::StringTreeDefault()));
    SEQAN_ASSERT(_runTestForConfiguration(1, 6, 1, 101, 10, 2, seqan::StringTreeDefault()));
}

SEQAN_DEFINE_TEST(test_journaled_journaled_string_tree_traverse_config_1_6_2_journaled_string_tree_block)
{
    SEQAN_ASSERT(_runTestForConfiguration(1, 6, 2, 101, 3, 2, seqan::StringTreeDefault()));
    SEQAN_ASSERT(_runTestForConfiguration(1, 6, 2, 101, 10, 2, seqan::StringTreeDefault()));
}

SEQAN_DEFINE_TEST(test_journaled_journaled_string_tree_traverse_config_1_6_3_journaled_string_tree_block)
{
    SEQAN_ASSERT(_runTestForConfiguration(1, 6, 3, 101, 3, 2, seqan::StringTreeDefault()));
    SEQAN_ASSERT(_runTestForConfiguration(1, 6, 3, 101, 10, 2, seqan::StringTreeDefault()));
}

SEQAN_DEFINE_TEST(test_journaled_journaled_string_tree_traverse_config_1_6_4_journaled_string_tree_block)
{
    SEQAN_ASSERT(_runTestForConfiguration(1, 6, 4, 101, 3, 2, seqan::StringTreeDefault()));
    SEQAN_ASSERT(_runTestForConfiguration(1, 6, 4, 101, 10, 2, seqan::StringTreeDefault()));
}

SEQAN_DEFINE_TEST(test_journaled_journaled_string_tree_traverse_config_1_6_5_journaled_string_tree_block)
{
    SEQAN_ASSERT(_runTestForConfiguration(1, 6, 5, 101, 3, 2, seqan::StringTreeDefault()));
    SEQAN_ASSERT(_runTestForConfiguration(1, 6, 5, 101, 10, 2, seqan::StringTreeDefault()));
}

// Test all at position 30, all replacements, different coverages.

SEQAN_DEFINE_TEST(test_journaled_journaled_string_tree_traverse_config_2_6_0_journaled_string_tree)
{
    SEQAN_ASSERT(_runTestForConfiguration(2, 6, 0, 101, 3, seqan::StringTreeDefault()));
    SEQAN_ASSERT(_runTestForConfiguration(2, 6, 0, 101, 50, seqan::StringTreeDefault()));
}

SEQAN_DEFINE_TEST(test_journaled_journaled_string_tree_traverse_config_2_6_1_journaled_string_tree)
{
    SEQAN_ASSERT(_runTestForConfiguration(2, 6, 1, 101, 3, seqan::StringTreeDefault()));
    SEQAN_ASSERT(_runTestForConfiguration(2, 6, 1, 101, 50, seqan::StringTreeDefault()));
}

SEQAN_DEFINE_TEST(test_journaled_journaled_string_tree_traverse_config_2_6_2_journaled_string_tree)
{
    SEQAN_ASSERT(_runTestForConfiguration(2, 6, 2, 101, 3, seqan::StringTreeDefault()));
    SEQAN_ASSERT(_runTestForConfiguration(2, 6, 2, 101, 50, seqan::StringTreeDefault()));
}

SEQAN_DEFINE_TEST(test_journaled_journaled_string_tree_traverse_config_2_6_3_journaled_string_tree)
{
    SEQAN_ASSERT(_runTestForConfiguration(2, 6, 3, 101, 3, seqan::StringTreeDefault()));
    SEQAN_ASSERT(_runTestForConfiguration(2, 6, 3, 101, 50, seqan::StringTreeDefault()));
}

SEQAN_DEFINE_TEST(test_journaled_journaled_string_tree_traverse_config_2_6_4_journaled_string_tree)
{
    SEQAN_ASSERT(_runTestForConfiguration(2, 6, 4, 101, 3, seqan::StringTreeDefault()));
    SEQAN_ASSERT(_runTestForConfiguration(2, 6, 4, 101, 50, seqan::StringTreeDefault()));
}

SEQAN_DEFINE_TEST(test_journaled_journaled_string_tree_traverse_config_2_6_5_journaled_string_tree)
{
    SEQAN_ASSERT(_runTestForConfiguration(2, 6, 5, 101, 3, seqan::StringTreeDefault()));
    SEQAN_ASSERT(_runTestForConfiguration(2, 6, 5, 101, 50, seqan::StringTreeDefault()));
}

SEQAN_DEFINE_TEST(test_journaled_journaled_string_tree_traverse_config_2_6_0_journaled_string_tree_block)
{
    SEQAN_ASSERT(_runTestForConfiguration(2, 6, 0, 101, 3, 2, seqan::StringTreeDefault()));
    SEQAN_ASSERT(_runTestForConfiguration(2, 6, 0, 101, 50, 2, seqan::StringTreeDefault()));
}

SEQAN_DEFINE_TEST(test_journaled_journaled_string_tree_traverse_config_2_6_1_journaled_string_tree_block)
{
    SEQAN_ASSERT(_runTestForConfiguration(2, 6, 1, 101, 3, 2, seqan::StringTreeDefault()));
    SEQAN_ASSERT(_runTestForConfiguration(2, 6, 1, 101, 50, 2, seqan::StringTreeDefault()));
}

SEQAN_DEFINE_TEST(test_journaled_journaled_string_tree_traverse_config_2_6_2_journaled_string_tree_block)
{
    SEQAN_ASSERT(_runTestForConfiguration(2, 6, 2, 101, 3, 2, seqan::StringTreeDefault()));
    SEQAN_ASSERT(_runTestForConfiguration(2, 6, 2, 101, 50, 2, seqan::StringTreeDefault()));
}

SEQAN_DEFINE_TEST(test_journaled_journaled_string_tree_traverse_config_2_6_3_journaled_string_tree_block)
{
    SEQAN_ASSERT(_runTestForConfiguration(2, 6, 3, 101, 3, 2, seqan::StringTreeDefault()));
    SEQAN_ASSERT(_runTestForConfiguration(2, 6, 3, 101, 50, 2, seqan::StringTreeDefault()));
}

SEQAN_DEFINE_TEST(test_journaled_journaled_string_tree_traverse_config_2_6_4_journaled_string_tree_block)
{
    SEQAN_ASSERT(_runTestForConfiguration(2, 6, 4, 101, 3, 2, seqan::StringTreeDefault()));
    SEQAN_ASSERT(_runTestForConfiguration(2, 6, 4, 101, 50, 2, seqan::StringTreeDefault()));
}

SEQAN_DEFINE_TEST(test_journaled_journaled_string_tree_traverse_config_2_6_5_journaled_string_tree_block)
{
    SEQAN_ASSERT(_runTestForConfiguration(2, 6, 5, 101, 3, 2, seqan::StringTreeDefault()));
    SEQAN_ASSERT(_runTestForConfiguration(2, 6, 5, 101, 50, 2, seqan::StringTreeDefault()));
}

// Test different positions including 0, all replacements, different coverages.

SEQAN_DEFINE_TEST(test_journaled_journaled_string_tree_traverse_config_3_6_0_journaled_string_tree)
{
    SEQAN_ASSERT(_runTestForConfiguration(3, 6, 0, 101, 3, seqan::StringTreeDefault()));
    SEQAN_ASSERT(_runTestForConfiguration(3, 6, 0, 101, 20, seqan::StringTreeDefault()));
    SEQAN_ASSERT(_runTestForConfiguration(3, 6, 0, 101, 30, seqan::StringTreeDefault()));
}

SEQAN_DEFINE_TEST(test_journaled_journaled_string_tree_traverse_config_3_6_1_journaled_string_tree)
{
    SEQAN_ASSERT(_runTestForConfiguration(3, 6, 1, 101, 3, seqan::StringTreeDefault()));
    SEQAN_ASSERT(_runTestForConfiguration(3, 6, 1, 101, 20, seqan::StringTreeDefault()));
    SEQAN_ASSERT(_runTestForConfiguration(3, 6, 1, 101, 30, seqan::StringTreeDefault()));
}

SEQAN_DEFINE_TEST(test_journaled_journaled_string_tree_traverse_config_3_6_2_journaled_string_tree)
{
    SEQAN_ASSERT(_runTestForConfiguration(3, 6, 2, 101, 3, seqan::StringTreeDefault()));
    SEQAN_ASSERT(_runTestForConfiguration(3, 6, 2, 101, 20, seqan::StringTreeDefault()));
    SEQAN_ASSERT(_runTestForConfiguration(3, 6, 2, 101, 30, seqan::StringTreeDefault()));
}

SEQAN_DEFINE_TEST(test_journaled_journaled_string_tree_traverse_config_3_6_3_journaled_string_tree)
{
    SEQAN_ASSERT(_runTestForConfiguration(3, 6, 3, 101, 3, seqan::StringTreeDefault()));
    SEQAN_ASSERT(_runTestForConfiguration(3, 6, 3, 101, 20, seqan::StringTreeDefault()));
    SEQAN_ASSERT(_runTestForConfiguration(3, 6, 3, 101, 30, seqan::StringTreeDefault()));
}

SEQAN_DEFINE_TEST(test_journaled_journaled_string_tree_traverse_config_3_6_4_journaled_string_tree)
{
    SEQAN_ASSERT(_runTestForConfiguration(3, 6, 4, 101, 3, seqan::StringTreeDefault()));
    SEQAN_ASSERT(_runTestForConfiguration(3, 6, 4, 101, 20, seqan::StringTreeDefault()));
    SEQAN_ASSERT(_runTestForConfiguration(3, 6, 4, 101, 30, seqan::StringTreeDefault()));
}

SEQAN_DEFINE_TEST(test_journaled_journaled_string_tree_traverse_config_3_6_5_journaled_string_tree)
{
    SEQAN_ASSERT(_runTestForConfiguration(3, 6, 5, 101, 3, seqan::StringTreeDefault()));
    SEQAN_ASSERT(_runTestForConfiguration(3, 6, 5, 101, 20, seqan::StringTreeDefault()));
    SEQAN_ASSERT(_runTestForConfiguration(3, 6, 5, 101, 30, seqan::StringTreeDefault()));
}

SEQAN_DEFINE_TEST(test_journaled_journaled_string_tree_traverse_config_3_6_0_journaled_string_tree_block)
{
    SEQAN_ASSERT(_runTestForConfiguration(3, 6, 0, 101, 3, 2, seqan::StringTreeDefault()));
    SEQAN_ASSERT(_runTestForConfiguration(3, 6, 0, 101, 20, 2, seqan::StringTreeDefault()));
    SEQAN_ASSERT(_runTestForConfiguration(3, 6, 0, 101, 30, 2, seqan::StringTreeDefault()));
}

SEQAN_DEFINE_TEST(test_journaled_journaled_string_tree_traverse_config_3_6_1_journaled_string_tree_block)
{
    SEQAN_ASSERT(_runTestForConfiguration(3, 6, 1, 101, 3, 2, seqan::StringTreeDefault()));
    SEQAN_ASSERT(_runTestForConfiguration(3, 6, 1, 101, 20, 2, seqan::StringTreeDefault()));
    SEQAN_ASSERT(_runTestForConfiguration(3, 6, 1, 101, 30, 2, seqan::StringTreeDefault()));
}

SEQAN_DEFINE_TEST(test_journaled_journaled_string_tree_traverse_config_3_6_2_journaled_string_tree_block)
{
    SEQAN_ASSERT(_runTestForConfiguration(3, 6, 2, 101, 3, 2, seqan::StringTreeDefault()));
    SEQAN_ASSERT(_runTestForConfiguration(3, 6, 2, 101, 20, 2, seqan::StringTreeDefault()));
    SEQAN_ASSERT(_runTestForConfiguration(3, 6, 2, 101, 30, 2, seqan::StringTreeDefault()));
}

SEQAN_DEFINE_TEST(test_journaled_journaled_string_tree_traverse_config_3_6_3_journaled_string_tree_block)
{
    SEQAN_ASSERT(_runTestForConfiguration(3, 6, 3, 101, 3, 2, seqan::StringTreeDefault()));
    SEQAN_ASSERT(_runTestForConfiguration(3, 6, 3, 101, 20, 2, seqan::StringTreeDefault()));
    SEQAN_ASSERT(_runTestForConfiguration(3, 6, 3, 101, 30, 2, seqan::StringTreeDefault()));
}

SEQAN_DEFINE_TEST(test_journaled_journaled_string_tree_traverse_config_3_6_4_journaled_string_tree_block)
{
    SEQAN_ASSERT(_runTestForConfiguration(3, 6, 4, 101, 3, 2, seqan::StringTreeDefault()));
    SEQAN_ASSERT(_runTestForConfiguration(3, 6, 4, 101, 20, 2, seqan::StringTreeDefault()));
    SEQAN_ASSERT(_runTestForConfiguration(3, 6, 4, 101, 30, 2, seqan::StringTreeDefault()));
}

SEQAN_DEFINE_TEST(test_journaled_journaled_string_tree_traverse_config_3_6_5_journaled_string_tree_block)
{
    SEQAN_ASSERT(_runTestForConfiguration(3, 6, 5, 101, 3, 2, seqan::StringTreeDefault()));
    SEQAN_ASSERT(_runTestForConfiguration(3, 6, 5, 101, 20, 2, seqan::StringTreeDefault()));
    SEQAN_ASSERT(_runTestForConfiguration(3, 6, 5, 101, 30, 2, seqan::StringTreeDefault()));
}

// Test different positions including 0, all replacements, different coverages.

SEQAN_DEFINE_TEST(test_journaled_journaled_string_tree_traverse_config_4_6_0_journaled_string_tree)
{
    SEQAN_ASSERT(_runTestForConfiguration(4, 6, 0, 101, 3, seqan::StringTreeDefault()));
    SEQAN_ASSERT(_runTestForConfiguration(4, 6, 0, 101, 20, seqan::StringTreeDefault()));
    SEQAN_ASSERT(_runTestForConfiguration(4, 6, 0, 101, 30, seqan::StringTreeDefault()));
}

SEQAN_DEFINE_TEST(test_journaled_journaled_string_tree_traverse_config_4_6_1_journaled_string_tree)
{
    SEQAN_ASSERT(_runTestForConfiguration(4, 6, 1, 101, 3, seqan::StringTreeDefault()));
    SEQAN_ASSERT(_runTestForConfiguration(4, 6, 1, 101, 20, seqan::StringTreeDefault()));
    SEQAN_ASSERT(_runTestForConfiguration(4, 6, 1, 101, 30, seqan::StringTreeDefault()));
}

SEQAN_DEFINE_TEST(test_journaled_journaled_string_tree_traverse_config_4_6_2_journaled_string_tree)
{
    SEQAN_ASSERT(_runTestForConfiguration(4, 6, 2, 101, 3, seqan::StringTreeDefault()));
    SEQAN_ASSERT(_runTestForConfiguration(4, 6, 2, 101, 20, seqan::StringTreeDefault()));
    SEQAN_ASSERT(_runTestForConfiguration(4, 6, 2, 101, 30, seqan::StringTreeDefault()));
}

SEQAN_DEFINE_TEST(test_journaled_journaled_string_tree_traverse_config_4_6_3_journaled_string_tree)
{
    SEQAN_ASSERT(_runTestForConfiguration(4, 6, 3, 101, 3, seqan::StringTreeDefault()));
    SEQAN_ASSERT(_runTestForConfiguration(4, 6, 3, 101, 20, seqan::StringTreeDefault()));
    SEQAN_ASSERT(_runTestForConfiguration(4, 6, 3, 101, 30, seqan::StringTreeDefault()));
}

SEQAN_DEFINE_TEST(test_journaled_journaled_string_tree_traverse_config_4_6_4_journaled_string_tree)
{
    SEQAN_ASSERT(_runTestForConfiguration(4, 6, 4, 101, 3, seqan::StringTreeDefault()));
    SEQAN_ASSERT(_runTestForConfiguration(4, 6, 4, 101, 20, seqan::StringTreeDefault()));
    SEQAN_ASSERT(_runTestForConfiguration(4, 6, 4, 101, 30, seqan::StringTreeDefault()));
}

SEQAN_DEFINE_TEST(test_journaled_journaled_string_tree_traverse_config_4_6_5_journaled_string_tree)
{
    SEQAN_ASSERT(_runTestForConfiguration(4, 6, 5, 101, 3, seqan::StringTreeDefault()));
    SEQAN_ASSERT(_runTestForConfiguration(4, 6, 5, 101, 20, seqan::StringTreeDefault()));
    SEQAN_ASSERT(_runTestForConfiguration(4, 6, 5, 101, 30, seqan::StringTreeDefault()));
}

SEQAN_DEFINE_TEST(test_journaled_journaled_string_tree_traverse_config_4_6_0_journaled_string_tree_block)
{
    SEQAN_ASSERT(_runTestForConfiguration(4, 6, 0, 101, 3, 2, seqan::StringTreeDefault()));
    SEQAN_ASSERT(_runTestForConfiguration(4, 6, 0, 101, 20, 2, seqan::StringTreeDefault()));
    SEQAN_ASSERT(_runTestForConfiguration(4, 6, 0, 101, 30, 2, seqan::StringTreeDefault()));
}

SEQAN_DEFINE_TEST(test_journaled_journaled_string_tree_traverse_config_4_6_1_journaled_string_tree_block)
{
    SEQAN_ASSERT(_runTestForConfiguration(4, 6, 1, 101, 3, 2, seqan::StringTreeDefault()));
    SEQAN_ASSERT(_runTestForConfiguration(4, 6, 1, 101, 20, 2, seqan::StringTreeDefault()));
    SEQAN_ASSERT(_runTestForConfiguration(4, 6, 1, 101, 30, 2, seqan::StringTreeDefault()));
}

SEQAN_DEFINE_TEST(test_journaled_journaled_string_tree_traverse_config_4_6_2_journaled_string_tree_block)
{
    SEQAN_ASSERT(_runTestForConfiguration(4, 6, 2, 101, 3, 2, seqan::StringTreeDefault()));
    SEQAN_ASSERT(_runTestForConfiguration(4, 6, 2, 101, 20, 2, seqan::StringTreeDefault()));
    SEQAN_ASSERT(_runTestForConfiguration(4, 6, 2, 101, 30, 2, seqan::StringTreeDefault()));
}

SEQAN_DEFINE_TEST(test_journaled_journaled_string_tree_traverse_config_4_6_3_journaled_string_tree_block)
{
    SEQAN_ASSERT(_runTestForConfiguration(4, 6, 3, 101, 3, 2, seqan::StringTreeDefault()));
    SEQAN_ASSERT(_runTestForConfiguration(4, 6, 3, 101, 20, 2, seqan::StringTreeDefault()));
    SEQAN_ASSERT(_runTestForConfiguration(4, 6, 3, 101, 30, 2, seqan::StringTreeDefault()));
}

SEQAN_DEFINE_TEST(test_journaled_journaled_string_tree_traverse_config_4_6_4_journaled_string_tree_block)
{
    SEQAN_ASSERT(_runTestForConfiguration(4, 6, 4, 101, 3, 2, seqan::StringTreeDefault()));
    SEQAN_ASSERT(_runTestForConfiguration(4, 6, 4, 101, 20, 2, seqan::StringTreeDefault()));
    SEQAN_ASSERT(_runTestForConfiguration(4, 6, 4, 101, 30, 2, seqan::StringTreeDefault()));
}

SEQAN_DEFINE_TEST(test_journaled_journaled_string_tree_traverse_config_4_6_5_journaled_string_tree_block)
{
    SEQAN_ASSERT(_runTestForConfiguration(4, 6, 5, 101, 3, 2, seqan::StringTreeDefault()));
    SEQAN_ASSERT(_runTestForConfiguration(4, 6, 5, 101, 20, 2, seqan::StringTreeDefault()));
    SEQAN_ASSERT(_runTestForConfiguration(4, 6, 5, 101, 30, 2, seqan::StringTreeDefault()));
}


// ----------------------------------------------------------------------------
// Test special variant combinations.
// ----------------------------------------------------------------------------

// Test all deletions with different size.
SEQAN_DEFINE_TEST(test_journaled_journaled_string_tree_traverse_config_5_3_0_journaled_string_tree)
{
    SEQAN_ASSERT(_runTestForConfiguration(5, 3, 0, 101, 3, seqan::StringTreeDefault()));
    SEQAN_ASSERT(_runTestForConfiguration(5, 3, 0, 101, 10, seqan::StringTreeDefault()));
}

SEQAN_DEFINE_TEST(test_journaled_journaled_string_tree_traverse_config_5_3_1_journaled_string_tree)
{
    SEQAN_ASSERT(_runTestForConfiguration(5, 3, 1, 101, 3, seqan::StringTreeDefault()));
    SEQAN_ASSERT(_runTestForConfiguration(5, 3, 1, 101, 10, seqan::StringTreeDefault()));
}

SEQAN_DEFINE_TEST(test_journaled_journaled_string_tree_traverse_config_5_3_2_journaled_string_tree)
{
    SEQAN_ASSERT(_runTestForConfiguration(5, 3, 2, 101, 3, seqan::StringTreeDefault()));
    SEQAN_ASSERT(_runTestForConfiguration(5, 3, 2, 101, 10, seqan::StringTreeDefault()));
}

SEQAN_DEFINE_TEST(test_journaled_journaled_string_tree_traverse_config_5_3_3_journaled_string_tree)
{
    SEQAN_ASSERT(_runTestForConfiguration(5, 3, 3, 101, 3, seqan::StringTreeDefault()));
    SEQAN_ASSERT(_runTestForConfiguration(5, 3, 3, 101, 10, seqan::StringTreeDefault()));
}

SEQAN_DEFINE_TEST(test_journaled_journaled_string_tree_traverse_config_5_3_4_journaled_string_tree)
{
    SEQAN_ASSERT(_runTestForConfiguration(5, 3, 4, 101, 3, seqan::StringTreeDefault()));
    SEQAN_ASSERT(_runTestForConfiguration(5, 3, 4, 101, 10, seqan::StringTreeDefault()));
}

SEQAN_DEFINE_TEST(test_journaled_journaled_string_tree_traverse_config_5_3_5_journaled_string_tree)
{
    SEQAN_ASSERT(_runTestForConfiguration(5, 3, 5, 101, 3, seqan::StringTreeDefault()));
    SEQAN_ASSERT(_runTestForConfiguration(5, 3, 5, 101, 10, seqan::StringTreeDefault()));
}

SEQAN_DEFINE_TEST(test_journaled_journaled_string_tree_traverse_config_5_3_0_journaled_string_tree_block)
{
    SEQAN_ASSERT(_runTestForConfiguration(5, 3, 0, 101, 3, 2, seqan::StringTreeDefault()));
    SEQAN_ASSERT(_runTestForConfiguration(5, 3, 0, 101, 10, 2, seqan::StringTreeDefault()));
}

SEQAN_DEFINE_TEST(test_journaled_journaled_string_tree_traverse_config_5_3_1_journaled_string_tree_block)
{
    SEQAN_ASSERT(_runTestForConfiguration(5, 3, 1, 101, 3, 2, seqan::StringTreeDefault()));
    SEQAN_ASSERT(_runTestForConfiguration(5, 3, 1, 101, 10, 2, seqan::StringTreeDefault()));
}

SEQAN_DEFINE_TEST(test_journaled_journaled_string_tree_traverse_config_5_3_2_journaled_string_tree_block)
{
    SEQAN_ASSERT(_runTestForConfiguration(5, 3, 2, 101, 3, 2, seqan::StringTreeDefault()));
    SEQAN_ASSERT(_runTestForConfiguration(5, 3, 2, 101, 10, 2, seqan::StringTreeDefault()));
}

SEQAN_DEFINE_TEST(test_journaled_journaled_string_tree_traverse_config_5_3_3_journaled_string_tree_block)
{
    SEQAN_ASSERT(_runTestForConfiguration(5, 3, 3, 101, 3, 2, seqan::StringTreeDefault()));
    SEQAN_ASSERT(_runTestForConfiguration(5, 3, 3, 101, 10, 2, seqan::StringTreeDefault()));
}

SEQAN_DEFINE_TEST(test_journaled_journaled_string_tree_traverse_config_5_3_4_journaled_string_tree_block)
{
    SEQAN_ASSERT(_runTestForConfiguration(5, 3, 4, 101, 3, 2, seqan::StringTreeDefault()));
    SEQAN_ASSERT(_runTestForConfiguration(5, 3, 4, 101, 10, 2, seqan::StringTreeDefault()));
}

SEQAN_DEFINE_TEST(test_journaled_journaled_string_tree_traverse_config_5_3_5_journaled_string_tree_block)
{
    SEQAN_ASSERT(_runTestForConfiguration(5, 3, 5, 101, 3, 2, seqan::StringTreeDefault()));
    SEQAN_ASSERT(_runTestForConfiguration(5, 3, 5, 101, 10, 2, seqan::StringTreeDefault()));
}

SEQAN_DEFINE_TEST(test_journaled_journaled_string_tree_traverse_config_6_4_3_journaled_string_tree)
{
    SEQAN_ASSERT(_runTestForConfiguration(6, 4, 3, 101, 3, seqan::StringTreeDefault()));
    SEQAN_ASSERT(_runTestForConfiguration(6, 4, 3, 101, 10, seqan::StringTreeDefault()));
}

SEQAN_DEFINE_TEST(test_journaled_journaled_string_tree_traverse_config_7_4_3_journaled_string_tree)
{
    SEQAN_ASSERT(_runTestForConfiguration(7, 4, 3, 101, 3, seqan::StringTreeDefault()));
    SEQAN_ASSERT(_runTestForConfiguration(7, 4, 3, 101, 10, seqan::StringTreeDefault()));
}

SEQAN_DEFINE_TEST(test_journaled_journaled_string_tree_traverse_config_6_4_3_journaled_string_tree_block)
{
    SEQAN_ASSERT(_runTestForConfiguration(6, 4, 3, 101, 3, 2, seqan::StringTreeDefault()));
    SEQAN_ASSERT(_runTestForConfiguration(6, 4, 3, 101, 10, 2, seqan::StringTreeDefault()));
}

SEQAN_DEFINE_TEST(test_journaled_journaled_string_tree_traverse_config_7_4_3_journaled_string_tree_block)
{
    SEQAN_ASSERT(_runTestForConfiguration(7, 4, 3, 101, 3, 2, seqan::StringTreeDefault()));
    SEQAN_ASSERT(_runTestForConfiguration(7, 4, 3, 101, 10, 2, seqan::StringTreeDefault()));
}


SEQAN_DEFINE_TEST(test_journaled_journaled_string_tree_traverse_config_9_5_1_journaled_string_tree)
{
    SEQAN_ASSERT(_runTestForConfiguration(9, 5, 1, 101, 3, seqan::StringTreeDefault()));
    SEQAN_ASSERT(_runTestForConfiguration(9, 5, 1, 101, 10, seqan::StringTreeDefault()));
}

SEQAN_DEFINE_TEST(test_journaled_journaled_string_tree_traverse_config_9_5_3_journaled_string_tree)
{
    SEQAN_ASSERT(_runTestForConfiguration(9, 5, 3, 101, 3, seqan::StringTreeDefault()));
    SEQAN_ASSERT(_runTestForConfiguration(9, 5, 3, 101, 10, seqan::StringTreeDefault()));
}

SEQAN_DEFINE_TEST(test_journaled_journaled_string_tree_traverse_config_9_5_4_journaled_string_tree)
{
    SEQAN_ASSERT(_runTestForConfiguration(9, 5, 4, 101, 3, seqan::StringTreeDefault()));
    SEQAN_ASSERT(_runTestForConfiguration(9, 5, 4, 101, 10, seqan::StringTreeDefault()));
}

SEQAN_DEFINE_TEST(test_journaled_journaled_string_tree_traverse_config_9_5_5_journaled_string_tree)
{
    SEQAN_ASSERT(_runTestForConfiguration(9, 5, 5, 101, 3, seqan::StringTreeDefault()));
    SEQAN_ASSERT(_runTestForConfiguration(9, 5, 5, 101, 10, seqan::StringTreeDefault()));
}

SEQAN_DEFINE_TEST(test_journaled_journaled_string_tree_traverse_config_9_5_1_journaled_string_tree_block)
{
    SEQAN_ASSERT(_runTestForConfiguration(9, 5, 1, 101, 3, 2, seqan::StringTreeDefault()));
    SEQAN_ASSERT(_runTestForConfiguration(9, 5, 1, 101, 10, 2, seqan::StringTreeDefault()));
}

SEQAN_DEFINE_TEST(test_journaled_journaled_string_tree_traverse_config_9_5_3_journaled_string_tree_block)
{
    SEQAN_ASSERT(_runTestForConfiguration(9, 5, 3, 101, 3, 2, seqan::StringTreeDefault()));
    SEQAN_ASSERT(_runTestForConfiguration(9, 5, 3, 101, 10, 2, seqan::StringTreeDefault()));
}

SEQAN_DEFINE_TEST(test_journaled_journaled_string_tree_traverse_config_9_5_4_journaled_string_tree_block)
{
    SEQAN_ASSERT(_runTestForConfiguration(9, 5, 4, 101, 3, 2, seqan::StringTreeDefault()));
    SEQAN_ASSERT(_runTestForConfiguration(9, 5, 4, 101, 10, 2, seqan::StringTreeDefault()));
}

SEQAN_DEFINE_TEST(test_journaled_journaled_string_tree_traverse_config_9_5_5_journaled_string_tree_block)
{
    SEQAN_ASSERT(_runTestForConfiguration(9, 5, 5, 101, 3, 2, seqan::StringTreeDefault()));
    SEQAN_ASSERT(_runTestForConfiguration(9, 5, 5, 101, 10, 2, seqan::StringTreeDefault()));
}

// ============================================================================
// Test parallel traversal.
// ============================================================================

// ----------------------------------------------------------------------------
// Test all SNPs.
// ----------------------------------------------------------------------------

// Test all at position 0, all snps, different coverages.

SEQAN_DEFINE_TEST(test_journaled_journaled_string_tree_traverse_config_0_0_0_journaled_string_tree_parallel)
{
    SEQAN_ASSERT(_runTestForConfiguration(0, 0, 0, 101, 3, seqan::StringTreeDefault(), seqan::Parallel()));
    SEQAN_ASSERT(_runTestForConfiguration(0, 0, 0, 101, 10, seqan::StringTreeDefault(), seqan::Parallel()));
}

SEQAN_DEFINE_TEST(test_journaled_journaled_string_tree_traverse_config_0_0_1_journaled_string_tree_parallel)
{
    SEQAN_ASSERT(_runTestForConfiguration(0, 0, 1, 101, 3, seqan::StringTreeDefault(), seqan::Parallel()));
    SEQAN_ASSERT(_runTestForConfiguration(0, 0, 1, 101, 10, seqan::StringTreeDefault(), seqan::Parallel()));
}

SEQAN_DEFINE_TEST(test_journaled_journaled_string_tree_traverse_config_0_0_2_journaled_string_tree_parallel)
{
    SEQAN_ASSERT(_runTestForConfiguration(0, 0, 2, 101, 3, seqan::StringTreeDefault(), seqan::Parallel()));
    SEQAN_ASSERT(_runTestForConfiguration(0, 0, 2, 101, 10, seqan::StringTreeDefault(), seqan::Parallel()));
}

SEQAN_DEFINE_TEST(test_journaled_journaled_string_tree_traverse_config_0_0_3_journaled_string_tree_parallel)
{
    SEQAN_ASSERT(_runTestForConfiguration(0, 0, 3, 101, 3, seqan::StringTreeDefault(), seqan::Parallel()));
    SEQAN_ASSERT(_runTestForConfiguration(0, 0, 3, 101, 10, seqan::StringTreeDefault(), seqan::Parallel()));
}

SEQAN_DEFINE_TEST(test_journaled_journaled_string_tree_traverse_config_0_0_4_journaled_string_tree_parallel)
{
    SEQAN_ASSERT(_runTestForConfiguration(0, 0, 4, 101, 3, seqan::StringTreeDefault(), seqan::Parallel()));
    SEQAN_ASSERT(_runTestForConfiguration(0, 0, 4, 101, 10, seqan::StringTreeDefault(), seqan::Parallel()));
}

SEQAN_DEFINE_TEST(test_journaled_journaled_string_tree_traverse_config_0_0_5_journaled_string_tree_parallel)
{
    SEQAN_ASSERT(_runTestForConfiguration(0, 0, 5, 101, 3, seqan::StringTreeDefault(), seqan::Parallel()));
    SEQAN_ASSERT(_runTestForConfiguration(0, 0, 5, 101, 10, seqan::StringTreeDefault(), seqan::Parallel()));
}

SEQAN_DEFINE_TEST(test_journaled_journaled_string_tree_traverse_config_0_0_0_journaled_string_tree_block_parallel)
{
    SEQAN_ASSERT(_runTestForConfiguration(0, 0, 0, 101, 3, seqan::StringTreeDefault(), seqan::Parallel()));
    SEQAN_ASSERT(_runTestForConfiguration(0, 0, 0, 101, 10, seqan::StringTreeDefault(), seqan::Parallel()));
}

SEQAN_DEFINE_TEST(test_journaled_journaled_string_tree_traverse_config_0_0_1_journaled_string_tree_block_parallel)
{
    SEQAN_ASSERT(_runTestForConfiguration(0, 0, 1, 101, 3, seqan::StringTreeDefault(), seqan::Parallel()));
    SEQAN_ASSERT(_runTestForConfiguration(0, 0, 1, 101, 10, seqan::StringTreeDefault(), seqan::Parallel()));
}

SEQAN_DEFINE_TEST(test_journaled_journaled_string_tree_traverse_config_0_0_2_journaled_string_tree_block_parallel)
{
    SEQAN_ASSERT(_runTestForConfiguration(0, 0, 2, 101, 3, seqan::StringTreeDefault(), seqan::Parallel()));
    SEQAN_ASSERT(_runTestForConfiguration(0, 0, 2, 101, 10, seqan::StringTreeDefault(), seqan::Parallel()));
}

SEQAN_DEFINE_TEST(test_journaled_journaled_string_tree_traverse_config_0_0_3_journaled_string_tree_block_parallel)
{
    SEQAN_ASSERT(_runTestForConfiguration(0, 0, 3, 101, 3, seqan::StringTreeDefault(), seqan::Parallel()));
    SEQAN_ASSERT(_runTestForConfiguration(0, 0, 3, 101, 10, seqan::StringTreeDefault(), seqan::Parallel()));
}

SEQAN_DEFINE_TEST(test_journaled_journaled_string_tree_traverse_config_0_0_4_journaled_string_tree_block_parallel)
{
    SEQAN_ASSERT(_runTestForConfiguration(0, 0, 4, 101, 3, seqan::StringTreeDefault(), seqan::Parallel()));
    SEQAN_ASSERT(_runTestForConfiguration(0, 0, 4, 101, 10, seqan::StringTreeDefault(), seqan::Parallel()));
}

SEQAN_DEFINE_TEST(test_journaled_journaled_string_tree_traverse_config_0_0_5_journaled_string_tree_block_parallel)
{
    SEQAN_ASSERT(_runTestForConfiguration(0, 0, 5, 101, 3, seqan::StringTreeDefault(), seqan::Parallel()));
    SEQAN_ASSERT(_runTestForConfiguration(0, 0, 5, 101, 10, seqan::StringTreeDefault(), seqan::Parallel()));
}

// Test all at position 30, all snps, different coverages.

SEQAN_DEFINE_TEST(test_journaled_journaled_string_tree_traverse_config_1_0_0_journaled_string_tree_parallel)
{
    SEQAN_ASSERT(_runTestForConfiguration(1, 0, 0, 101, 3, seqan::StringTreeDefault(), seqan::Parallel()));
    SEQAN_ASSERT(_runTestForConfiguration(1, 0, 0, 101, 10, seqan::StringTreeDefault(), seqan::Parallel()));
}

SEQAN_DEFINE_TEST(test_journaled_journaled_string_tree_traverse_config_1_0_1_journaled_string_tree_parallel)
{
    SEQAN_ASSERT(_runTestForConfiguration(1, 0, 1, 101, 3, seqan::StringTreeDefault(), seqan::Parallel()));
    SEQAN_ASSERT(_runTestForConfiguration(1, 0, 1, 101, 10, seqan::StringTreeDefault(), seqan::Parallel()));
}

SEQAN_DEFINE_TEST(test_journaled_journaled_string_tree_traverse_config_1_0_2_journaled_string_tree_parallel)
{
    SEQAN_ASSERT(_runTestForConfiguration(1, 0, 2, 101, 3, seqan::StringTreeDefault(), seqan::Parallel()));
    SEQAN_ASSERT(_runTestForConfiguration(1, 0, 2, 101, 10, seqan::StringTreeDefault(), seqan::Parallel()));
}

SEQAN_DEFINE_TEST(test_journaled_journaled_string_tree_traverse_config_1_0_3_journaled_string_tree_parallel)
{
    SEQAN_ASSERT(_runTestForConfiguration(1, 0, 3, 101, 3, seqan::StringTreeDefault(), seqan::Parallel()));
    SEQAN_ASSERT(_runTestForConfiguration(1, 0, 3, 101, 10, seqan::StringTreeDefault(), seqan::Parallel()));
}

SEQAN_DEFINE_TEST(test_journaled_journaled_string_tree_traverse_config_1_0_4_journaled_string_tree_parallel)
{
    SEQAN_ASSERT(_runTestForConfiguration(1, 0, 4, 101, 3, seqan::StringTreeDefault(), seqan::Parallel()));
    SEQAN_ASSERT(_runTestForConfiguration(1, 0, 4, 101, 10, seqan::StringTreeDefault(), seqan::Parallel()));
}

SEQAN_DEFINE_TEST(test_journaled_journaled_string_tree_traverse_config_1_0_5_journaled_string_tree_parallel)
{
    SEQAN_ASSERT(_runTestForConfiguration(1, 0, 5, 101, 3, seqan::StringTreeDefault(), seqan::Parallel()));
    SEQAN_ASSERT(_runTestForConfiguration(1, 0, 5, 101, 10, seqan::StringTreeDefault(), seqan::Parallel()));
}

SEQAN_DEFINE_TEST(test_journaled_journaled_string_tree_traverse_config_1_0_0_journaled_string_tree_block_parallel)
{
    SEQAN_ASSERT(_runTestForConfigurationBlock(1, 0, 0, 101, 3, seqan::StringTreeDefault(), seqan::Parallel()));
    SEQAN_ASSERT(_runTestForConfigurationBlock(1, 0, 0, 101, 10, seqan::StringTreeDefault(), seqan::Parallel()));
}

SEQAN_DEFINE_TEST(test_journaled_journaled_string_tree_traverse_config_1_0_1_journaled_string_tree_block_parallel)
{
    SEQAN_ASSERT(_runTestForConfigurationBlock(1, 0, 1, 101, 3, seqan::StringTreeDefault(), seqan::Parallel()));
    SEQAN_ASSERT(_runTestForConfigurationBlock(1, 0, 1, 101, 10, seqan::StringTreeDefault(), seqan::Parallel()));
}

SEQAN_DEFINE_TEST(test_journaled_journaled_string_tree_traverse_config_1_0_2_journaled_string_tree_block_parallel)
{
    SEQAN_ASSERT(_runTestForConfigurationBlock(1, 0, 2, 101, 3, seqan::StringTreeDefault(), seqan::Parallel()));
    SEQAN_ASSERT(_runTestForConfigurationBlock(1, 0, 2, 101, 10, seqan::StringTreeDefault(), seqan::Parallel()));
}

SEQAN_DEFINE_TEST(test_journaled_journaled_string_tree_traverse_config_1_0_3_journaled_string_tree_block_parallel)
{
    SEQAN_ASSERT(_runTestForConfigurationBlock(1, 0, 3, 101, 3, seqan::StringTreeDefault(), seqan::Parallel()));
    SEQAN_ASSERT(_runTestForConfigurationBlock(1, 0, 3, 101, 10, seqan::StringTreeDefault(), seqan::Parallel()));
}

SEQAN_DEFINE_TEST(test_journaled_journaled_string_tree_traverse_config_1_0_4_journaled_string_tree_block_parallel)
{
    SEQAN_ASSERT(_runTestForConfigurationBlock(1, 0, 4, 101, 3, seqan::StringTreeDefault(), seqan::Parallel()));
    SEQAN_ASSERT(_runTestForConfigurationBlock(1, 0, 4, 101, 10, seqan::StringTreeDefault(), seqan::Parallel()));
}

SEQAN_DEFINE_TEST(test_journaled_journaled_string_tree_traverse_config_1_0_5_journaled_string_tree_block_parallel)
{
    SEQAN_ASSERT(_runTestForConfigurationBlock(1, 0, 5, 101, 3, seqan::StringTreeDefault(), seqan::Parallel()));
    SEQAN_ASSERT(_runTestForConfigurationBlock(1, 0, 5, 101, 10, seqan::StringTreeDefault(), seqan::Parallel()));
}

// Test all at position 30, all snps, different coverages.

SEQAN_DEFINE_TEST(test_journaled_journaled_string_tree_traverse_config_2_0_0_journaled_string_tree_parallel)
{
    SEQAN_ASSERT(_runTestForConfiguration(2, 0, 0, 101, 3, seqan::StringTreeDefault(), seqan::Parallel()));
    SEQAN_ASSERT(_runTestForConfiguration(2, 0, 0, 101, 50, seqan::StringTreeDefault(), seqan::Parallel()));
}

SEQAN_DEFINE_TEST(test_journaled_journaled_string_tree_traverse_config_2_0_1_journaled_string_tree_parallel)
{
    SEQAN_ASSERT(_runTestForConfiguration(2, 0, 1, 101, 3, seqan::StringTreeDefault(), seqan::Parallel()));
    SEQAN_ASSERT(_runTestForConfiguration(2, 0, 1, 101, 50, seqan::StringTreeDefault(), seqan::Parallel()));
}

SEQAN_DEFINE_TEST(test_journaled_journaled_string_tree_traverse_config_2_0_2_journaled_string_tree_parallel)
{
    SEQAN_ASSERT(_runTestForConfiguration(2, 0, 2, 101, 3, seqan::StringTreeDefault(), seqan::Parallel()));
    SEQAN_ASSERT(_runTestForConfiguration(2, 0, 2, 101, 50, seqan::StringTreeDefault(), seqan::Parallel()));
}

SEQAN_DEFINE_TEST(test_journaled_journaled_string_tree_traverse_config_2_0_3_journaled_string_tree_parallel)
{
    SEQAN_ASSERT(_runTestForConfiguration(2, 0, 3, 101, 3, seqan::StringTreeDefault(), seqan::Parallel()));
    SEQAN_ASSERT(_runTestForConfiguration(2, 0, 3, 101, 50, seqan::StringTreeDefault(), seqan::Parallel()));
}

SEQAN_DEFINE_TEST(test_journaled_journaled_string_tree_traverse_config_2_0_4_journaled_string_tree_parallel)
{
    SEQAN_ASSERT(_runTestForConfiguration(2, 0, 4, 101, 3, seqan::StringTreeDefault(), seqan::Parallel()));
    SEQAN_ASSERT(_runTestForConfiguration(2, 0, 4, 101, 50, seqan::StringTreeDefault(), seqan::Parallel()));
}

SEQAN_DEFINE_TEST(test_journaled_journaled_string_tree_traverse_config_2_0_5_journaled_string_tree_parallel)
{
    SEQAN_ASSERT(_runTestForConfiguration(2, 0, 5, 101, 3, seqan::StringTreeDefault(), seqan::Parallel()));
    SEQAN_ASSERT(_runTestForConfiguration(2, 0, 5, 101, 50, seqan::StringTreeDefault(), seqan::Parallel()));
}

SEQAN_DEFINE_TEST(test_journaled_journaled_string_tree_traverse_config_2_0_0_journaled_string_tree_block_parallel)
{
    SEQAN_ASSERT(_runTestForConfigurationBlock(2, 0, 0, 101, 3, seqan::StringTreeDefault(), seqan::Parallel()));
    SEQAN_ASSERT(_runTestForConfigurationBlock(2, 0, 0, 101, 50, seqan::StringTreeDefault(), seqan::Parallel()));
}

SEQAN_DEFINE_TEST(test_journaled_journaled_string_tree_traverse_config_2_0_1_journaled_string_tree_block_parallel)
{
    SEQAN_ASSERT(_runTestForConfigurationBlock(2, 0, 1, 101, 3, seqan::StringTreeDefault(), seqan::Parallel()));
    SEQAN_ASSERT(_runTestForConfigurationBlock(2, 0, 1, 101, 50, seqan::StringTreeDefault(), seqan::Parallel()));
}

SEQAN_DEFINE_TEST(test_journaled_journaled_string_tree_traverse_config_2_0_2_journaled_string_tree_block_parallel)
{
    SEQAN_ASSERT(_runTestForConfigurationBlock(2, 0, 2, 101, 3, seqan::StringTreeDefault(), seqan::Parallel()));
    SEQAN_ASSERT(_runTestForConfigurationBlock(2, 0, 2, 101, 50, seqan::StringTreeDefault(), seqan::Parallel()));
}

SEQAN_DEFINE_TEST(test_journaled_journaled_string_tree_traverse_config_2_0_3_journaled_string_tree_block_parallel)
{
    SEQAN_ASSERT(_runTestForConfigurationBlock(2, 0, 3, 101, 3, seqan::StringTreeDefault(), seqan::Parallel()));
    SEQAN_ASSERT(_runTestForConfigurationBlock(2, 0, 3, 101, 50, seqan::StringTreeDefault(), seqan::Parallel()));
}

SEQAN_DEFINE_TEST(test_journaled_journaled_string_tree_traverse_config_2_0_4_journaled_string_tree_block_parallel)
{
    SEQAN_ASSERT(_runTestForConfigurationBlock(2, 0, 4, 101, 3, seqan::StringTreeDefault(), seqan::Parallel()));
    SEQAN_ASSERT(_runTestForConfigurationBlock(2, 0, 4, 101, 50, seqan::StringTreeDefault(), seqan::Parallel()));
}

SEQAN_DEFINE_TEST(test_journaled_journaled_string_tree_traverse_config_2_0_5_journaled_string_tree_block_parallel)
{
    SEQAN_ASSERT(_runTestForConfigurationBlock(2, 0, 5, 101, 3, seqan::StringTreeDefault(), seqan::Parallel()));
    SEQAN_ASSERT(_runTestForConfigurationBlock(2, 0, 5, 101, 50, seqan::StringTreeDefault(), seqan::Parallel()));
}

// Test different positions including 0, all snps, different coverages.

SEQAN_DEFINE_TEST(test_journaled_journaled_string_tree_traverse_config_3_0_0_journaled_string_tree_parallel)
{
    SEQAN_ASSERT(_runTestForConfiguration(3, 0, 0, 101, 3, seqan::StringTreeDefault(), seqan::Parallel()));
    SEQAN_ASSERT(_runTestForConfiguration(3, 0, 0, 101, 20, seqan::StringTreeDefault(), seqan::Parallel()));
    SEQAN_ASSERT(_runTestForConfiguration(3, 0, 0, 101, 30, seqan::StringTreeDefault(), seqan::Parallel()));
}

SEQAN_DEFINE_TEST(test_journaled_journaled_string_tree_traverse_config_3_0_1_journaled_string_tree_parallel)
{
    SEQAN_ASSERT(_runTestForConfiguration(3, 0, 1, 101, 3, seqan::StringTreeDefault(), seqan::Parallel()));
    SEQAN_ASSERT(_runTestForConfiguration(3, 0, 1, 101, 20, seqan::StringTreeDefault(), seqan::Parallel()));
    SEQAN_ASSERT(_runTestForConfiguration(3, 0, 1, 101, 30, seqan::StringTreeDefault(), seqan::Parallel()));
}

SEQAN_DEFINE_TEST(test_journaled_journaled_string_tree_traverse_config_3_0_2_journaled_string_tree_parallel)
{
    SEQAN_ASSERT(_runTestForConfiguration(3, 0, 2, 101, 3, seqan::StringTreeDefault(), seqan::Parallel()));
    SEQAN_ASSERT(_runTestForConfiguration(3, 0, 2, 101, 20, seqan::StringTreeDefault(), seqan::Parallel()));
    SEQAN_ASSERT(_runTestForConfiguration(3, 0, 2, 101, 30, seqan::StringTreeDefault(), seqan::Parallel()));
}

SEQAN_DEFINE_TEST(test_journaled_journaled_string_tree_traverse_config_3_0_3_journaled_string_tree_parallel)
{
    SEQAN_ASSERT(_runTestForConfiguration(3, 0, 3, 101, 3, seqan::StringTreeDefault(), seqan::Parallel()));
    SEQAN_ASSERT(_runTestForConfiguration(3, 0, 3, 101, 20, seqan::StringTreeDefault(), seqan::Parallel()));
    SEQAN_ASSERT(_runTestForConfiguration(3, 0, 3, 101, 30, seqan::StringTreeDefault(), seqan::Parallel()));
}

SEQAN_DEFINE_TEST(test_journaled_journaled_string_tree_traverse_config_3_0_4_journaled_string_tree_parallel)
{
    SEQAN_ASSERT(_runTestForConfiguration(3, 0, 4, 101, 3, seqan::StringTreeDefault(), seqan::Parallel()));
    SEQAN_ASSERT(_runTestForConfiguration(3, 0, 4, 101, 20, seqan::StringTreeDefault(), seqan::Parallel()));
    SEQAN_ASSERT(_runTestForConfiguration(3, 0, 4, 101, 30, seqan::StringTreeDefault(), seqan::Parallel()));
}

SEQAN_DEFINE_TEST(test_journaled_journaled_string_tree_traverse_config_3_0_5_journaled_string_tree_parallel)
{
    SEQAN_ASSERT(_runTestForConfiguration(3, 0, 5, 101, 3, seqan::StringTreeDefault(), seqan::Parallel()));
    SEQAN_ASSERT(_runTestForConfiguration(3, 0, 5, 101, 20, seqan::StringTreeDefault(), seqan::Parallel()));
    SEQAN_ASSERT(_runTestForConfiguration(3, 0, 5, 101, 30, seqan::StringTreeDefault(), seqan::Parallel()));
}

SEQAN_DEFINE_TEST(test_journaled_journaled_string_tree_traverse_config_3_0_0_journaled_string_tree_block_parallel)
{
    SEQAN_ASSERT(_runTestForConfigurationBlock(3, 0, 0, 101, 3, seqan::StringTreeDefault(), seqan::Parallel()));
    SEQAN_ASSERT(_runTestForConfigurationBlock(3, 0, 0, 101, 20, seqan::StringTreeDefault(), seqan::Parallel()));
    SEQAN_ASSERT(_runTestForConfigurationBlock(3, 0, 0, 101, 30, seqan::StringTreeDefault(), seqan::Parallel()));
}

SEQAN_DEFINE_TEST(test_journaled_journaled_string_tree_traverse_config_3_0_1_journaled_string_tree_block_parallel)
{
    SEQAN_ASSERT(_runTestForConfigurationBlock(3, 0, 1, 101, 3, seqan::StringTreeDefault(), seqan::Parallel()));
    SEQAN_ASSERT(_runTestForConfigurationBlock(3, 0, 1, 101, 20, seqan::StringTreeDefault(), seqan::Parallel()));
    SEQAN_ASSERT(_runTestForConfigurationBlock(3, 0, 1, 101, 30, seqan::StringTreeDefault(), seqan::Parallel()));
}

SEQAN_DEFINE_TEST(test_journaled_journaled_string_tree_traverse_config_3_0_2_journaled_string_tree_block_parallel)
{
    SEQAN_ASSERT(_runTestForConfigurationBlock(3, 0, 2, 101, 3, seqan::StringTreeDefault(), seqan::Parallel()));
    SEQAN_ASSERT(_runTestForConfigurationBlock(3, 0, 2, 101, 20, seqan::StringTreeDefault(), seqan::Parallel()));
    SEQAN_ASSERT(_runTestForConfigurationBlock(3, 0, 2, 101, 30, seqan::StringTreeDefault(), seqan::Parallel()));
}

SEQAN_DEFINE_TEST(test_journaled_journaled_string_tree_traverse_config_3_0_3_journaled_string_tree_block_parallel)
{
    SEQAN_ASSERT(_runTestForConfigurationBlock(3, 0, 3, 101, 3, seqan::StringTreeDefault(), seqan::Parallel()));
    SEQAN_ASSERT(_runTestForConfigurationBlock(3, 0, 3, 101, 20, seqan::StringTreeDefault(), seqan::Parallel()));
    SEQAN_ASSERT(_runTestForConfigurationBlock(3, 0, 3, 101, 30, seqan::StringTreeDefault(), seqan::Parallel()));
}

SEQAN_DEFINE_TEST(test_journaled_journaled_string_tree_traverse_config_3_0_4_journaled_string_tree_block_parallel)
{
    SEQAN_ASSERT(_runTestForConfigurationBlock(3, 0, 4, 101, 3, seqan::StringTreeDefault(), seqan::Parallel()));
    SEQAN_ASSERT(_runTestForConfigurationBlock(3, 0, 4, 101, 20, seqan::StringTreeDefault(), seqan::Parallel()));
    SEQAN_ASSERT(_runTestForConfigurationBlock(3, 0, 4, 101, 30, seqan::StringTreeDefault(), seqan::Parallel()));
}

SEQAN_DEFINE_TEST(test_journaled_journaled_string_tree_traverse_config_3_0_5_journaled_string_tree_block_parallel)
{
    SEQAN_ASSERT(_runTestForConfigurationBlock(3, 0, 5, 101, 3, seqan::StringTreeDefault(), seqan::Parallel()));
    SEQAN_ASSERT(_runTestForConfigurationBlock(3, 0, 5, 101, 20, seqan::StringTreeDefault(), seqan::Parallel()));
    SEQAN_ASSERT(_runTestForConfigurationBlock(3, 0, 5, 101, 30, seqan::StringTreeDefault(), seqan::Parallel()));
}

// Test different positions including 0, all snps, different coverages.

SEQAN_DEFINE_TEST(test_journaled_journaled_string_tree_traverse_config_4_0_0_journaled_string_tree_parallel)
{
    SEQAN_ASSERT(_runTestForConfiguration(4, 0, 0, 101, 3, seqan::StringTreeDefault(), seqan::Parallel()));
    SEQAN_ASSERT(_runTestForConfiguration(4, 0, 0, 101, 20, seqan::StringTreeDefault(), seqan::Parallel()));
    SEQAN_ASSERT(_runTestForConfiguration(4, 0, 0, 101, 30, seqan::StringTreeDefault(), seqan::Parallel()));
}

SEQAN_DEFINE_TEST(test_journaled_journaled_string_tree_traverse_config_4_0_1_journaled_string_tree_parallel)
{
    SEQAN_ASSERT(_runTestForConfiguration(4, 0, 1, 101, 3, seqan::StringTreeDefault(), seqan::Parallel()));
    SEQAN_ASSERT(_runTestForConfiguration(4, 0, 1, 101, 20, seqan::StringTreeDefault(), seqan::Parallel()));
    SEQAN_ASSERT(_runTestForConfiguration(4, 0, 1, 101, 30, seqan::StringTreeDefault(), seqan::Parallel()));
}

SEQAN_DEFINE_TEST(test_journaled_journaled_string_tree_traverse_config_4_0_2_journaled_string_tree_parallel)
{
    SEQAN_ASSERT(_runTestForConfiguration(4, 0, 2, 101, 3, seqan::StringTreeDefault(), seqan::Parallel()));
    SEQAN_ASSERT(_runTestForConfiguration(4, 0, 2, 101, 20, seqan::StringTreeDefault(), seqan::Parallel()));
    SEQAN_ASSERT(_runTestForConfiguration(4, 0, 2, 101, 30, seqan::StringTreeDefault(), seqan::Parallel()));
}

SEQAN_DEFINE_TEST(test_journaled_journaled_string_tree_traverse_config_4_0_3_journaled_string_tree_parallel)
{
    SEQAN_ASSERT(_runTestForConfiguration(4, 0, 3, 101, 3, seqan::StringTreeDefault(), seqan::Parallel()));
    SEQAN_ASSERT(_runTestForConfiguration(4, 0, 3, 101, 20, seqan::StringTreeDefault(), seqan::Parallel()));
    SEQAN_ASSERT(_runTestForConfiguration(4, 0, 3, 101, 30, seqan::StringTreeDefault(), seqan::Parallel()));
}

SEQAN_DEFINE_TEST(test_journaled_journaled_string_tree_traverse_config_4_0_4_journaled_string_tree_parallel)
{
    SEQAN_ASSERT(_runTestForConfiguration(4, 0, 4, 101, 3, seqan::StringTreeDefault(), seqan::Parallel()));
    SEQAN_ASSERT(_runTestForConfiguration(4, 0, 4, 101, 20, seqan::StringTreeDefault(), seqan::Parallel()));
    SEQAN_ASSERT(_runTestForConfiguration(4, 0, 4, 101, 30, seqan::StringTreeDefault(), seqan::Parallel()));
}

SEQAN_DEFINE_TEST(test_journaled_journaled_string_tree_traverse_config_4_0_5_journaled_string_tree_parallel)
{
    SEQAN_ASSERT(_runTestForConfiguration(4, 0, 5, 101, 3, seqan::StringTreeDefault(), seqan::Parallel()));
    SEQAN_ASSERT(_runTestForConfiguration(4, 0, 5, 101, 20, seqan::StringTreeDefault(), seqan::Parallel()));
    SEQAN_ASSERT(_runTestForConfiguration(4, 0, 5, 101, 30, seqan::StringTreeDefault(), seqan::Parallel()));
}

SEQAN_DEFINE_TEST(test_journaled_journaled_string_tree_traverse_config_4_0_0_journaled_string_tree_block_parallel)
{
    SEQAN_ASSERT(_runTestForConfigurationBlock(4, 0, 0, 101, 3, seqan::StringTreeDefault(), seqan::Parallel()));
    SEQAN_ASSERT(_runTestForConfigurationBlock(4, 0, 0, 101, 20, seqan::StringTreeDefault(), seqan::Parallel()));
    SEQAN_ASSERT(_runTestForConfigurationBlock(4, 0, 0, 101, 30, seqan::StringTreeDefault(), seqan::Parallel()));
}

SEQAN_DEFINE_TEST(test_journaled_journaled_string_tree_traverse_config_4_0_1_journaled_string_tree_block_parallel)
{
    SEQAN_ASSERT(_runTestForConfigurationBlock(4, 0, 1, 101, 3, seqan::StringTreeDefault(), seqan::Parallel()));
    SEQAN_ASSERT(_runTestForConfigurationBlock(4, 0, 1, 101, 20, seqan::StringTreeDefault(), seqan::Parallel()));
    SEQAN_ASSERT(_runTestForConfigurationBlock(4, 0, 1, 101, 30, seqan::StringTreeDefault(), seqan::Parallel()));
}

SEQAN_DEFINE_TEST(test_journaled_journaled_string_tree_traverse_config_4_0_2_journaled_string_tree_block_parallel)
{
    SEQAN_ASSERT(_runTestForConfigurationBlock(4, 0, 2, 101, 3, seqan::StringTreeDefault(), seqan::Parallel()));
    SEQAN_ASSERT(_runTestForConfigurationBlock(4, 0, 2, 101, 20, seqan::StringTreeDefault(), seqan::Parallel()));
    SEQAN_ASSERT(_runTestForConfigurationBlock(4, 0, 2, 101, 30, seqan::StringTreeDefault(), seqan::Parallel()));
}

SEQAN_DEFINE_TEST(test_journaled_journaled_string_tree_traverse_config_4_0_3_journaled_string_tree_block_parallel)
{
    SEQAN_ASSERT(_runTestForConfigurationBlock(4, 0, 3, 101, 3, seqan::StringTreeDefault(), seqan::Parallel()));
    SEQAN_ASSERT(_runTestForConfigurationBlock(4, 0, 3, 101, 20, seqan::StringTreeDefault(), seqan::Parallel()));
    SEQAN_ASSERT(_runTestForConfigurationBlock(4, 0, 3, 101, 30, seqan::StringTreeDefault(), seqan::Parallel()));
}

SEQAN_DEFINE_TEST(test_journaled_journaled_string_tree_traverse_config_4_0_4_journaled_string_tree_block_parallel)
{
    SEQAN_ASSERT(_runTestForConfigurationBlock(4, 0, 4, 101, 3, seqan::StringTreeDefault(), seqan::Parallel()));
    SEQAN_ASSERT(_runTestForConfigurationBlock(4, 0, 4, 101, 20, seqan::StringTreeDefault(), seqan::Parallel()));
    SEQAN_ASSERT(_runTestForConfigurationBlock(4, 0, 4, 101, 30, seqan::StringTreeDefault(), seqan::Parallel()));
}

SEQAN_DEFINE_TEST(test_journaled_journaled_string_tree_traverse_config_4_0_5_journaled_string_tree_block_parallel)
{
    SEQAN_ASSERT(_runTestForConfigurationBlock(4, 0, 5, 101, 3, seqan::StringTreeDefault(), seqan::Parallel()));
    SEQAN_ASSERT(_runTestForConfigurationBlock(4, 0, 5, 101, 20, seqan::StringTreeDefault(), seqan::Parallel()));
    SEQAN_ASSERT(_runTestForConfigurationBlock(4, 0, 5, 101, 30, seqan::StringTreeDefault(), seqan::Parallel()));
}

// ----------------------------------------------------------------------------
// Test all deletions.
// ----------------------------------------------------------------------------

// Test all beginning at position 0, all dels, different coverages.

SEQAN_DEFINE_TEST(test_journaled_journaled_string_tree_traverse_config_0_1_0_journaled_string_tree_parallel)
{
    SEQAN_ASSERT(_runTestForConfiguration(0, 1, 0, 101, 3, seqan::StringTreeDefault(), seqan::Parallel()));
    SEQAN_ASSERT(_runTestForConfiguration(0, 1, 0, 101, 50, seqan::StringTreeDefault(), seqan::Parallel()));
}

SEQAN_DEFINE_TEST(test_journaled_journaled_string_tree_traverse_config_0_1_1_journaled_string_tree_parallel)
{
    SEQAN_ASSERT(_runTestForConfiguration(0, 1, 1, 101, 3, seqan::StringTreeDefault(), seqan::Parallel()));
    SEQAN_ASSERT(_runTestForConfiguration(0, 1, 1, 101, 50, seqan::StringTreeDefault(), seqan::Parallel()));
}

SEQAN_DEFINE_TEST(test_journaled_journaled_string_tree_traverse_config_0_1_2_journaled_string_tree_parallel)
{
    SEQAN_ASSERT(_runTestForConfiguration(0, 1, 2, 101, 3, seqan::StringTreeDefault(), seqan::Parallel()));
    SEQAN_ASSERT(_runTestForConfiguration(0, 1, 2, 101, 50, seqan::StringTreeDefault(), seqan::Parallel()));
}

SEQAN_DEFINE_TEST(test_journaled_journaled_string_tree_traverse_config_0_1_3_journaled_string_tree_parallel)
{
    SEQAN_ASSERT(_runTestForConfiguration(0, 1, 3, 101, 3, seqan::StringTreeDefault(), seqan::Parallel()));
    SEQAN_ASSERT(_runTestForConfiguration(0, 1, 3, 101, 50, seqan::StringTreeDefault(), seqan::Parallel()));
}

SEQAN_DEFINE_TEST(test_journaled_journaled_string_tree_traverse_config_0_1_4_journaled_string_tree_parallel)
{
    SEQAN_ASSERT(_runTestForConfiguration(0, 1, 4, 101, 3, seqan::StringTreeDefault(), seqan::Parallel()));
    SEQAN_ASSERT(_runTestForConfiguration(0, 1, 4, 101, 50, seqan::StringTreeDefault(), seqan::Parallel()));
}

SEQAN_DEFINE_TEST(test_journaled_journaled_string_tree_traverse_config_0_1_5_journaled_string_tree_parallel)
{
    SEQAN_ASSERT(_runTestForConfiguration(0, 1, 5, 101, 3, seqan::StringTreeDefault(), seqan::Parallel()));
    SEQAN_ASSERT(_runTestForConfiguration(0, 1, 5, 101, 50, seqan::StringTreeDefault(), seqan::Parallel()));
}

SEQAN_DEFINE_TEST(test_journaled_journaled_string_tree_traverse_config_0_1_0_journaled_string_tree_block_parallel)
{
    SEQAN_ASSERT(_runTestForConfigurationBlock(0, 1, 0, 101, 3, seqan::StringTreeDefault(), seqan::Parallel()));
    SEQAN_ASSERT(_runTestForConfigurationBlock(0, 1, 0, 101, 50, seqan::StringTreeDefault(), seqan::Parallel()));
}

SEQAN_DEFINE_TEST(test_journaled_journaled_string_tree_traverse_config_0_1_1_journaled_string_tree_block_parallel)
{
    SEQAN_ASSERT(_runTestForConfigurationBlock(0, 1, 1, 101, 3, seqan::StringTreeDefault(), seqan::Parallel()));
    SEQAN_ASSERT(_runTestForConfigurationBlock(0, 1, 1, 101, 50, seqan::StringTreeDefault(), seqan::Parallel()));
}

SEQAN_DEFINE_TEST(test_journaled_journaled_string_tree_traverse_config_0_1_2_journaled_string_tree_block_parallel)
{
    SEQAN_ASSERT(_runTestForConfigurationBlock(0, 1, 2, 101, 3, seqan::StringTreeDefault(), seqan::Parallel()));
    SEQAN_ASSERT(_runTestForConfigurationBlock(0, 1, 2, 101, 50, seqan::StringTreeDefault(), seqan::Parallel()));
}

SEQAN_DEFINE_TEST(test_journaled_journaled_string_tree_traverse_config_0_1_3_journaled_string_tree_block_parallel)
{
    SEQAN_ASSERT(_runTestForConfigurationBlock(0, 1, 3, 101, 3, seqan::StringTreeDefault(), seqan::Parallel()));
    SEQAN_ASSERT(_runTestForConfigurationBlock(0, 1, 3, 101, 50, seqan::StringTreeDefault(), seqan::Parallel()));
}

SEQAN_DEFINE_TEST(test_journaled_journaled_string_tree_traverse_config_0_1_4_journaled_string_tree_block_parallel)
{
    SEQAN_ASSERT(_runTestForConfigurationBlock(0, 1, 4, 101, 3, seqan::StringTreeDefault(), seqan::Parallel()));
    SEQAN_ASSERT(_runTestForConfigurationBlock(0, 1, 4, 101, 50, seqan::StringTreeDefault(), seqan::Parallel()));
}

SEQAN_DEFINE_TEST(test_journaled_journaled_string_tree_traverse_config_0_1_5_journaled_string_tree_block_parallel)
{
    SEQAN_ASSERT(_runTestForConfigurationBlock(0, 1, 5, 101, 3, seqan::StringTreeDefault(), seqan::Parallel()));
    SEQAN_ASSERT(_runTestForConfigurationBlock(0, 1, 5, 101, 50, seqan::StringTreeDefault(), seqan::Parallel()));
}

// Test all at position 30, all snps, different coverages.

SEQAN_DEFINE_TEST(test_journaled_journaled_string_tree_traverse_config_1_1_0_journaled_string_tree_parallel)
{
    SEQAN_ASSERT(_runTestForConfiguration(1, 1, 0, 101, 3, seqan::StringTreeDefault(), seqan::Parallel()));
    SEQAN_ASSERT(_runTestForConfiguration(1, 1, 0, 101, 50, seqan::StringTreeDefault(), seqan::Parallel()));
}

SEQAN_DEFINE_TEST(test_journaled_journaled_string_tree_traverse_config_1_1_1_journaled_string_tree_parallel)
{
    SEQAN_ASSERT(_runTestForConfiguration(1, 1, 1, 101, 3, seqan::StringTreeDefault(), seqan::Parallel()));
    SEQAN_ASSERT(_runTestForConfiguration(1, 1, 1, 101, 50, seqan::StringTreeDefault(), seqan::Parallel()));
}

SEQAN_DEFINE_TEST(test_journaled_journaled_string_tree_traverse_config_1_1_2_journaled_string_tree_parallel)
{
    SEQAN_ASSERT(_runTestForConfiguration(1, 1, 2, 101, 3, seqan::StringTreeDefault(), seqan::Parallel()));
    SEQAN_ASSERT(_runTestForConfiguration(1, 1, 2, 101, 50, seqan::StringTreeDefault(), seqan::Parallel()));
}

SEQAN_DEFINE_TEST(test_journaled_journaled_string_tree_traverse_config_1_1_3_journaled_string_tree_parallel)
{
    SEQAN_ASSERT(_runTestForConfiguration(1, 1, 3, 101, 3, seqan::StringTreeDefault(), seqan::Parallel()));
    SEQAN_ASSERT(_runTestForConfiguration(1, 1, 3, 101, 50, seqan::StringTreeDefault(), seqan::Parallel()));
}

SEQAN_DEFINE_TEST(test_journaled_journaled_string_tree_traverse_config_1_1_4_journaled_string_tree_parallel)
{
    SEQAN_ASSERT(_runTestForConfiguration(1, 1, 4, 101, 3, seqan::StringTreeDefault(), seqan::Parallel()));
    SEQAN_ASSERT(_runTestForConfiguration(1, 1, 4, 101, 50, seqan::StringTreeDefault(), seqan::Parallel()));
}

SEQAN_DEFINE_TEST(test_journaled_journaled_string_tree_traverse_config_1_1_5_journaled_string_tree_parallel)
{
    SEQAN_ASSERT(_runTestForConfiguration(1, 1, 5, 101, 3, seqan::StringTreeDefault(), seqan::Parallel()));
    SEQAN_ASSERT(_runTestForConfiguration(1, 1, 5, 101, 50, seqan::StringTreeDefault(), seqan::Parallel()));
}

SEQAN_DEFINE_TEST(test_journaled_journaled_string_tree_traverse_config_1_1_0_journaled_string_tree_block_parallel)
{
    SEQAN_ASSERT(_runTestForConfigurationBlock(1, 1, 0, 101, 3, seqan::StringTreeDefault(), seqan::Parallel()));
    SEQAN_ASSERT(_runTestForConfigurationBlock(1, 1, 0, 101, 50, seqan::StringTreeDefault(), seqan::Parallel()));
}

SEQAN_DEFINE_TEST(test_journaled_journaled_string_tree_traverse_config_1_1_1_journaled_string_tree_block_parallel)
{
    SEQAN_ASSERT(_runTestForConfigurationBlock(1, 1, 1, 101, 3, seqan::StringTreeDefault(), seqan::Parallel()));
    SEQAN_ASSERT(_runTestForConfigurationBlock(1, 1, 1, 101, 50, seqan::StringTreeDefault(), seqan::Parallel()));
}

SEQAN_DEFINE_TEST(test_journaled_journaled_string_tree_traverse_config_1_1_2_journaled_string_tree_block_parallel)
{
    SEQAN_ASSERT(_runTestForConfigurationBlock(1, 1, 2, 101, 3, seqan::StringTreeDefault(), seqan::Parallel()));
    SEQAN_ASSERT(_runTestForConfigurationBlock(1, 1, 2, 101, 50, seqan::StringTreeDefault(), seqan::Parallel()));
}

SEQAN_DEFINE_TEST(test_journaled_journaled_string_tree_traverse_config_1_1_3_journaled_string_tree_block_parallel)
{
    SEQAN_ASSERT(_runTestForConfigurationBlock(1, 1, 3, 101, 3, seqan::StringTreeDefault(), seqan::Parallel()));
    SEQAN_ASSERT(_runTestForConfigurationBlock(1, 1, 3, 101, 50, seqan::StringTreeDefault(), seqan::Parallel()));
}

SEQAN_DEFINE_TEST(test_journaled_journaled_string_tree_traverse_config_1_1_4_journaled_string_tree_block_parallel)
{
    SEQAN_ASSERT(_runTestForConfigurationBlock(1, 1, 4, 101, 3, seqan::StringTreeDefault(), seqan::Parallel()));
    SEQAN_ASSERT(_runTestForConfigurationBlock(1, 1, 4, 101, 50, seqan::StringTreeDefault(), seqan::Parallel()));
}

SEQAN_DEFINE_TEST(test_journaled_journaled_string_tree_traverse_config_1_1_5_journaled_string_tree_block_parallel)
{
    SEQAN_ASSERT(_runTestForConfigurationBlock(1, 1, 5, 101, 3, seqan::StringTreeDefault(), seqan::Parallel()));
    SEQAN_ASSERT(_runTestForConfigurationBlock(1, 1, 5, 101, 50, seqan::StringTreeDefault(), seqan::Parallel()));
}

// Test all at position 30, all snps, different coverages.

SEQAN_DEFINE_TEST(test_journaled_journaled_string_tree_traverse_config_2_1_0_journaled_string_tree_parallel)
{
    SEQAN_ASSERT(_runTestForConfiguration(2, 1, 0, 101, 3, seqan::StringTreeDefault(), seqan::Parallel()));
    SEQAN_ASSERT(_runTestForConfiguration(2, 1, 0, 101, 50, seqan::StringTreeDefault(), seqan::Parallel()));
}

SEQAN_DEFINE_TEST(test_journaled_journaled_string_tree_traverse_config_2_1_1_journaled_string_tree_parallel)
{
    SEQAN_ASSERT(_runTestForConfiguration(2, 1, 1, 101, 3, seqan::StringTreeDefault(), seqan::Parallel()));
    SEQAN_ASSERT(_runTestForConfiguration(2, 1, 1, 101, 50, seqan::StringTreeDefault(), seqan::Parallel()));
}

SEQAN_DEFINE_TEST(test_journaled_journaled_string_tree_traverse_config_2_1_2_journaled_string_tree_parallel)
{
    SEQAN_ASSERT(_runTestForConfiguration(2, 1, 2, 101, 3, seqan::StringTreeDefault(), seqan::Parallel()));
    SEQAN_ASSERT(_runTestForConfiguration(2, 1, 2, 101, 50, seqan::StringTreeDefault(), seqan::Parallel()));
}

SEQAN_DEFINE_TEST(test_journaled_journaled_string_tree_traverse_config_2_1_3_journaled_string_tree_parallel)
{
    SEQAN_ASSERT(_runTestForConfiguration(2, 1, 3, 101, 3, seqan::StringTreeDefault(), seqan::Parallel()));
    SEQAN_ASSERT(_runTestForConfiguration(2, 1, 3, 101, 50, seqan::StringTreeDefault(), seqan::Parallel()));
}

SEQAN_DEFINE_TEST(test_journaled_journaled_string_tree_traverse_config_2_1_4_journaled_string_tree_parallel)
{
    SEQAN_ASSERT(_runTestForConfiguration(2, 1, 4, 101, 3, seqan::StringTreeDefault(), seqan::Parallel()));
    SEQAN_ASSERT(_runTestForConfiguration(2, 1, 4, 101, 50, seqan::StringTreeDefault(), seqan::Parallel()));
}

SEQAN_DEFINE_TEST(test_journaled_journaled_string_tree_traverse_config_2_1_5_journaled_string_tree_parallel)
{
    SEQAN_ASSERT(_runTestForConfiguration(2, 1, 5, 101, 3, seqan::StringTreeDefault(), seqan::Parallel()));
    SEQAN_ASSERT(_runTestForConfiguration(2, 1, 5, 101, 50, seqan::StringTreeDefault(), seqan::Parallel()));
}

SEQAN_DEFINE_TEST(test_journaled_journaled_string_tree_traverse_config_2_1_0_journaled_string_tree_block_parallel)
{
    SEQAN_ASSERT(_runTestForConfigurationBlock(2, 1, 0, 101, 3, seqan::StringTreeDefault(), seqan::Parallel()));
    SEQAN_ASSERT(_runTestForConfigurationBlock(2, 1, 0, 101, 50, seqan::StringTreeDefault(), seqan::Parallel()));
}

SEQAN_DEFINE_TEST(test_journaled_journaled_string_tree_traverse_config_2_1_1_journaled_string_tree_block_parallel)
{
    SEQAN_ASSERT(_runTestForConfigurationBlock(2, 1, 1, 101, 3, seqan::StringTreeDefault(), seqan::Parallel()));
    SEQAN_ASSERT(_runTestForConfigurationBlock(2, 1, 1, 101, 50, seqan::StringTreeDefault(), seqan::Parallel()));
}

SEQAN_DEFINE_TEST(test_journaled_journaled_string_tree_traverse_config_2_1_2_journaled_string_tree_block_parallel)
{
    SEQAN_ASSERT(_runTestForConfigurationBlock(2, 1, 2, 101, 3, seqan::StringTreeDefault(), seqan::Parallel()));
    SEQAN_ASSERT(_runTestForConfigurationBlock(2, 1, 2, 101, 50, seqan::StringTreeDefault(), seqan::Parallel()));
}

SEQAN_DEFINE_TEST(test_journaled_journaled_string_tree_traverse_config_2_1_3_journaled_string_tree_block_parallel)
{
    SEQAN_ASSERT(_runTestForConfigurationBlock(2, 1, 3, 101, 3, seqan::StringTreeDefault(), seqan::Parallel()));
    SEQAN_ASSERT(_runTestForConfigurationBlock(2, 1, 3, 101, 50, seqan::StringTreeDefault(), seqan::Parallel()));
}

SEQAN_DEFINE_TEST(test_journaled_journaled_string_tree_traverse_config_2_1_4_journaled_string_tree_block_parallel)
{
    SEQAN_ASSERT(_runTestForConfigurationBlock(2, 1, 4, 101, 3, seqan::StringTreeDefault(), seqan::Parallel()));
    SEQAN_ASSERT(_runTestForConfigurationBlock(2, 1, 4, 101, 50, seqan::StringTreeDefault(), seqan::Parallel()));
}

SEQAN_DEFINE_TEST(test_journaled_journaled_string_tree_traverse_config_2_1_5_journaled_string_tree_block_parallel)
{
    SEQAN_ASSERT(_runTestForConfigurationBlock(2, 1, 5, 101, 3, seqan::StringTreeDefault(), seqan::Parallel()));
    SEQAN_ASSERT(_runTestForConfigurationBlock(2, 1, 5, 101, 50, seqan::StringTreeDefault(), seqan::Parallel()));
}

// Test different positions including 0, all snps, different coverages.

SEQAN_DEFINE_TEST(test_journaled_journaled_string_tree_traverse_config_3_1_0_journaled_string_tree_parallel)
{
    SEQAN_ASSERT(_runTestForConfiguration(3, 1, 0, 101, 3, seqan::StringTreeDefault(), seqan::Parallel()));
    SEQAN_ASSERT(_runTestForConfiguration(3, 1, 0, 101, 20, seqan::StringTreeDefault(), seqan::Parallel()));
    SEQAN_ASSERT(_runTestForConfiguration(3, 1, 0, 101, 50, seqan::StringTreeDefault(), seqan::Parallel()));
}

SEQAN_DEFINE_TEST(test_journaled_journaled_string_tree_traverse_config_3_1_1_journaled_string_tree_parallel)
{
    SEQAN_ASSERT(_runTestForConfiguration(3, 1, 1, 101, 3, seqan::StringTreeDefault(), seqan::Parallel()));
    SEQAN_ASSERT(_runTestForConfiguration(3, 1, 1, 101, 20, seqan::StringTreeDefault(), seqan::Parallel()));
    SEQAN_ASSERT(_runTestForConfiguration(3, 1, 1, 101, 50, seqan::StringTreeDefault(), seqan::Parallel()));
}

SEQAN_DEFINE_TEST(test_journaled_journaled_string_tree_traverse_config_3_1_2_journaled_string_tree_parallel)
{
    SEQAN_ASSERT(_runTestForConfiguration(3, 1, 2, 101, 3, seqan::StringTreeDefault(), seqan::Parallel()));
    SEQAN_ASSERT(_runTestForConfiguration(3, 1, 2, 101, 20, seqan::StringTreeDefault(), seqan::Parallel()));
    SEQAN_ASSERT(_runTestForConfiguration(3, 1, 2, 101, 50, seqan::StringTreeDefault(), seqan::Parallel()));
}

SEQAN_DEFINE_TEST(test_journaled_journaled_string_tree_traverse_config_3_1_3_journaled_string_tree_parallel)
{
    SEQAN_ASSERT(_runTestForConfiguration(3, 1, 3, 101, 3, seqan::StringTreeDefault(), seqan::Parallel()));
    SEQAN_ASSERT(_runTestForConfiguration(3, 1, 3, 101, 20, seqan::StringTreeDefault(), seqan::Parallel()));
    SEQAN_ASSERT(_runTestForConfiguration(3, 1, 3, 101, 50, seqan::StringTreeDefault(), seqan::Parallel()));
}

SEQAN_DEFINE_TEST(test_journaled_journaled_string_tree_traverse_config_3_1_4_journaled_string_tree_parallel)
{
    SEQAN_ASSERT(_runTestForConfiguration(3, 1, 4, 101, 3, seqan::StringTreeDefault(), seqan::Parallel()));
    SEQAN_ASSERT(_runTestForConfiguration(3, 1, 4, 101, 20, seqan::StringTreeDefault(), seqan::Parallel()));
    SEQAN_ASSERT(_runTestForConfiguration(3, 1, 4, 101, 50, seqan::StringTreeDefault(), seqan::Parallel()));
}

SEQAN_DEFINE_TEST(test_journaled_journaled_string_tree_traverse_config_3_1_5_journaled_string_tree_parallel)
{
    SEQAN_ASSERT(_runTestForConfiguration(3, 1, 5, 101, 3, seqan::StringTreeDefault(), seqan::Parallel()));
    SEQAN_ASSERT(_runTestForConfiguration(3, 1, 5, 101, 20, seqan::StringTreeDefault(), seqan::Parallel()));
    SEQAN_ASSERT(_runTestForConfiguration(3, 1, 5, 101, 50, seqan::StringTreeDefault(), seqan::Parallel()));
}

SEQAN_DEFINE_TEST(test_journaled_journaled_string_tree_traverse_config_3_1_0_journaled_string_tree_block_parallel)
{
    SEQAN_ASSERT(_runTestForConfigurationBlock(3, 1, 0, 101, 3, seqan::StringTreeDefault(), seqan::Parallel()));
    SEQAN_ASSERT(_runTestForConfigurationBlock(3, 1, 0, 101, 20, seqan::StringTreeDefault(), seqan::Parallel()));
    SEQAN_ASSERT(_runTestForConfigurationBlock(3, 1, 0, 101, 50, seqan::StringTreeDefault(), seqan::Parallel()));
}

SEQAN_DEFINE_TEST(test_journaled_journaled_string_tree_traverse_config_3_1_1_journaled_string_tree_block_parallel)
{
    SEQAN_ASSERT(_runTestForConfigurationBlock(3, 1, 1, 101, 3, seqan::StringTreeDefault(), seqan::Parallel()));
    SEQAN_ASSERT(_runTestForConfigurationBlock(3, 1, 1, 101, 20, seqan::StringTreeDefault(), seqan::Parallel()));
    SEQAN_ASSERT(_runTestForConfigurationBlock(3, 1, 1, 101, 50, seqan::StringTreeDefault(), seqan::Parallel()));
}

SEQAN_DEFINE_TEST(test_journaled_journaled_string_tree_traverse_config_3_1_2_journaled_string_tree_block_parallel)
{
    SEQAN_ASSERT(_runTestForConfigurationBlock(3, 1, 2, 101, 3, seqan::StringTreeDefault(), seqan::Parallel()));
    SEQAN_ASSERT(_runTestForConfigurationBlock(3, 1, 2, 101, 20, seqan::StringTreeDefault(), seqan::Parallel()));
    SEQAN_ASSERT(_runTestForConfigurationBlock(3, 1, 2, 101, 50, seqan::StringTreeDefault(), seqan::Parallel()));
}

SEQAN_DEFINE_TEST(test_journaled_journaled_string_tree_traverse_config_3_1_3_journaled_string_tree_block_parallel)
{
    SEQAN_ASSERT(_runTestForConfigurationBlock(3, 1, 3, 101, 3, seqan::StringTreeDefault(), seqan::Parallel()));
    SEQAN_ASSERT(_runTestForConfigurationBlock(3, 1, 3, 101, 20, seqan::StringTreeDefault(), seqan::Parallel()));
    SEQAN_ASSERT(_runTestForConfigurationBlock(3, 1, 3, 101, 50, seqan::StringTreeDefault(), seqan::Parallel()));
}

SEQAN_DEFINE_TEST(test_journaled_journaled_string_tree_traverse_config_3_1_4_journaled_string_tree_block_parallel)
{
    SEQAN_ASSERT(_runTestForConfigurationBlock(3, 1, 4, 101, 3, seqan::StringTreeDefault(), seqan::Parallel()));
    SEQAN_ASSERT(_runTestForConfigurationBlock(3, 1, 4, 101, 20, seqan::StringTreeDefault(), seqan::Parallel()));
    SEQAN_ASSERT(_runTestForConfigurationBlock(3, 1, 4, 101, 50, seqan::StringTreeDefault(), seqan::Parallel()));
}

SEQAN_DEFINE_TEST(test_journaled_journaled_string_tree_traverse_config_3_1_5_journaled_string_tree_block_parallel)
{
    SEQAN_ASSERT(_runTestForConfigurationBlock(3, 1, 5, 101, 3, seqan::StringTreeDefault(), seqan::Parallel()));
    SEQAN_ASSERT(_runTestForConfigurationBlock(3, 1, 5, 101, 20, seqan::StringTreeDefault(), seqan::Parallel()));
    SEQAN_ASSERT(_runTestForConfigurationBlock(3, 1, 5, 101, 50, seqan::StringTreeDefault(), seqan::Parallel()));
}

// Test different positions including 0, all deletions, different coverages.

SEQAN_DEFINE_TEST(test_journaled_journaled_string_tree_traverse_config_4_1_0_journaled_string_tree_parallel)
{
    SEQAN_ASSERT(_runTestForConfiguration(4, 1, 0, 101, 3, seqan::StringTreeDefault(), seqan::Parallel()));
    SEQAN_ASSERT(_runTestForConfiguration(4, 1, 0, 101, 20, seqan::StringTreeDefault(), seqan::Parallel()));
    SEQAN_ASSERT(_runTestForConfiguration(4, 1, 0, 101, 50, seqan::StringTreeDefault(), seqan::Parallel()));
}

SEQAN_DEFINE_TEST(test_journaled_journaled_string_tree_traverse_config_4_1_1_journaled_string_tree_parallel)
{
    SEQAN_ASSERT(_runTestForConfiguration(4, 1, 1, 101, 3, seqan::StringTreeDefault(), seqan::Parallel()));
    SEQAN_ASSERT(_runTestForConfiguration(4, 1, 1, 101, 20, seqan::StringTreeDefault(), seqan::Parallel()));
    SEQAN_ASSERT(_runTestForConfiguration(4, 1, 1, 101, 50, seqan::StringTreeDefault(), seqan::Parallel()));
}

SEQAN_DEFINE_TEST(test_journaled_journaled_string_tree_traverse_config_4_1_2_journaled_string_tree_parallel)
{
    SEQAN_ASSERT(_runTestForConfiguration(4, 1, 2, 101, 3, seqan::StringTreeDefault(), seqan::Parallel()));
    SEQAN_ASSERT(_runTestForConfiguration(4, 1, 2, 101, 20, seqan::StringTreeDefault(), seqan::Parallel()));
    SEQAN_ASSERT(_runTestForConfiguration(4, 1, 2, 101, 50, seqan::StringTreeDefault(), seqan::Parallel()));
}

SEQAN_DEFINE_TEST(test_journaled_journaled_string_tree_traverse_config_4_1_3_journaled_string_tree_parallel)
{
    SEQAN_ASSERT(_runTestForConfiguration(4, 1, 3, 101, 3, seqan::StringTreeDefault(), seqan::Parallel()));
    SEQAN_ASSERT(_runTestForConfiguration(4, 1, 3, 101, 20, seqan::StringTreeDefault(), seqan::Parallel()));
    SEQAN_ASSERT(_runTestForConfiguration(4, 1, 3, 101, 50, seqan::StringTreeDefault(), seqan::Parallel()));
}

SEQAN_DEFINE_TEST(test_journaled_journaled_string_tree_traverse_config_4_1_4_journaled_string_tree_parallel)
{
    SEQAN_ASSERT(_runTestForConfiguration(4, 1, 4, 101, 3, seqan::StringTreeDefault(), seqan::Parallel()));
    SEQAN_ASSERT(_runTestForConfiguration(4, 1, 4, 101, 20, seqan::StringTreeDefault(), seqan::Parallel()));
    SEQAN_ASSERT(_runTestForConfiguration(4, 1, 4, 101, 50, seqan::StringTreeDefault(), seqan::Parallel()));
}

SEQAN_DEFINE_TEST(test_journaled_journaled_string_tree_traverse_config_4_1_5_journaled_string_tree_parallel)
{
    SEQAN_ASSERT(_runTestForConfiguration(4, 1, 5, 101, 3, seqan::StringTreeDefault(), seqan::Parallel()));
    SEQAN_ASSERT(_runTestForConfiguration(4, 1, 5, 101, 20, seqan::StringTreeDefault(), seqan::Parallel()));
    SEQAN_ASSERT(_runTestForConfiguration(4, 1, 5, 101, 50, seqan::StringTreeDefault(), seqan::Parallel()));
}

SEQAN_DEFINE_TEST(test_journaled_journaled_string_tree_traverse_config_4_1_0_journaled_string_tree_block_parallel)
{
    SEQAN_ASSERT(_runTestForConfigurationBlock(4, 1, 0, 101, 3, seqan::StringTreeDefault(), seqan::Parallel()));
    SEQAN_ASSERT(_runTestForConfigurationBlock(4, 1, 0, 101, 20, seqan::StringTreeDefault(), seqan::Parallel()));
    SEQAN_ASSERT(_runTestForConfigurationBlock(4, 1, 0, 101, 50, seqan::StringTreeDefault(), seqan::Parallel()));
}

SEQAN_DEFINE_TEST(test_journaled_journaled_string_tree_traverse_config_4_1_1_journaled_string_tree_block_parallel)
{
    SEQAN_ASSERT(_runTestForConfigurationBlock(4, 1, 1, 101, 3, seqan::StringTreeDefault(), seqan::Parallel()));
    SEQAN_ASSERT(_runTestForConfigurationBlock(4, 1, 1, 101, 20, seqan::StringTreeDefault(), seqan::Parallel()));
    SEQAN_ASSERT(_runTestForConfigurationBlock(4, 1, 1, 101, 50, seqan::StringTreeDefault(), seqan::Parallel()));
}

SEQAN_DEFINE_TEST(test_journaled_journaled_string_tree_traverse_config_4_1_2_journaled_string_tree_block_parallel)
{
    SEQAN_ASSERT(_runTestForConfigurationBlock(4, 1, 2, 101, 3, seqan::StringTreeDefault(), seqan::Parallel()));
    SEQAN_ASSERT(_runTestForConfigurationBlock(4, 1, 2, 101, 20, seqan::StringTreeDefault(), seqan::Parallel()));
    SEQAN_ASSERT(_runTestForConfigurationBlock(4, 1, 2, 101, 50, seqan::StringTreeDefault(), seqan::Parallel()));
}

SEQAN_DEFINE_TEST(test_journaled_journaled_string_tree_traverse_config_4_1_3_journaled_string_tree_block_parallel)
{
    SEQAN_ASSERT(_runTestForConfigurationBlock(4, 1, 3, 101, 3, seqan::StringTreeDefault(), seqan::Parallel()));
    SEQAN_ASSERT(_runTestForConfigurationBlock(4, 1, 3, 101, 20, seqan::StringTreeDefault(), seqan::Parallel()));
    SEQAN_ASSERT(_runTestForConfigurationBlock(4, 1, 3, 101, 50, seqan::StringTreeDefault(), seqan::Parallel()));
}

SEQAN_DEFINE_TEST(test_journaled_journaled_string_tree_traverse_config_4_1_4_journaled_string_tree_block_parallel)
{
    SEQAN_ASSERT(_runTestForConfigurationBlock(4, 1, 4, 101, 3, seqan::StringTreeDefault(), seqan::Parallel()));
    SEQAN_ASSERT(_runTestForConfigurationBlock(4, 1, 4, 101, 20, seqan::StringTreeDefault(), seqan::Parallel()));
    SEQAN_ASSERT(_runTestForConfigurationBlock(4, 1, 4, 101, 50, seqan::StringTreeDefault(), seqan::Parallel()));
}

SEQAN_DEFINE_TEST(test_journaled_journaled_string_tree_traverse_config_4_1_5_journaled_string_tree_block_parallel)
{
    SEQAN_ASSERT(_runTestForConfigurationBlock(4, 1, 5, 101, 3, seqan::StringTreeDefault(), seqan::Parallel()));
    SEQAN_ASSERT(_runTestForConfigurationBlock(4, 1, 5, 101, 20, seqan::StringTreeDefault(), seqan::Parallel()));
    SEQAN_ASSERT(_runTestForConfigurationBlock(4, 1, 5, 101, 50, seqan::StringTreeDefault(), seqan::Parallel()));
}

// ----------------------------------------------------------------------------
// Test all Insertions.
// ----------------------------------------------------------------------------

SEQAN_DEFINE_TEST(test_journaled_journaled_string_tree_traverse_config_0_2_0_journaled_string_tree_parallel)
{
    SEQAN_ASSERT(_runTestForConfiguration(0, 2, 0, 101, 3, seqan::StringTreeDefault(), seqan::Parallel()));
    SEQAN_ASSERT(_runTestForConfiguration(0, 2, 0, 101, 10, seqan::StringTreeDefault(), seqan::Parallel()));
}

SEQAN_DEFINE_TEST(test_journaled_journaled_string_tree_traverse_config_0_2_1_journaled_string_tree_parallel)
{
    SEQAN_ASSERT(_runTestForConfiguration(0, 2, 1, 101, 3, seqan::StringTreeDefault(), seqan::Parallel()));
    SEQAN_ASSERT(_runTestForConfiguration(0, 2, 1, 101, 10, seqan::StringTreeDefault(), seqan::Parallel()));
}

SEQAN_DEFINE_TEST(test_journaled_journaled_string_tree_traverse_config_0_2_2_journaled_string_tree_parallel)
{
    SEQAN_ASSERT(_runTestForConfiguration(0, 2, 2, 101, 3, seqan::StringTreeDefault(), seqan::Parallel()));
    SEQAN_ASSERT(_runTestForConfiguration(0, 2, 2, 101, 10, seqan::StringTreeDefault(), seqan::Parallel()));
}

SEQAN_DEFINE_TEST(test_journaled_journaled_string_tree_traverse_config_0_2_3_journaled_string_tree_parallel)
{
    SEQAN_ASSERT(_runTestForConfiguration(0, 2, 3, 101, 3, seqan::StringTreeDefault(), seqan::Parallel()));
    SEQAN_ASSERT(_runTestForConfiguration(0, 2, 3, 101, 10, seqan::StringTreeDefault(), seqan::Parallel()));
}

SEQAN_DEFINE_TEST(test_journaled_journaled_string_tree_traverse_config_0_2_4_journaled_string_tree_parallel)
{
    SEQAN_ASSERT(_runTestForConfiguration(0, 2, 4, 101, 3, seqan::StringTreeDefault(), seqan::Parallel()));
    SEQAN_ASSERT(_runTestForConfiguration(0, 2, 4, 101, 10, seqan::StringTreeDefault(), seqan::Parallel()));
}

SEQAN_DEFINE_TEST(test_journaled_journaled_string_tree_traverse_config_0_2_5_journaled_string_tree_parallel)
{
    SEQAN_ASSERT(_runTestForConfiguration(0, 2, 5, 101, 3, seqan::StringTreeDefault(), seqan::Parallel()));
    SEQAN_ASSERT(_runTestForConfiguration(0, 2, 5, 101, 10, seqan::StringTreeDefault(), seqan::Parallel()));
}

SEQAN_DEFINE_TEST(test_journaled_journaled_string_tree_traverse_config_0_2_0_journaled_string_tree_block_parallel)
{
    SEQAN_ASSERT(_runTestForConfigurationBlock(0, 2, 0, 101, 3, seqan::StringTreeDefault(), seqan::Parallel()));
    SEQAN_ASSERT(_runTestForConfigurationBlock(0, 2, 0, 101, 10, seqan::StringTreeDefault(), seqan::Parallel()));
}

SEQAN_DEFINE_TEST(test_journaled_journaled_string_tree_traverse_config_0_2_1_journaled_string_tree_block_parallel)
{
    SEQAN_ASSERT(_runTestForConfigurationBlock(0, 2, 1, 101, 3, seqan::StringTreeDefault(), seqan::Parallel()));
    SEQAN_ASSERT(_runTestForConfigurationBlock(0, 2, 1, 101, 10, seqan::StringTreeDefault(), seqan::Parallel()));
}

SEQAN_DEFINE_TEST(test_journaled_journaled_string_tree_traverse_config_0_2_2_journaled_string_tree_block_parallel)
{
    SEQAN_ASSERT(_runTestForConfigurationBlock(0, 2, 2, 101, 3, seqan::StringTreeDefault(), seqan::Parallel()));
    SEQAN_ASSERT(_runTestForConfigurationBlock(0, 2, 2, 101, 10, seqan::StringTreeDefault(), seqan::Parallel()));
}

SEQAN_DEFINE_TEST(test_journaled_journaled_string_tree_traverse_config_0_2_3_journaled_string_tree_block_parallel)
{
    SEQAN_ASSERT(_runTestForConfigurationBlock(0, 2, 3, 101, 3, seqan::StringTreeDefault(), seqan::Parallel()));
    SEQAN_ASSERT(_runTestForConfigurationBlock(0, 2, 3, 101, 10, seqan::StringTreeDefault(), seqan::Parallel()));
}

SEQAN_DEFINE_TEST(test_journaled_journaled_string_tree_traverse_config_0_2_4_journaled_string_tree_block_parallel)
{
    SEQAN_ASSERT(_runTestForConfigurationBlock(0, 2, 4, 101, 3, seqan::StringTreeDefault(), seqan::Parallel()));
    SEQAN_ASSERT(_runTestForConfigurationBlock(0, 2, 4, 101, 10, seqan::StringTreeDefault(), seqan::Parallel()));
}

SEQAN_DEFINE_TEST(test_journaled_journaled_string_tree_traverse_config_0_2_5_journaled_string_tree_block_parallel)
{
    SEQAN_ASSERT(_runTestForConfigurationBlock(0, 2, 5, 101, 3, seqan::StringTreeDefault(), seqan::Parallel()));
    SEQAN_ASSERT(_runTestForConfigurationBlock(0, 2, 5, 101, 10, seqan::StringTreeDefault(), seqan::Parallel()));
}

// Test all at position 30, all snps, different coverages.

SEQAN_DEFINE_TEST(test_journaled_journaled_string_tree_traverse_config_1_2_0_journaled_string_tree_parallel)
{
    SEQAN_ASSERT(_runTestForConfiguration(1, 2, 0, 101, 3, seqan::StringTreeDefault(), seqan::Parallel()));
    SEQAN_ASSERT(_runTestForConfiguration(1, 2, 0, 101, 10, seqan::StringTreeDefault(), seqan::Parallel()));
}

SEQAN_DEFINE_TEST(test_journaled_journaled_string_tree_traverse_config_1_2_1_journaled_string_tree_parallel)
{
    SEQAN_ASSERT(_runTestForConfiguration(1, 2, 1, 101, 3, seqan::StringTreeDefault(), seqan::Parallel()));
    SEQAN_ASSERT(_runTestForConfiguration(1, 2, 1, 101, 10, seqan::StringTreeDefault(), seqan::Parallel()));
}

SEQAN_DEFINE_TEST(test_journaled_journaled_string_tree_traverse_config_1_2_2_journaled_string_tree_parallel)
{
    SEQAN_ASSERT(_runTestForConfiguration(1, 2, 2, 101, 3, seqan::StringTreeDefault(), seqan::Parallel()));
    SEQAN_ASSERT(_runTestForConfiguration(1, 2, 2, 101, 10, seqan::StringTreeDefault(), seqan::Parallel()));
}

SEQAN_DEFINE_TEST(test_journaled_journaled_string_tree_traverse_config_1_2_3_journaled_string_tree_parallel)
{
    SEQAN_ASSERT(_runTestForConfiguration(1, 2, 3, 101, 3, seqan::StringTreeDefault(), seqan::Parallel()));
    SEQAN_ASSERT(_runTestForConfiguration(1, 2, 3, 101, 10, seqan::StringTreeDefault(), seqan::Parallel()));
}

SEQAN_DEFINE_TEST(test_journaled_journaled_string_tree_traverse_config_1_2_4_journaled_string_tree_parallel)
{
    SEQAN_ASSERT(_runTestForConfiguration(1, 2, 4, 101, 3, seqan::StringTreeDefault(), seqan::Parallel()));
    SEQAN_ASSERT(_runTestForConfiguration(1, 2, 4, 101, 10, seqan::StringTreeDefault(), seqan::Parallel()));
}

SEQAN_DEFINE_TEST(test_journaled_journaled_string_tree_traverse_config_1_2_5_journaled_string_tree_parallel)
{
    SEQAN_ASSERT(_runTestForConfiguration(1, 2, 5, 101, 3, seqan::StringTreeDefault(), seqan::Parallel()));
    SEQAN_ASSERT(_runTestForConfiguration(1, 2, 5, 101, 10, seqan::StringTreeDefault(), seqan::Parallel()));
}

SEQAN_DEFINE_TEST(test_journaled_journaled_string_tree_traverse_config_1_2_0_journaled_string_tree_block_parallel)
{
    SEQAN_ASSERT(_runTestForConfigurationBlock(1, 2, 0, 101, 3, seqan::StringTreeDefault(), seqan::Parallel()));
    SEQAN_ASSERT(_runTestForConfigurationBlock(1, 2, 0, 101, 10, seqan::StringTreeDefault(), seqan::Parallel()));
}

SEQAN_DEFINE_TEST(test_journaled_journaled_string_tree_traverse_config_1_2_1_journaled_string_tree_block_parallel)
{
    SEQAN_ASSERT(_runTestForConfigurationBlock(1, 2, 1, 101, 3, seqan::StringTreeDefault(), seqan::Parallel()));
    SEQAN_ASSERT(_runTestForConfigurationBlock(1, 2, 1, 101, 10, seqan::StringTreeDefault(), seqan::Parallel()));
}

SEQAN_DEFINE_TEST(test_journaled_journaled_string_tree_traverse_config_1_2_2_journaled_string_tree_block_parallel)
{
    SEQAN_ASSERT(_runTestForConfigurationBlock(1, 2, 2, 101, 3, seqan::StringTreeDefault(), seqan::Parallel()));
    SEQAN_ASSERT(_runTestForConfigurationBlock(1, 2, 2, 101, 10, seqan::StringTreeDefault(), seqan::Parallel()));
}

SEQAN_DEFINE_TEST(test_journaled_journaled_string_tree_traverse_config_1_2_3_journaled_string_tree_block_parallel)
{
    SEQAN_ASSERT(_runTestForConfigurationBlock(1, 2, 3, 101, 3, seqan::StringTreeDefault(), seqan::Parallel()));
    SEQAN_ASSERT(_runTestForConfigurationBlock(1, 2, 3, 101, 10, seqan::StringTreeDefault(), seqan::Parallel()));
}

SEQAN_DEFINE_TEST(test_journaled_journaled_string_tree_traverse_config_1_2_4_journaled_string_tree_block_parallel)
{
    SEQAN_ASSERT(_runTestForConfigurationBlock(1, 2, 4, 101, 3, seqan::StringTreeDefault(), seqan::Parallel()));
    SEQAN_ASSERT(_runTestForConfigurationBlock(1, 2, 4, 101, 10, seqan::StringTreeDefault(), seqan::Parallel()));
}

SEQAN_DEFINE_TEST(test_journaled_journaled_string_tree_traverse_config_1_2_5_journaled_string_tree_block_parallel)
{
    SEQAN_ASSERT(_runTestForConfigurationBlock(1, 2, 5, 101, 3, seqan::StringTreeDefault(), seqan::Parallel()));
    SEQAN_ASSERT(_runTestForConfigurationBlock(1, 2, 5, 101, 10, seqan::StringTreeDefault(), seqan::Parallel()));
}

// Test all at position 30, all snps, different coverages.

SEQAN_DEFINE_TEST(test_journaled_journaled_string_tree_traverse_config_2_2_0_journaled_string_tree_parallel)
{
    SEQAN_ASSERT(_runTestForConfiguration(2, 2, 0, 101, 3, seqan::StringTreeDefault(), seqan::Parallel()));
    SEQAN_ASSERT(_runTestForConfiguration(2, 2, 0, 101, 50, seqan::StringTreeDefault(), seqan::Parallel()));
}

SEQAN_DEFINE_TEST(test_journaled_journaled_string_tree_traverse_config_2_2_1_journaled_string_tree_parallel)
{
    SEQAN_ASSERT(_runTestForConfiguration(2, 2, 1, 101, 3, seqan::StringTreeDefault(), seqan::Parallel()));
    SEQAN_ASSERT(_runTestForConfiguration(2, 2, 1, 101, 50, seqan::StringTreeDefault(), seqan::Parallel()));
}

SEQAN_DEFINE_TEST(test_journaled_journaled_string_tree_traverse_config_2_2_2_journaled_string_tree_parallel)
{
    SEQAN_ASSERT(_runTestForConfiguration(2, 2, 2, 101, 3, seqan::StringTreeDefault(), seqan::Parallel()));
    SEQAN_ASSERT(_runTestForConfiguration(2, 2, 2, 101, 50, seqan::StringTreeDefault(), seqan::Parallel()));
}

SEQAN_DEFINE_TEST(test_journaled_journaled_string_tree_traverse_config_2_2_3_journaled_string_tree_parallel)
{
    SEQAN_ASSERT(_runTestForConfiguration(2, 2, 3, 101, 3, seqan::StringTreeDefault(), seqan::Parallel()));
    SEQAN_ASSERT(_runTestForConfiguration(2, 2, 3, 101, 50, seqan::StringTreeDefault(), seqan::Parallel()));
}

SEQAN_DEFINE_TEST(test_journaled_journaled_string_tree_traverse_config_2_2_4_journaled_string_tree_parallel)
{
    SEQAN_ASSERT(_runTestForConfiguration(2, 2, 4, 101, 3, seqan::StringTreeDefault(), seqan::Parallel()));
    SEQAN_ASSERT(_runTestForConfiguration(2, 2, 4, 101, 50, seqan::StringTreeDefault(), seqan::Parallel()));
}

SEQAN_DEFINE_TEST(test_journaled_journaled_string_tree_traverse_config_2_2_5_journaled_string_tree_parallel)
{
    SEQAN_ASSERT(_runTestForConfiguration(2, 2, 5, 101, 3, seqan::StringTreeDefault(), seqan::Parallel()));
    SEQAN_ASSERT(_runTestForConfiguration(2, 2, 5, 101, 50, seqan::StringTreeDefault(), seqan::Parallel()));
}

SEQAN_DEFINE_TEST(test_journaled_journaled_string_tree_traverse_config_2_2_0_journaled_string_tree_block_parallel)
{
    SEQAN_ASSERT(_runTestForConfigurationBlock(2, 2, 0, 101, 3, seqan::StringTreeDefault(), seqan::Parallel()));
    SEQAN_ASSERT(_runTestForConfigurationBlock(2, 2, 0, 101, 50, seqan::StringTreeDefault(), seqan::Parallel()));
}

SEQAN_DEFINE_TEST(test_journaled_journaled_string_tree_traverse_config_2_2_1_journaled_string_tree_block_parallel)
{
    SEQAN_ASSERT(_runTestForConfigurationBlock(2, 2, 1, 101, 3, seqan::StringTreeDefault(), seqan::Parallel()));
    SEQAN_ASSERT(_runTestForConfigurationBlock(2, 2, 1, 101, 50, seqan::StringTreeDefault(), seqan::Parallel()));
}

SEQAN_DEFINE_TEST(test_journaled_journaled_string_tree_traverse_config_2_2_2_journaled_string_tree_block_parallel)
{
    SEQAN_ASSERT(_runTestForConfigurationBlock(2, 2, 2, 101, 3, seqan::StringTreeDefault(), seqan::Parallel()));
    SEQAN_ASSERT(_runTestForConfigurationBlock(2, 2, 2, 101, 50, seqan::StringTreeDefault(), seqan::Parallel()));
}

SEQAN_DEFINE_TEST(test_journaled_journaled_string_tree_traverse_config_2_2_3_journaled_string_tree_block_parallel)
{
    SEQAN_ASSERT(_runTestForConfigurationBlock(2, 2, 3, 101, 3, seqan::StringTreeDefault(), seqan::Parallel()));
    SEQAN_ASSERT(_runTestForConfigurationBlock(2, 2, 3, 101, 50, seqan::StringTreeDefault(), seqan::Parallel()));
}

SEQAN_DEFINE_TEST(test_journaled_journaled_string_tree_traverse_config_2_2_4_journaled_string_tree_block_parallel)
{
    SEQAN_ASSERT(_runTestForConfigurationBlock(2, 2, 4, 101, 3, seqan::StringTreeDefault(), seqan::Parallel()));
    SEQAN_ASSERT(_runTestForConfigurationBlock(2, 2, 4, 101, 50, seqan::StringTreeDefault(), seqan::Parallel()));
}

SEQAN_DEFINE_TEST(test_journaled_journaled_string_tree_traverse_config_2_2_5_journaled_string_tree_block_parallel)
{
    SEQAN_ASSERT(_runTestForConfigurationBlock(2, 2, 5, 101, 3, seqan::StringTreeDefault(), seqan::Parallel()));
    SEQAN_ASSERT(_runTestForConfigurationBlock(2, 2, 5, 101, 50, seqan::StringTreeDefault(), seqan::Parallel()));
}

// Test different positions including 0, all snps, different coverages.

SEQAN_DEFINE_TEST(test_journaled_journaled_string_tree_traverse_config_3_2_0_journaled_string_tree_parallel)
{
    SEQAN_ASSERT(_runTestForConfiguration(3, 2, 0, 101, 3, seqan::StringTreeDefault(), seqan::Parallel()));
    SEQAN_ASSERT(_runTestForConfiguration(3, 2, 0, 101, 20, seqan::StringTreeDefault(), seqan::Parallel()));
    SEQAN_ASSERT(_runTestForConfiguration(3, 2, 0, 101, 30, seqan::StringTreeDefault(), seqan::Parallel()));
}

SEQAN_DEFINE_TEST(test_journaled_journaled_string_tree_traverse_config_3_2_1_journaled_string_tree_parallel)
{
    SEQAN_ASSERT(_runTestForConfiguration(3, 2, 1, 101, 3, seqan::StringTreeDefault(), seqan::Parallel()));
    SEQAN_ASSERT(_runTestForConfiguration(3, 2, 1, 101, 20, seqan::StringTreeDefault(), seqan::Parallel()));
    SEQAN_ASSERT(_runTestForConfiguration(3, 2, 1, 101, 30, seqan::StringTreeDefault(), seqan::Parallel()));
}

SEQAN_DEFINE_TEST(test_journaled_journaled_string_tree_traverse_config_3_2_2_journaled_string_tree_parallel)
{
    SEQAN_ASSERT(_runTestForConfiguration(3, 2, 2, 101, 3, seqan::StringTreeDefault(), seqan::Parallel()));
    SEQAN_ASSERT(_runTestForConfiguration(3, 2, 2, 101, 20, seqan::StringTreeDefault(), seqan::Parallel()));
    SEQAN_ASSERT(_runTestForConfiguration(3, 2, 2, 101, 30, seqan::StringTreeDefault(), seqan::Parallel()));
}

SEQAN_DEFINE_TEST(test_journaled_journaled_string_tree_traverse_config_3_2_3_journaled_string_tree_parallel)
{
    SEQAN_ASSERT(_runTestForConfiguration(3, 2, 3, 101, 3, seqan::StringTreeDefault(), seqan::Parallel()));
    SEQAN_ASSERT(_runTestForConfiguration(3, 2, 3, 101, 20, seqan::StringTreeDefault(), seqan::Parallel()));
    SEQAN_ASSERT(_runTestForConfiguration(3, 2, 3, 101, 30, seqan::StringTreeDefault(), seqan::Parallel()));
}

SEQAN_DEFINE_TEST(test_journaled_journaled_string_tree_traverse_config_3_2_4_journaled_string_tree_parallel)
{
    SEQAN_ASSERT(_runTestForConfiguration(3, 2, 4, 101, 3, seqan::StringTreeDefault(), seqan::Parallel()));
    SEQAN_ASSERT(_runTestForConfiguration(3, 2, 4, 101, 20, seqan::StringTreeDefault(), seqan::Parallel()));
    SEQAN_ASSERT(_runTestForConfiguration(3, 2, 4, 101, 30, seqan::StringTreeDefault(), seqan::Parallel()));
}

SEQAN_DEFINE_TEST(test_journaled_journaled_string_tree_traverse_config_3_2_5_journaled_string_tree_parallel)
{
    SEQAN_ASSERT(_runTestForConfiguration(3, 2, 5, 101, 3, seqan::StringTreeDefault(), seqan::Parallel()));
    SEQAN_ASSERT(_runTestForConfiguration(3, 2, 5, 101, 20, seqan::StringTreeDefault(), seqan::Parallel()));
    SEQAN_ASSERT(_runTestForConfiguration(3, 2, 5, 101, 30, seqan::StringTreeDefault(), seqan::Parallel()));
}

SEQAN_DEFINE_TEST(test_journaled_journaled_string_tree_traverse_config_3_2_0_journaled_string_tree_block_parallel)
{
    SEQAN_ASSERT(_runTestForConfigurationBlock(3, 2, 0, 101, 3, seqan::StringTreeDefault(), seqan::Parallel()));
    SEQAN_ASSERT(_runTestForConfigurationBlock(3, 2, 0, 101, 20, seqan::StringTreeDefault(), seqan::Parallel()));
    SEQAN_ASSERT(_runTestForConfigurationBlock(3, 2, 0, 101, 30, seqan::StringTreeDefault(), seqan::Parallel()));
}

SEQAN_DEFINE_TEST(test_journaled_journaled_string_tree_traverse_config_3_2_1_journaled_string_tree_block_parallel)
{
    SEQAN_ASSERT(_runTestForConfigurationBlock(3, 2, 1, 101, 3, seqan::StringTreeDefault(), seqan::Parallel()));
    SEQAN_ASSERT(_runTestForConfigurationBlock(3, 2, 1, 101, 20, seqan::StringTreeDefault(), seqan::Parallel()));
    SEQAN_ASSERT(_runTestForConfigurationBlock(3, 2, 1, 101, 30, seqan::StringTreeDefault(), seqan::Parallel()));
}

SEQAN_DEFINE_TEST(test_journaled_journaled_string_tree_traverse_config_3_2_2_journaled_string_tree_block_parallel)
{
    SEQAN_ASSERT(_runTestForConfigurationBlock(3, 2, 2, 101, 3, seqan::StringTreeDefault(), seqan::Parallel()));
    SEQAN_ASSERT(_runTestForConfigurationBlock(3, 2, 2, 101, 20, seqan::StringTreeDefault(), seqan::Parallel()));
    SEQAN_ASSERT(_runTestForConfigurationBlock(3, 2, 2, 101, 30, seqan::StringTreeDefault(), seqan::Parallel()));
}

SEQAN_DEFINE_TEST(test_journaled_journaled_string_tree_traverse_config_3_2_3_journaled_string_tree_block_parallel)
{
    SEQAN_ASSERT(_runTestForConfigurationBlock(3, 2, 3, 101, 3, seqan::StringTreeDefault(), seqan::Parallel()));
    SEQAN_ASSERT(_runTestForConfigurationBlock(3, 2, 3, 101, 20, seqan::StringTreeDefault(), seqan::Parallel()));
    SEQAN_ASSERT(_runTestForConfigurationBlock(3, 2, 3, 101, 30, seqan::StringTreeDefault(), seqan::Parallel()));
}

SEQAN_DEFINE_TEST(test_journaled_journaled_string_tree_traverse_config_3_2_4_journaled_string_tree_block_parallel)
{
    SEQAN_ASSERT(_runTestForConfigurationBlock(3, 2, 4, 101, 3, seqan::StringTreeDefault(), seqan::Parallel()));
    SEQAN_ASSERT(_runTestForConfigurationBlock(3, 2, 4, 101, 20, seqan::StringTreeDefault(), seqan::Parallel()));
    SEQAN_ASSERT(_runTestForConfigurationBlock(3, 2, 4, 101, 30, seqan::StringTreeDefault(), seqan::Parallel()));
}

SEQAN_DEFINE_TEST(test_journaled_journaled_string_tree_traverse_config_3_2_5_journaled_string_tree_block_parallel)
{
    SEQAN_ASSERT(_runTestForConfigurationBlock(3, 2, 5, 101, 3, seqan::StringTreeDefault(), seqan::Parallel()));
    SEQAN_ASSERT(_runTestForConfigurationBlock(3, 2, 5, 101, 20, seqan::StringTreeDefault(), seqan::Parallel()));
    SEQAN_ASSERT(_runTestForConfigurationBlock(3, 2, 5, 101, 30, seqan::StringTreeDefault(), seqan::Parallel()));
}

// Test different positions including 0, all snps, different coverages.

SEQAN_DEFINE_TEST(test_journaled_journaled_string_tree_traverse_config_4_2_0_journaled_string_tree_parallel)
{
    SEQAN_ASSERT(_runTestForConfiguration(4, 2, 0, 101, 3, seqan::StringTreeDefault(), seqan::Parallel()));
    SEQAN_ASSERT(_runTestForConfiguration(4, 2, 0, 101, 20, seqan::StringTreeDefault(), seqan::Parallel()));
    SEQAN_ASSERT(_runTestForConfiguration(4, 2, 0, 101, 30, seqan::StringTreeDefault(), seqan::Parallel()));
}

SEQAN_DEFINE_TEST(test_journaled_journaled_string_tree_traverse_config_4_2_1_journaled_string_tree_parallel)
{
    SEQAN_ASSERT(_runTestForConfiguration(4, 2, 1, 101, 3, seqan::StringTreeDefault(), seqan::Parallel()));
    SEQAN_ASSERT(_runTestForConfiguration(4, 2, 1, 101, 20, seqan::StringTreeDefault(), seqan::Parallel()));
    SEQAN_ASSERT(_runTestForConfiguration(4, 2, 1, 101, 30, seqan::StringTreeDefault(), seqan::Parallel()));
}

SEQAN_DEFINE_TEST(test_journaled_journaled_string_tree_traverse_config_4_2_2_journaled_string_tree_parallel)
{
    SEQAN_ASSERT(_runTestForConfiguration(4, 2, 2, 101, 3, seqan::StringTreeDefault(), seqan::Parallel()));
    SEQAN_ASSERT(_runTestForConfiguration(4, 2, 2, 101, 20, seqan::StringTreeDefault(), seqan::Parallel()));
    SEQAN_ASSERT(_runTestForConfiguration(4, 2, 2, 101, 30, seqan::StringTreeDefault(), seqan::Parallel()));
}

SEQAN_DEFINE_TEST(test_journaled_journaled_string_tree_traverse_config_4_2_3_journaled_string_tree_parallel)
{
    SEQAN_ASSERT(_runTestForConfiguration(4, 2, 3, 101, 3, seqan::StringTreeDefault(), seqan::Parallel()));
    SEQAN_ASSERT(_runTestForConfiguration(4, 2, 3, 101, 20, seqan::StringTreeDefault(), seqan::Parallel()));
    SEQAN_ASSERT(_runTestForConfiguration(4, 2, 3, 101, 30, seqan::StringTreeDefault(), seqan::Parallel()));
}

SEQAN_DEFINE_TEST(test_journaled_journaled_string_tree_traverse_config_4_2_4_journaled_string_tree_parallel)
{
    SEQAN_ASSERT(_runTestForConfiguration(4, 2, 4, 101, 3, seqan::StringTreeDefault(), seqan::Parallel()));
    SEQAN_ASSERT(_runTestForConfiguration(4, 2, 4, 101, 20, seqan::StringTreeDefault(), seqan::Parallel()));
    SEQAN_ASSERT(_runTestForConfiguration(4, 2, 4, 101, 30, seqan::StringTreeDefault(), seqan::Parallel()));
}

SEQAN_DEFINE_TEST(test_journaled_journaled_string_tree_traverse_config_4_2_5_journaled_string_tree_parallel)
{
    SEQAN_ASSERT(_runTestForConfiguration(4, 2, 5, 101, 3, seqan::StringTreeDefault(), seqan::Parallel()));
    SEQAN_ASSERT(_runTestForConfiguration(4, 2, 5, 101, 20, seqan::StringTreeDefault(), seqan::Parallel()));
    SEQAN_ASSERT(_runTestForConfiguration(4, 2, 5, 101, 30, seqan::StringTreeDefault(), seqan::Parallel()));
}

SEQAN_DEFINE_TEST(test_journaled_journaled_string_tree_traverse_config_4_2_0_journaled_string_tree_block_parallel)
{
    SEQAN_ASSERT(_runTestForConfigurationBlock(4, 2, 0, 101, 3, seqan::StringTreeDefault(), seqan::Parallel()));
    SEQAN_ASSERT(_runTestForConfigurationBlock(4, 2, 0, 101, 20, seqan::StringTreeDefault(), seqan::Parallel()));
    SEQAN_ASSERT(_runTestForConfigurationBlock(4, 2, 0, 101, 30, seqan::StringTreeDefault(), seqan::Parallel()));
}

SEQAN_DEFINE_TEST(test_journaled_journaled_string_tree_traverse_config_4_2_1_journaled_string_tree_block_parallel)
{
    SEQAN_ASSERT(_runTestForConfigurationBlock(4, 2, 1, 101, 3, seqan::StringTreeDefault(), seqan::Parallel()));
    SEQAN_ASSERT(_runTestForConfigurationBlock(4, 2, 1, 101, 20, seqan::StringTreeDefault(), seqan::Parallel()));
    SEQAN_ASSERT(_runTestForConfigurationBlock(4, 2, 1, 101, 30, seqan::StringTreeDefault(), seqan::Parallel()));
}

SEQAN_DEFINE_TEST(test_journaled_journaled_string_tree_traverse_config_4_2_2_journaled_string_tree_block_parallel)
{
    SEQAN_ASSERT(_runTestForConfigurationBlock(4, 2, 2, 101, 3, seqan::StringTreeDefault(), seqan::Parallel()));
    SEQAN_ASSERT(_runTestForConfigurationBlock(4, 2, 2, 101, 20, seqan::StringTreeDefault(), seqan::Parallel()));
    SEQAN_ASSERT(_runTestForConfigurationBlock(4, 2, 2, 101, 30, seqan::StringTreeDefault(), seqan::Parallel()));
}

SEQAN_DEFINE_TEST(test_journaled_journaled_string_tree_traverse_config_4_2_3_journaled_string_tree_block_parallel)
{
    SEQAN_ASSERT(_runTestForConfigurationBlock(4, 2, 3, 101, 3, seqan::StringTreeDefault(), seqan::Parallel()));
    SEQAN_ASSERT(_runTestForConfigurationBlock(4, 2, 3, 101, 20, seqan::StringTreeDefault(), seqan::Parallel()));
    SEQAN_ASSERT(_runTestForConfigurationBlock(4, 2, 3, 101, 30, seqan::StringTreeDefault(), seqan::Parallel()));
}

SEQAN_DEFINE_TEST(test_journaled_journaled_string_tree_traverse_config_4_2_4_journaled_string_tree_block_parallel)
{
    SEQAN_ASSERT(_runTestForConfigurationBlock(4, 2, 4, 101, 3, seqan::StringTreeDefault(), seqan::Parallel()));
    SEQAN_ASSERT(_runTestForConfigurationBlock(4, 2, 4, 101, 20, seqan::StringTreeDefault(), seqan::Parallel()));
    SEQAN_ASSERT(_runTestForConfigurationBlock(4, 2, 4, 101, 30, seqan::StringTreeDefault(), seqan::Parallel()));
}

SEQAN_DEFINE_TEST(test_journaled_journaled_string_tree_traverse_config_4_2_5_journaled_string_tree_block_parallel)
{
    SEQAN_ASSERT(_runTestForConfigurationBlock(4, 2, 5, 101, 3, seqan::StringTreeDefault(), seqan::Parallel()));
    SEQAN_ASSERT(_runTestForConfigurationBlock(4, 2, 5, 101, 20, seqan::StringTreeDefault(), seqan::Parallel()));
    SEQAN_ASSERT(_runTestForConfigurationBlock(4, 2, 5, 101, 30, seqan::StringTreeDefault(), seqan::Parallel()));
}

// ----------------------------------------------------------------------------
// Test all Replacements.
// ----------------------------------------------------------------------------

// Test all at position 0, all replacements, different coverages.

SEQAN_DEFINE_TEST(test_journaled_journaled_string_tree_traverse_config_0_6_0_journaled_string_tree_parallel)
{
    SEQAN_ASSERT(_runTestForConfiguration(0, 6, 0, 101, 3, seqan::StringTreeDefault(), seqan::Parallel()));
    SEQAN_ASSERT(_runTestForConfiguration(0, 6, 0, 101, 10, seqan::StringTreeDefault(), seqan::Parallel()));
}

SEQAN_DEFINE_TEST(test_journaled_journaled_string_tree_traverse_config_0_6_1_journaled_string_tree_parallel)
{
    SEQAN_ASSERT(_runTestForConfiguration(0, 6, 1, 101, 3, seqan::StringTreeDefault(), seqan::Parallel()));
    SEQAN_ASSERT(_runTestForConfiguration(0, 6, 1, 101, 10, seqan::StringTreeDefault(), seqan::Parallel()));
}

SEQAN_DEFINE_TEST(test_journaled_journaled_string_tree_traverse_config_0_6_2_journaled_string_tree_parallel)
{
    SEQAN_ASSERT(_runTestForConfiguration(0, 6, 2, 101, 3, seqan::StringTreeDefault(), seqan::Parallel()));
    SEQAN_ASSERT(_runTestForConfiguration(0, 6, 2, 101, 10, seqan::StringTreeDefault(), seqan::Parallel()));
}

SEQAN_DEFINE_TEST(test_journaled_journaled_string_tree_traverse_config_0_6_3_journaled_string_tree_parallel)
{
    SEQAN_ASSERT(_runTestForConfiguration(0, 6, 3, 101, 3, seqan::StringTreeDefault(), seqan::Parallel()));
    SEQAN_ASSERT(_runTestForConfiguration(0, 6, 3, 101, 10, seqan::StringTreeDefault(), seqan::Parallel()));
}

SEQAN_DEFINE_TEST(test_journaled_journaled_string_tree_traverse_config_0_6_4_journaled_string_tree_parallel)
{
    SEQAN_ASSERT(_runTestForConfiguration(0, 6, 4, 101, 3, seqan::StringTreeDefault(), seqan::Parallel()));
    SEQAN_ASSERT(_runTestForConfiguration(0, 6, 4, 101, 10, seqan::StringTreeDefault(), seqan::Parallel()));
}

SEQAN_DEFINE_TEST(test_journaled_journaled_string_tree_traverse_config_0_6_5_journaled_string_tree_parallel)
{
    SEQAN_ASSERT(_runTestForConfiguration(0, 6, 5, 101, 3, seqan::StringTreeDefault(), seqan::Parallel()));
    SEQAN_ASSERT(_runTestForConfiguration(0, 6, 5, 101, 10, seqan::StringTreeDefault(), seqan::Parallel()));
}

SEQAN_DEFINE_TEST(test_journaled_journaled_string_tree_traverse_config_0_6_0_journaled_string_tree_block_parallel)
{
    SEQAN_ASSERT(_runTestForConfigurationBlock(0, 6, 0, 101, 3, seqan::StringTreeDefault(), seqan::Parallel()));
    SEQAN_ASSERT(_runTestForConfigurationBlock(0, 6, 0, 101, 10, seqan::StringTreeDefault(), seqan::Parallel()));
}

SEQAN_DEFINE_TEST(test_journaled_journaled_string_tree_traverse_config_0_6_1_journaled_string_tree_block_parallel)
{
    SEQAN_ASSERT(_runTestForConfigurationBlock(0, 6, 1, 101, 3, seqan::StringTreeDefault(), seqan::Parallel()));
    SEQAN_ASSERT(_runTestForConfigurationBlock(0, 6, 1, 101, 10, seqan::StringTreeDefault(), seqan::Parallel()));
}

SEQAN_DEFINE_TEST(test_journaled_journaled_string_tree_traverse_config_0_6_2_journaled_string_tree_block_parallel)
{
    SEQAN_ASSERT(_runTestForConfigurationBlock(0, 6, 2, 101, 3, seqan::StringTreeDefault(), seqan::Parallel()));
    SEQAN_ASSERT(_runTestForConfigurationBlock(0, 6, 2, 101, 10, seqan::StringTreeDefault(), seqan::Parallel()));
}

SEQAN_DEFINE_TEST(test_journaled_journaled_string_tree_traverse_config_0_6_3_journaled_string_tree_block_parallel)
{
    SEQAN_ASSERT(_runTestForConfigurationBlock(0, 6, 3, 101, 3, seqan::StringTreeDefault(), seqan::Parallel()));
    SEQAN_ASSERT(_runTestForConfigurationBlock(0, 6, 3, 101, 10, seqan::StringTreeDefault(), seqan::Parallel()));
}

SEQAN_DEFINE_TEST(test_journaled_journaled_string_tree_traverse_config_0_6_4_journaled_string_tree_block_parallel)
{
    SEQAN_ASSERT(_runTestForConfigurationBlock(0, 6, 4, 101, 3, seqan::StringTreeDefault(), seqan::Parallel()));
    SEQAN_ASSERT(_runTestForConfigurationBlock(0, 6, 4, 101, 10, seqan::StringTreeDefault(), seqan::Parallel()));
}

SEQAN_DEFINE_TEST(test_journaled_journaled_string_tree_traverse_config_0_6_5_journaled_string_tree_block_parallel)
{
    SEQAN_ASSERT(_runTestForConfigurationBlock(0, 6, 5, 101, 3, seqan::StringTreeDefault(), seqan::Parallel()));
    SEQAN_ASSERT(_runTestForConfigurationBlock(0, 6, 5, 101, 10, seqan::StringTreeDefault(), seqan::Parallel()));
}

// Test all at position 30, all replacements, different coverages.

SEQAN_DEFINE_TEST(test_journaled_journaled_string_tree_traverse_config_1_6_0_journaled_string_tree_parallel)
{
    SEQAN_ASSERT(_runTestForConfiguration(1, 6, 0, 101, 3, seqan::StringTreeDefault(), seqan::Parallel()));
    SEQAN_ASSERT(_runTestForConfiguration(1, 6, 0, 101, 10, seqan::StringTreeDefault(), seqan::Parallel()));
}

SEQAN_DEFINE_TEST(test_journaled_journaled_string_tree_traverse_config_1_6_1_journaled_string_tree_parallel)
{
    SEQAN_ASSERT(_runTestForConfiguration(1, 6, 1, 101, 3, seqan::StringTreeDefault(), seqan::Parallel()));
    SEQAN_ASSERT(_runTestForConfiguration(1, 6, 1, 101, 10, seqan::StringTreeDefault(), seqan::Parallel()));
}

SEQAN_DEFINE_TEST(test_journaled_journaled_string_tree_traverse_config_1_6_2_journaled_string_tree_parallel)
{
    SEQAN_ASSERT(_runTestForConfiguration(1, 6, 2, 101, 3, seqan::StringTreeDefault(), seqan::Parallel()));
    SEQAN_ASSERT(_runTestForConfiguration(1, 6, 2, 101, 10, seqan::StringTreeDefault(), seqan::Parallel()));
}

SEQAN_DEFINE_TEST(test_journaled_journaled_string_tree_traverse_config_1_6_3_journaled_string_tree_parallel)
{
    SEQAN_ASSERT(_runTestForConfiguration(1, 6, 3, 101, 3, seqan::StringTreeDefault(), seqan::Parallel()));
    SEQAN_ASSERT(_runTestForConfiguration(1, 6, 3, 101, 10, seqan::StringTreeDefault(), seqan::Parallel()));
}

SEQAN_DEFINE_TEST(test_journaled_journaled_string_tree_traverse_config_1_6_4_journaled_string_tree_parallel)
{
    SEQAN_ASSERT(_runTestForConfiguration(1, 6, 4, 101, 3, seqan::StringTreeDefault(), seqan::Parallel()));
    SEQAN_ASSERT(_runTestForConfiguration(1, 6, 4, 101, 10, seqan::StringTreeDefault(), seqan::Parallel()));
}

SEQAN_DEFINE_TEST(test_journaled_journaled_string_tree_traverse_config_1_6_5_journaled_string_tree_parallel)
{
    SEQAN_ASSERT(_runTestForConfiguration(1, 6, 5, 101, 3, seqan::StringTreeDefault(), seqan::Parallel()));
    SEQAN_ASSERT(_runTestForConfiguration(1, 6, 5, 101, 10, seqan::StringTreeDefault(), seqan::Parallel()));
}

SEQAN_DEFINE_TEST(test_journaled_journaled_string_tree_traverse_config_1_6_0_journaled_string_tree_block_parallel)
{
    SEQAN_ASSERT(_runTestForConfigurationBlock(1, 6, 0, 101, 3, seqan::StringTreeDefault(), seqan::Parallel()));
    SEQAN_ASSERT(_runTestForConfigurationBlock(1, 6, 0, 101, 10, seqan::StringTreeDefault(), seqan::Parallel()));
}

SEQAN_DEFINE_TEST(test_journaled_journaled_string_tree_traverse_config_1_6_1_journaled_string_tree_block_parallel)
{
    SEQAN_ASSERT(_runTestForConfigurationBlock(1, 6, 1, 101, 3, seqan::StringTreeDefault(), seqan::Parallel()));
    SEQAN_ASSERT(_runTestForConfigurationBlock(1, 6, 1, 101, 10, seqan::StringTreeDefault(), seqan::Parallel()));
}

SEQAN_DEFINE_TEST(test_journaled_journaled_string_tree_traverse_config_1_6_2_journaled_string_tree_block_parallel)
{
    SEQAN_ASSERT(_runTestForConfigurationBlock(1, 6, 2, 101, 3, seqan::StringTreeDefault(), seqan::Parallel()));
    SEQAN_ASSERT(_runTestForConfigurationBlock(1, 6, 2, 101, 10, seqan::StringTreeDefault(), seqan::Parallel()));
}

SEQAN_DEFINE_TEST(test_journaled_journaled_string_tree_traverse_config_1_6_3_journaled_string_tree_block_parallel)
{
    SEQAN_ASSERT(_runTestForConfigurationBlock(1, 6, 3, 101, 3, seqan::StringTreeDefault(), seqan::Parallel()));
    SEQAN_ASSERT(_runTestForConfigurationBlock(1, 6, 3, 101, 10, seqan::StringTreeDefault(), seqan::Parallel()));
}

SEQAN_DEFINE_TEST(test_journaled_journaled_string_tree_traverse_config_1_6_4_journaled_string_tree_block_parallel)
{
    SEQAN_ASSERT(_runTestForConfigurationBlock(1, 6, 4, 101, 3, seqan::StringTreeDefault(), seqan::Parallel()));
    SEQAN_ASSERT(_runTestForConfigurationBlock(1, 6, 4, 101, 10, seqan::StringTreeDefault(), seqan::Parallel()));
}

SEQAN_DEFINE_TEST(test_journaled_journaled_string_tree_traverse_config_1_6_5_journaled_string_tree_block_parallel)
{
    SEQAN_ASSERT(_runTestForConfigurationBlock(1, 6, 5, 101, 3, seqan::StringTreeDefault(), seqan::Parallel()));
    SEQAN_ASSERT(_runTestForConfigurationBlock(1, 6, 5, 101, 10, seqan::StringTreeDefault(), seqan::Parallel()));
}

// Test all at position 30, all replacements, different coverages.

SEQAN_DEFINE_TEST(test_journaled_journaled_string_tree_traverse_config_2_6_0_journaled_string_tree_parallel)
{
    SEQAN_ASSERT(_runTestForConfiguration(2, 6, 0, 101, 3, seqan::StringTreeDefault(), seqan::Parallel()));
    SEQAN_ASSERT(_runTestForConfiguration(2, 6, 0, 101, 50, seqan::StringTreeDefault(), seqan::Parallel()));
}

SEQAN_DEFINE_TEST(test_journaled_journaled_string_tree_traverse_config_2_6_1_journaled_string_tree_parallel)
{
    SEQAN_ASSERT(_runTestForConfiguration(2, 6, 1, 101, 3, seqan::StringTreeDefault(), seqan::Parallel()));
    SEQAN_ASSERT(_runTestForConfiguration(2, 6, 1, 101, 50, seqan::StringTreeDefault(), seqan::Parallel()));
}

SEQAN_DEFINE_TEST(test_journaled_journaled_string_tree_traverse_config_2_6_2_journaled_string_tree_parallel)
{
    SEQAN_ASSERT(_runTestForConfiguration(2, 6, 2, 101, 3, seqan::StringTreeDefault(), seqan::Parallel()));
    SEQAN_ASSERT(_runTestForConfiguration(2, 6, 2, 101, 50, seqan::StringTreeDefault(), seqan::Parallel()));
}

SEQAN_DEFINE_TEST(test_journaled_journaled_string_tree_traverse_config_2_6_3_journaled_string_tree_parallel)
{
    SEQAN_ASSERT(_runTestForConfiguration(2, 6, 3, 101, 3, seqan::StringTreeDefault(), seqan::Parallel()));
    SEQAN_ASSERT(_runTestForConfiguration(2, 6, 3, 101, 50, seqan::StringTreeDefault(), seqan::Parallel()));
}

SEQAN_DEFINE_TEST(test_journaled_journaled_string_tree_traverse_config_2_6_4_journaled_string_tree_parallel)
{
    SEQAN_ASSERT(_runTestForConfiguration(2, 6, 4, 101, 3, seqan::StringTreeDefault(), seqan::Parallel()));
    SEQAN_ASSERT(_runTestForConfiguration(2, 6, 4, 101, 50, seqan::StringTreeDefault(), seqan::Parallel()));
}

SEQAN_DEFINE_TEST(test_journaled_journaled_string_tree_traverse_config_2_6_5_journaled_string_tree_parallel)
{
    SEQAN_ASSERT(_runTestForConfiguration(2, 6, 5, 101, 3, seqan::StringTreeDefault(), seqan::Parallel()));
    SEQAN_ASSERT(_runTestForConfiguration(2, 6, 5, 101, 50, seqan::StringTreeDefault(), seqan::Parallel()));
}

SEQAN_DEFINE_TEST(test_journaled_journaled_string_tree_traverse_config_2_6_0_journaled_string_tree_block_parallel)
{
    SEQAN_ASSERT(_runTestForConfigurationBlock(2, 6, 0, 101, 3, seqan::StringTreeDefault(), seqan::Parallel()));
    SEQAN_ASSERT(_runTestForConfigurationBlock(2, 6, 0, 101, 50, seqan::StringTreeDefault(), seqan::Parallel()));
}

SEQAN_DEFINE_TEST(test_journaled_journaled_string_tree_traverse_config_2_6_1_journaled_string_tree_block_parallel)
{
    SEQAN_ASSERT(_runTestForConfigurationBlock(2, 6, 1, 101, 3, seqan::StringTreeDefault(), seqan::Parallel()));
    SEQAN_ASSERT(_runTestForConfigurationBlock(2, 6, 1, 101, 50, seqan::StringTreeDefault(), seqan::Parallel()));
}

SEQAN_DEFINE_TEST(test_journaled_journaled_string_tree_traverse_config_2_6_2_journaled_string_tree_block_parallel)
{
    SEQAN_ASSERT(_runTestForConfigurationBlock(2, 6, 2, 101, 3, seqan::StringTreeDefault(), seqan::Parallel()));
    SEQAN_ASSERT(_runTestForConfigurationBlock(2, 6, 2, 101, 50, seqan::StringTreeDefault(), seqan::Parallel()));
}

SEQAN_DEFINE_TEST(test_journaled_journaled_string_tree_traverse_config_2_6_3_journaled_string_tree_block_parallel)
{
    SEQAN_ASSERT(_runTestForConfigurationBlock(2, 6, 3, 101, 3, seqan::StringTreeDefault(), seqan::Parallel()));
    SEQAN_ASSERT(_runTestForConfigurationBlock(2, 6, 3, 101, 50, seqan::StringTreeDefault(), seqan::Parallel()));
}

SEQAN_DEFINE_TEST(test_journaled_journaled_string_tree_traverse_config_2_6_4_journaled_string_tree_block_parallel)
{
    SEQAN_ASSERT(_runTestForConfigurationBlock(2, 6, 4, 101, 3, seqan::StringTreeDefault(), seqan::Parallel()));
    SEQAN_ASSERT(_runTestForConfigurationBlock(2, 6, 4, 101, 50, seqan::StringTreeDefault(), seqan::Parallel()));
}

SEQAN_DEFINE_TEST(test_journaled_journaled_string_tree_traverse_config_2_6_5_journaled_string_tree_block_parallel)
{
    SEQAN_ASSERT(_runTestForConfigurationBlock(2, 6, 5, 101, 3, seqan::StringTreeDefault(), seqan::Parallel()));
    SEQAN_ASSERT(_runTestForConfigurationBlock(2, 6, 5, 101, 50, seqan::StringTreeDefault(), seqan::Parallel()));
}

// Test different positions including 0, all replacements, different coverages.

SEQAN_DEFINE_TEST(test_journaled_journaled_string_tree_traverse_config_3_6_0_journaled_string_tree_parallel)
{
    SEQAN_ASSERT(_runTestForConfiguration(3, 6, 0, 101, 3, seqan::StringTreeDefault(), seqan::Parallel()));
    SEQAN_ASSERT(_runTestForConfiguration(3, 6, 0, 101, 20, seqan::StringTreeDefault(), seqan::Parallel()));
    SEQAN_ASSERT(_runTestForConfiguration(3, 6, 0, 101, 30, seqan::StringTreeDefault(), seqan::Parallel()));
}

SEQAN_DEFINE_TEST(test_journaled_journaled_string_tree_traverse_config_3_6_1_journaled_string_tree_parallel)
{
    SEQAN_ASSERT(_runTestForConfiguration(3, 6, 1, 101, 3, seqan::StringTreeDefault(), seqan::Parallel()));
    SEQAN_ASSERT(_runTestForConfiguration(3, 6, 1, 101, 20, seqan::StringTreeDefault(), seqan::Parallel()));
    SEQAN_ASSERT(_runTestForConfiguration(3, 6, 1, 101, 30, seqan::StringTreeDefault(), seqan::Parallel()));
}

SEQAN_DEFINE_TEST(test_journaled_journaled_string_tree_traverse_config_3_6_2_journaled_string_tree_parallel)
{
    SEQAN_ASSERT(_runTestForConfiguration(3, 6, 2, 101, 3, seqan::StringTreeDefault(), seqan::Parallel()));
    SEQAN_ASSERT(_runTestForConfiguration(3, 6, 2, 101, 20, seqan::StringTreeDefault(), seqan::Parallel()));
    SEQAN_ASSERT(_runTestForConfiguration(3, 6, 2, 101, 30, seqan::StringTreeDefault(), seqan::Parallel()));
}

SEQAN_DEFINE_TEST(test_journaled_journaled_string_tree_traverse_config_3_6_3_journaled_string_tree_parallel)
{
    SEQAN_ASSERT(_runTestForConfiguration(3, 6, 3, 101, 3, seqan::StringTreeDefault(), seqan::Parallel()));
    SEQAN_ASSERT(_runTestForConfiguration(3, 6, 3, 101, 20, seqan::StringTreeDefault(), seqan::Parallel()));
    SEQAN_ASSERT(_runTestForConfiguration(3, 6, 3, 101, 30, seqan::StringTreeDefault(), seqan::Parallel()));
}

SEQAN_DEFINE_TEST(test_journaled_journaled_string_tree_traverse_config_3_6_4_journaled_string_tree_parallel)
{
    SEQAN_ASSERT(_runTestForConfiguration(3, 6, 4, 101, 3, seqan::StringTreeDefault(), seqan::Parallel()));
    SEQAN_ASSERT(_runTestForConfiguration(3, 6, 4, 101, 20, seqan::StringTreeDefault(), seqan::Parallel()));
    SEQAN_ASSERT(_runTestForConfiguration(3, 6, 4, 101, 30, seqan::StringTreeDefault(), seqan::Parallel()));
}

SEQAN_DEFINE_TEST(test_journaled_journaled_string_tree_traverse_config_3_6_5_journaled_string_tree_parallel)
{
    SEQAN_ASSERT(_runTestForConfiguration(3, 6, 5, 101, 3, seqan::StringTreeDefault(), seqan::Parallel()));
    SEQAN_ASSERT(_runTestForConfiguration(3, 6, 5, 101, 20, seqan::StringTreeDefault(), seqan::Parallel()));
    SEQAN_ASSERT(_runTestForConfiguration(3, 6, 5, 101, 30, seqan::StringTreeDefault(), seqan::Parallel()));
}

SEQAN_DEFINE_TEST(test_journaled_journaled_string_tree_traverse_config_3_6_0_journaled_string_tree_block_parallel)
{
    SEQAN_ASSERT(_runTestForConfigurationBlock(3, 6, 0, 101, 3, seqan::StringTreeDefault(), seqan::Parallel()));
    SEQAN_ASSERT(_runTestForConfigurationBlock(3, 6, 0, 101, 20, seqan::StringTreeDefault(), seqan::Parallel()));
    SEQAN_ASSERT(_runTestForConfigurationBlock(3, 6, 0, 101, 30, seqan::StringTreeDefault(), seqan::Parallel()));
}

SEQAN_DEFINE_TEST(test_journaled_journaled_string_tree_traverse_config_3_6_1_journaled_string_tree_block_parallel)
{
    SEQAN_ASSERT(_runTestForConfigurationBlock(3, 6, 1, 101, 3, seqan::StringTreeDefault(), seqan::Parallel()));
    SEQAN_ASSERT(_runTestForConfigurationBlock(3, 6, 1, 101, 20, seqan::StringTreeDefault(), seqan::Parallel()));
    SEQAN_ASSERT(_runTestForConfigurationBlock(3, 6, 1, 101, 30, seqan::StringTreeDefault(), seqan::Parallel()));
}

SEQAN_DEFINE_TEST(test_journaled_journaled_string_tree_traverse_config_3_6_2_journaled_string_tree_block_parallel)
{
    SEQAN_ASSERT(_runTestForConfigurationBlock(3, 6, 2, 101, 3, seqan::StringTreeDefault(), seqan::Parallel()));
    SEQAN_ASSERT(_runTestForConfigurationBlock(3, 6, 2, 101, 20, seqan::StringTreeDefault(), seqan::Parallel()));
    SEQAN_ASSERT(_runTestForConfigurationBlock(3, 6, 2, 101, 30, seqan::StringTreeDefault(), seqan::Parallel()));
}

SEQAN_DEFINE_TEST(test_journaled_journaled_string_tree_traverse_config_3_6_3_journaled_string_tree_block_parallel)
{
    SEQAN_ASSERT(_runTestForConfigurationBlock(3, 6, 3, 101, 3, seqan::StringTreeDefault(), seqan::Parallel()));
    SEQAN_ASSERT(_runTestForConfigurationBlock(3, 6, 3, 101, 20, seqan::StringTreeDefault(), seqan::Parallel()));
    SEQAN_ASSERT(_runTestForConfigurationBlock(3, 6, 3, 101, 30, seqan::StringTreeDefault(), seqan::Parallel()));
}

SEQAN_DEFINE_TEST(test_journaled_journaled_string_tree_traverse_config_3_6_4_journaled_string_tree_block_parallel)
{
    SEQAN_ASSERT(_runTestForConfigurationBlock(3, 6, 4, 101, 3, seqan::StringTreeDefault(), seqan::Parallel()));
    SEQAN_ASSERT(_runTestForConfigurationBlock(3, 6, 4, 101, 20, seqan::StringTreeDefault(), seqan::Parallel()));
    SEQAN_ASSERT(_runTestForConfigurationBlock(3, 6, 4, 101, 30, seqan::StringTreeDefault(), seqan::Parallel()));
}

SEQAN_DEFINE_TEST(test_journaled_journaled_string_tree_traverse_config_3_6_5_journaled_string_tree_block_parallel)
{
    SEQAN_ASSERT(_runTestForConfigurationBlock(3, 6, 5, 101, 3, seqan::StringTreeDefault(), seqan::Parallel()));
    SEQAN_ASSERT(_runTestForConfigurationBlock(3, 6, 5, 101, 20, seqan::StringTreeDefault(), seqan::Parallel()));
    SEQAN_ASSERT(_runTestForConfigurationBlock(3, 6, 5, 101, 30, seqan::StringTreeDefault(), seqan::Parallel()));
}

// Test different positions including 0, all replacements, different coverages.

SEQAN_DEFINE_TEST(test_journaled_journaled_string_tree_traverse_config_4_6_0_journaled_string_tree_parallel)
{
    SEQAN_ASSERT(_runTestForConfiguration(4, 6, 0, 101, 3, seqan::StringTreeDefault(), seqan::Parallel()));
    SEQAN_ASSERT(_runTestForConfiguration(4, 6, 0, 101, 20, seqan::StringTreeDefault(), seqan::Parallel()));
    SEQAN_ASSERT(_runTestForConfiguration(4, 6, 0, 101, 30, seqan::StringTreeDefault(), seqan::Parallel()));
}

SEQAN_DEFINE_TEST(test_journaled_journaled_string_tree_traverse_config_4_6_1_journaled_string_tree_parallel)
{
    SEQAN_ASSERT(_runTestForConfiguration(4, 6, 1, 101, 3, seqan::StringTreeDefault(), seqan::Parallel()));
    SEQAN_ASSERT(_runTestForConfiguration(4, 6, 1, 101, 20, seqan::StringTreeDefault(), seqan::Parallel()));
    SEQAN_ASSERT(_runTestForConfiguration(4, 6, 1, 101, 30, seqan::StringTreeDefault(), seqan::Parallel()));
}

SEQAN_DEFINE_TEST(test_journaled_journaled_string_tree_traverse_config_4_6_2_journaled_string_tree_parallel)
{
    SEQAN_ASSERT(_runTestForConfiguration(4, 6, 2, 101, 3, seqan::StringTreeDefault(), seqan::Parallel()));
    SEQAN_ASSERT(_runTestForConfiguration(4, 6, 2, 101, 20, seqan::StringTreeDefault(), seqan::Parallel()));
    SEQAN_ASSERT(_runTestForConfiguration(4, 6, 2, 101, 30, seqan::StringTreeDefault(), seqan::Parallel()));
}

SEQAN_DEFINE_TEST(test_journaled_journaled_string_tree_traverse_config_4_6_3_journaled_string_tree_parallel)
{
    SEQAN_ASSERT(_runTestForConfiguration(4, 6, 3, 101, 3, seqan::StringTreeDefault(), seqan::Parallel()));
    SEQAN_ASSERT(_runTestForConfiguration(4, 6, 3, 101, 20, seqan::StringTreeDefault(), seqan::Parallel()));
    SEQAN_ASSERT(_runTestForConfiguration(4, 6, 3, 101, 30, seqan::StringTreeDefault(), seqan::Parallel()));
}

SEQAN_DEFINE_TEST(test_journaled_journaled_string_tree_traverse_config_4_6_4_journaled_string_tree_parallel)
{
    SEQAN_ASSERT(_runTestForConfiguration(4, 6, 4, 101, 3, seqan::StringTreeDefault(), seqan::Parallel()));
    SEQAN_ASSERT(_runTestForConfiguration(4, 6, 4, 101, 20, seqan::StringTreeDefault(), seqan::Parallel()));
    SEQAN_ASSERT(_runTestForConfiguration(4, 6, 4, 101, 30, seqan::StringTreeDefault(), seqan::Parallel()));
}

SEQAN_DEFINE_TEST(test_journaled_journaled_string_tree_traverse_config_4_6_5_journaled_string_tree_parallel)
{
    SEQAN_ASSERT(_runTestForConfiguration(4, 6, 5, 101, 3, seqan::StringTreeDefault(), seqan::Parallel()));
    SEQAN_ASSERT(_runTestForConfiguration(4, 6, 5, 101, 20, seqan::StringTreeDefault(), seqan::Parallel()));
    SEQAN_ASSERT(_runTestForConfiguration(4, 6, 5, 101, 30, seqan::StringTreeDefault(), seqan::Parallel()));
}

SEQAN_DEFINE_TEST(test_journaled_journaled_string_tree_traverse_config_4_6_0_journaled_string_tree_block_parallel)
{
    SEQAN_ASSERT(_runTestForConfigurationBlock(4, 6, 0, 101, 3, seqan::StringTreeDefault(), seqan::Parallel()));
    SEQAN_ASSERT(_runTestForConfigurationBlock(4, 6, 0, 101, 20, seqan::StringTreeDefault(), seqan::Parallel()));
    SEQAN_ASSERT(_runTestForConfigurationBlock(4, 6, 0, 101, 30, seqan::StringTreeDefault(), seqan::Parallel()));
}

SEQAN_DEFINE_TEST(test_journaled_journaled_string_tree_traverse_config_4_6_1_journaled_string_tree_block_parallel)
{
    SEQAN_ASSERT(_runTestForConfigurationBlock(4, 6, 1, 101, 3, seqan::StringTreeDefault(), seqan::Parallel()));
    SEQAN_ASSERT(_runTestForConfigurationBlock(4, 6, 1, 101, 20, seqan::StringTreeDefault(), seqan::Parallel()));
    SEQAN_ASSERT(_runTestForConfigurationBlock(4, 6, 1, 101, 30, seqan::StringTreeDefault(), seqan::Parallel()));
}

SEQAN_DEFINE_TEST(test_journaled_journaled_string_tree_traverse_config_4_6_2_journaled_string_tree_block_parallel)
{
    SEQAN_ASSERT(_runTestForConfigurationBlock(4, 6, 2, 101, 3, seqan::StringTreeDefault(), seqan::Parallel()));
    SEQAN_ASSERT(_runTestForConfigurationBlock(4, 6, 2, 101, 20, seqan::StringTreeDefault(), seqan::Parallel()));
    SEQAN_ASSERT(_runTestForConfigurationBlock(4, 6, 2, 101, 30, seqan::StringTreeDefault(), seqan::Parallel()));
}

SEQAN_DEFINE_TEST(test_journaled_journaled_string_tree_traverse_config_4_6_3_journaled_string_tree_block_parallel)
{
    SEQAN_ASSERT(_runTestForConfigurationBlock(4, 6, 3, 101, 3, seqan::StringTreeDefault(), seqan::Parallel()));
    SEQAN_ASSERT(_runTestForConfigurationBlock(4, 6, 3, 101, 20, seqan::StringTreeDefault(), seqan::Parallel()));
    SEQAN_ASSERT(_runTestForConfigurationBlock(4, 6, 3, 101, 30, seqan::StringTreeDefault(), seqan::Parallel()));
}

SEQAN_DEFINE_TEST(test_journaled_journaled_string_tree_traverse_config_4_6_4_journaled_string_tree_block_parallel)
{
    SEQAN_ASSERT(_runTestForConfigurationBlock(4, 6, 4, 101, 3, seqan::StringTreeDefault(), seqan::Parallel()));
    SEQAN_ASSERT(_runTestForConfigurationBlock(4, 6, 4, 101, 20, seqan::StringTreeDefault(), seqan::Parallel()));
    SEQAN_ASSERT(_runTestForConfigurationBlock(4, 6, 4, 101, 30, seqan::StringTreeDefault(), seqan::Parallel()));
}

SEQAN_DEFINE_TEST(test_journaled_journaled_string_tree_traverse_config_4_6_5_journaled_string_tree_block_parallel)
{
    SEQAN_ASSERT(_runTestForConfigurationBlock(4, 6, 5, 101, 3, seqan::StringTreeDefault(), seqan::Parallel()));
    SEQAN_ASSERT(_runTestForConfigurationBlock(4, 6, 5, 101, 20, seqan::StringTreeDefault(), seqan::Parallel()));
    SEQAN_ASSERT(_runTestForConfigurationBlock(4, 6, 5, 101, 30, seqan::StringTreeDefault(), seqan::Parallel()));
}


// ----------------------------------------------------------------------------
// Test special variant combinations.
// ----------------------------------------------------------------------------

// Test all deletions with different size.
SEQAN_DEFINE_TEST(test_journaled_journaled_string_tree_traverse_config_5_3_0_journaled_string_tree_parallel)
{
    SEQAN_ASSERT(_runTestForConfiguration(5, 3, 0, 101, 3, seqan::StringTreeDefault(), seqan::Parallel()));
    SEQAN_ASSERT(_runTestForConfiguration(5, 3, 0, 101, 10, seqan::StringTreeDefault(), seqan::Parallel()));
}

SEQAN_DEFINE_TEST(test_journaled_journaled_string_tree_traverse_config_5_3_1_journaled_string_tree_parallel)
{
    SEQAN_ASSERT(_runTestForConfiguration(5, 3, 1, 101, 3, seqan::StringTreeDefault(), seqan::Parallel()));
    SEQAN_ASSERT(_runTestForConfiguration(5, 3, 1, 101, 10, seqan::StringTreeDefault(), seqan::Parallel()));
}

SEQAN_DEFINE_TEST(test_journaled_journaled_string_tree_traverse_config_5_3_2_journaled_string_tree_parallel)
{
    SEQAN_ASSERT(_runTestForConfiguration(5, 3, 2, 101, 3, seqan::StringTreeDefault(), seqan::Parallel()));
    SEQAN_ASSERT(_runTestForConfiguration(5, 3, 2, 101, 10, seqan::StringTreeDefault(), seqan::Parallel()));
}

SEQAN_DEFINE_TEST(test_journaled_journaled_string_tree_traverse_config_5_3_3_journaled_string_tree_parallel)
{
    SEQAN_ASSERT(_runTestForConfiguration(5, 3, 3, 101, 3, seqan::StringTreeDefault(), seqan::Parallel()));
    SEQAN_ASSERT(_runTestForConfiguration(5, 3, 3, 101, 10, seqan::StringTreeDefault(), seqan::Parallel()));
}

SEQAN_DEFINE_TEST(test_journaled_journaled_string_tree_traverse_config_5_3_4_journaled_string_tree_parallel)
{
    SEQAN_ASSERT(_runTestForConfiguration(5, 3, 4, 101, 3, seqan::StringTreeDefault(), seqan::Parallel()));
    SEQAN_ASSERT(_runTestForConfiguration(5, 3, 4, 101, 10, seqan::StringTreeDefault(), seqan::Parallel()));
}

SEQAN_DEFINE_TEST(test_journaled_journaled_string_tree_traverse_config_5_3_5_journaled_string_tree_parallel)
{
    SEQAN_ASSERT(_runTestForConfiguration(5, 3, 5, 101, 3, seqan::StringTreeDefault(), seqan::Parallel()));
    SEQAN_ASSERT(_runTestForConfiguration(5, 3, 5, 101, 10, seqan::StringTreeDefault(), seqan::Parallel()));
}

SEQAN_DEFINE_TEST(test_journaled_journaled_string_tree_traverse_config_5_3_0_journaled_string_tree_block_parallel)
{
    SEQAN_ASSERT(_runTestForConfigurationBlock(5, 3, 0, 101, 3, seqan::StringTreeDefault(), seqan::Parallel()));
    SEQAN_ASSERT(_runTestForConfigurationBlock(5, 3, 0, 101, 10, seqan::StringTreeDefault(), seqan::Parallel()));
}

SEQAN_DEFINE_TEST(test_journaled_journaled_string_tree_traverse_config_5_3_1_journaled_string_tree_block_parallel)
{
    SEQAN_ASSERT(_runTestForConfigurationBlock(5, 3, 1, 101, 3, seqan::StringTreeDefault(), seqan::Parallel()));
    SEQAN_ASSERT(_runTestForConfigurationBlock(5, 3, 1, 101, 10, seqan::StringTreeDefault(), seqan::Parallel()));
}

SEQAN_DEFINE_TEST(test_journaled_journaled_string_tree_traverse_config_5_3_2_journaled_string_tree_block_parallel)
{
    SEQAN_ASSERT(_runTestForConfigurationBlock(5, 3, 2, 101, 3, seqan::StringTreeDefault(), seqan::Parallel()));
    SEQAN_ASSERT(_runTestForConfigurationBlock(5, 3, 2, 101, 10, seqan::StringTreeDefault(), seqan::Parallel()));
}

SEQAN_DEFINE_TEST(test_journaled_journaled_string_tree_traverse_config_5_3_3_journaled_string_tree_block_parallel)
{
    SEQAN_ASSERT(_runTestForConfigurationBlock(5, 3, 3, 101, 3, seqan::StringTreeDefault(), seqan::Parallel()));
    SEQAN_ASSERT(_runTestForConfigurationBlock(5, 3, 3, 101, 10, seqan::StringTreeDefault(), seqan::Parallel()));
}

SEQAN_DEFINE_TEST(test_journaled_journaled_string_tree_traverse_config_5_3_4_journaled_string_tree_block_parallel)
{
    SEQAN_ASSERT(_runTestForConfigurationBlock(5, 3, 4, 101, 3, seqan::StringTreeDefault(), seqan::Parallel()));
    SEQAN_ASSERT(_runTestForConfigurationBlock(5, 3, 4, 101, 10, seqan::StringTreeDefault(), seqan::Parallel()));
}

SEQAN_DEFINE_TEST(test_journaled_journaled_string_tree_traverse_config_5_3_5_journaled_string_tree_block_parallel)
{
    SEQAN_ASSERT(_runTestForConfigurationBlock(5, 3, 5, 101, 3, seqan::StringTreeDefault(), seqan::Parallel()));
    SEQAN_ASSERT(_runTestForConfigurationBlock(5, 3, 5, 101, 10, seqan::StringTreeDefault(), seqan::Parallel()));
}

SEQAN_DEFINE_TEST(test_journaled_journaled_string_tree_traverse_config_6_4_3_journaled_string_tree_parallel)
{
    SEQAN_ASSERT(_runTestForConfiguration(6, 4, 3, 101, 3, seqan::StringTreeDefault(), seqan::Parallel()));
    SEQAN_ASSERT(_runTestForConfiguration(6, 4, 3, 101, 10, seqan::StringTreeDefault(), seqan::Parallel()));
}

SEQAN_DEFINE_TEST(test_journaled_journaled_string_tree_traverse_config_7_4_3_journaled_string_tree_parallel)
{
    SEQAN_ASSERT(_runTestForConfiguration(7, 4, 3, 101, 3, seqan::StringTreeDefault(), seqan::Parallel()));
    SEQAN_ASSERT(_runTestForConfiguration(7, 4, 3, 101, 10, seqan::StringTreeDefault(), seqan::Parallel()));
}

SEQAN_DEFINE_TEST(test_journaled_journaled_string_tree_traverse_config_6_4_3_journaled_string_tree_block_parallel)
{
    SEQAN_ASSERT(_runTestForConfigurationBlock(6, 4, 3, 101, 3, seqan::StringTreeDefault(), seqan::Parallel()));
    SEQAN_ASSERT(_runTestForConfigurationBlock(6, 4, 3, 101, 10, seqan::StringTreeDefault(), seqan::Parallel()));
}

SEQAN_DEFINE_TEST(test_journaled_journaled_string_tree_traverse_config_7_4_3_journaled_string_tree_block_parallel)
{
    SEQAN_ASSERT(_runTestForConfigurationBlock(7, 4, 3, 101, 3, seqan::StringTreeDefault(), seqan::Parallel()));
    SEQAN_ASSERT(_runTestForConfigurationBlock(7, 4, 3, 101, 10, seqan::StringTreeDefault(), seqan::Parallel()));
}

SEQAN_DEFINE_TEST(test_journaled_journaled_string_tree_traverse_config_9_5_1_journaled_string_tree_parallel)
{
    SEQAN_ASSERT(_runTestForConfiguration(9, 5, 1, 101, 3, seqan::StringTreeDefault(), seqan::Parallel()));
    SEQAN_ASSERT(_runTestForConfiguration(9, 5, 1, 101, 10, seqan::StringTreeDefault(), seqan::Parallel()));
}

SEQAN_DEFINE_TEST(test_journaled_journaled_string_tree_traverse_config_9_5_3_journaled_string_tree_parallel)
{
    SEQAN_ASSERT(_runTestForConfiguration(9, 5, 3, 101, 3, seqan::StringTreeDefault(), seqan::Parallel()));
    SEQAN_ASSERT(_runTestForConfiguration(9, 5, 3, 101, 10, seqan::StringTreeDefault(), seqan::Parallel()));
}

SEQAN_DEFINE_TEST(test_journaled_journaled_string_tree_traverse_config_9_5_4_journaled_string_tree_parallel)
{
    SEQAN_ASSERT(_runTestForConfiguration(9, 5, 4, 101, 3, seqan::StringTreeDefault(), seqan::Parallel()));
    SEQAN_ASSERT(_runTestForConfiguration(9, 5, 4, 101, 10, seqan::StringTreeDefault(), seqan::Parallel()));
}

SEQAN_DEFINE_TEST(test_journaled_journaled_string_tree_traverse_config_9_5_5_journaled_string_tree_parallel)
{
    SEQAN_ASSERT(_runTestForConfiguration(9, 5, 5, 101, 3, seqan::StringTreeDefault(), seqan::Parallel()));
    SEQAN_ASSERT(_runTestForConfiguration(9, 5, 5, 101, 10, seqan::StringTreeDefault(), seqan::Parallel()));
}

SEQAN_DEFINE_TEST(test_journaled_journaled_string_tree_traverse_config_9_5_1_journaled_string_tree_block_parallel)
{
    SEQAN_ASSERT(_runTestForConfigurationBlock(9, 5, 1, 101, 3, seqan::StringTreeDefault(), seqan::Parallel()));
    SEQAN_ASSERT(_runTestForConfigurationBlock(9, 5, 1, 101, 10, seqan::StringTreeDefault(), seqan::Parallel()));
}

SEQAN_DEFINE_TEST(test_journaled_journaled_string_tree_traverse_config_9_5_3_journaled_string_tree_block_parallel)
{
    SEQAN_ASSERT(_runTestForConfigurationBlock(9, 5, 3, 101, 3, seqan::StringTreeDefault(), seqan::Parallel()));
    SEQAN_ASSERT(_runTestForConfigurationBlock(9, 5, 3, 101, 10, seqan::StringTreeDefault(), seqan::Parallel()));
}

SEQAN_DEFINE_TEST(test_journaled_journaled_string_tree_traverse_config_9_5_4_journaled_string_tree_block_parallel)
{
    SEQAN_ASSERT(_runTestForConfigurationBlock(9, 5, 4, 101, 3, seqan::StringTreeDefault(), seqan::Parallel()));
    SEQAN_ASSERT(_runTestForConfigurationBlock(9, 5, 4, 101, 10, seqan::StringTreeDefault(), seqan::Parallel()));
}

SEQAN_DEFINE_TEST(test_journaled_journaled_string_tree_traverse_config_9_5_5_journaled_string_tree_block_parallel)
{
    SEQAN_ASSERT(_runTestForConfigurationBlock(9, 5, 5, 101, 3, seqan::StringTreeDefault(), seqan::Parallel()));
    SEQAN_ASSERT(_runTestForConfigurationBlock(9, 5, 5, 101, 10, seqan::StringTreeDefault(), seqan::Parallel()));
}

#endif  // EXTRAS_TESTS_JOURNALED_STRING_TREE_TEST_JOURNALED_STRING_TREE_TRAVERSE_H_<|MERGE_RESOLUTION|>--- conflicted
+++ resolved
@@ -62,7 +62,6 @@
 template <typename T> SEQAN_CONCEPT_IMPL((JstTraversalConcept), DummyCaller_<T>);
 template <typename T> SEQAN_CONCEPT_IMPL((JstTraversalConcept), DummyCaller_<T> const);
 
-<<<<<<< HEAD
 template <typename TPair>
 struct CompareLessFunctor_
 {
@@ -76,68 +75,15 @@
     }
 };
 
-template <typename TValue>
-struct DummyDelegator_
-{
-    typedef Pair<unsigned, TValue> TPair;
-
-    StringSet<String<TPair> > _processedSeq;
-
-    DummyDelegator_(unsigned size)
-    {
-        resize(_processedSeq, size, Exact());
-    }
-
-    template <typename TTraverser>
-    void operator()(TTraverser & traverser)
-    {
-        typedef typename Positions<TTraverser>::Type TPosVec;
-        SEQAN_OMP_PRAGMA(critical(insert))
-        {
-#ifdef TEST_DEBUG_OUTPUT
-            printf("Thread: %i position(%p): ", omp_get_thread_num(), getObjectId(traverser));
-#endif
-            TPosVec posVec = positions(traverser);
-            for (unsigned i = 0; i < length(posVec); ++i)
-            {
-#ifdef TEST_DEBUG_OUTPUT
-                    printf("(%lu, %lu)",posVec[i].i1, posVec[i].i2);
-#endif
-                appendValue(_processedSeq[posVec[i].i1],
-                            TPair(posVec[i].i2, value(stringSet(container(traverser)), posVec[i].i1)[posVec[i].i2]));
-            }
-#ifdef TEST_DEBUG_OUTPUT
-        printf("\n");
-#endif
-        }
-    }
-
-    void postProcess()
-    {
-        for (unsigned i = 0; i < length(_processedSeq); ++i)
-            sort(_processedSeq[i], CompareLessFunctor_<TPair>());
-    }
-
-};
-
-=======
->>>>>>> f64dee87
 template <typename TValue, typename TTestSeq>
 struct DummyDelegator_
 {
-<<<<<<< HEAD
     typedef Pair<unsigned, TValue> TPair;
 
     StringSet<String<TPair> > _processedSeq;
     TTestSeq                  _testSeq;
 
-    DummyDelegatorBlock_(unsigned size, TTestSeq const & testSeq)
-=======
-    StringSet<String<TValue> > _processedSeq;
-    TTestSeq                   _testSeq;
-
     DummyDelegator_(unsigned size, TTestSeq const & testSeq)
->>>>>>> f64dee87
     {
         resize(_processedSeq, size, Exact());
         _testSeq = testSeq;
@@ -173,6 +119,7 @@
         for (unsigned i = 0; i < length(_processedSeq); ++i)
             sort(_processedSeq[i], CompareLessFunctor_<TPair>());
     }
+
 };
 
 template <typename TContainer>
@@ -259,19 +206,16 @@
     }
 }
 
+// With block size and parallel tag.
 template <typename TParallelTag>
 bool _runTestForConfiguration(unsigned posConf,
                               unsigned varConf,
                               unsigned covConf,
                               unsigned refLength,
                               unsigned windowSize,
-<<<<<<< HEAD
+                              unsigned blockSize,
                               seqan::StringTreeDefault const & /*stringTreeTag*/,
-                              TParallelTag /*tag*/)
-=======
-                              unsigned blockSize,
-                              seqan::StringTreeDefault const & /*stringTreeTag*/)
->>>>>>> f64dee87
+                              TParallelTag  const & parallelTag)
 {
     using namespace seqan;
 
@@ -303,7 +247,7 @@
     TTraverser traverser(jst, windowSize);
     TDummyCaller dummyCaller(jst);
 
-    traverse(dummyCaller, seqAppender, traverser, TParallelTag());
+    traverse(dummyCaller, seqAppender, traverser, parallelTag);
 
     seqAppender.postProcess();
     bool res = compareResults(seqAppender._processedSeq, mockGen._seqData, windowSize);
@@ -315,76 +259,19 @@
     return res;
 }
 
-<<<<<<< HEAD
-bool _runTestForConfiguration(unsigned posConf, unsigned varConf, unsigned covConf, unsigned refLength, unsigned windowSize,
+// with block size + no parallel tag.
+bool _runTestForConfiguration(unsigned posConf,
+                              unsigned varConf,
+                              unsigned covConf,
+                              unsigned refLength,
+                              unsigned windowSize,
+                              unsigned blockSize,
                               seqan::StringTreeDefault const & stringTreeTag)
 {
-    return _runTestForConfiguration(posConf, varConf, covConf, refLength, windowSize, stringTreeTag, seqan::Serial());
-}
-
-template <typename TParallelTag>
-bool _runTestForConfigurationBlock(unsigned posConf,
-                                  unsigned varConf,
-                                  unsigned covConf,
-                                  unsigned refLength,
-                                  unsigned windowSize,
-                                  seqan::StringTreeDefault const & /*stringTreeTag*/,
-                                  TParallelTag /*tag*/)
-{
-    using namespace seqan;
-
-    typedef String<String<bool, Packed<> > > TCovData;
-    typedef MockGenerator_<unsigned, char> TMockGenerator;
-
-    typedef typename TMockGenerator::TStringTree TStringTree;
-    typedef JstTraverser<TStringTree, Nothing, JstTraverserSpec<> > TTraverser;
-    typedef DummyCaller_<TStringTree> TDummyCaller;
-    typedef typename GetStringSet<TStringTree>::Type TJournalSet;
-
-    typedef String<MockVariantData<char> > TVarData;
-    typedef DummyDelegatorBlock_<char, TJournalSet> TSequenceAppender;
-
-    TVarData varData;
-    TCovData covData;
-    testConfig.getTestConfiguration(varData, covData, posConf, varConf, covConf);
-
-    // Initialize the mock generator.
-    TMockGenerator mockGen;
-    // Generate the mock for the current configuration.
-    mockGen.generate(varData, covData, refLength);
-
-    TStringTree jst(host(mockGen._seqData), mockGen._varStore);
-    setBlockSize(jst, 2);
-
-    TSequenceAppender seqAppender(length(mockGen._seqData), mockGen._seqData);
-    TTraverser traverser(jst, windowSize);
-    TDummyCaller dummyCaller(jst);
-
-    while(journalNextBlock(jst, windowSize))
-        traverse(dummyCaller, seqAppender, traverser, TParallelTag());
-
-    seqAppender.postProcess();
-    bool res = compareResults(seqAppender._processedSeq, mockGen._seqData, windowSize);
-
-#ifdef TEST_DEBUG_OUTPUT_RES
-    if (!res)
-        _printDebugInfo(mockGen, seqAppender, windowSize);
-#endif
-    return res;
-}
-
-bool _runTestForConfigurationBlock(unsigned posConf,
-                                  unsigned varConf,
-                                  unsigned covConf,
-                                  unsigned refLength,
-                                  unsigned windowSize,
-                                  seqan::StringTreeDefault const & stringTreeTag)
-{
-    return _runTestForConfigurationBlock(posConf, varConf, covConf, refLength, windowSize, stringTreeTag, seqan::Serial());
-}
-
-=======
-inline
+    return _runTestForConfiguration(posConf, varConf, covConf, refLength, windowSize, blockSize, stringTreeTag, seqan::Serial());
+}
+
+// no block size + no parallel tag.
 bool _runTestForConfiguration(unsigned posConf,
                               unsigned varConf,
                               unsigned covConf,
@@ -398,7 +285,6 @@
 // ----------------------------------------------------------------------------
 // Test Traversal Concept.
 // ----------------------------------------------------------------------------
->>>>>>> f64dee87
 
 SEQAN_DEFINE_TEST(test_journaled_string_tree_jst_traversal_concept)
 {
